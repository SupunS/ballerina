/*
 * Copyright (c) 2020, WSO2 Inc. (http://www.wso2.org) All Rights Reserved.
 *
 * WSO2 Inc. licenses this file to you under the Apache License,
 * Version 2.0 (the "License"); you may not use this file except
 * in compliance with the License.
 * You may obtain a copy of the License at
 *
 *   http://www.apache.org/licenses/LICENSE-2.0
 *
 * Unless required by applicable law or agreed to in writing,
 * software distributed under the License is distributed on an
 * "AS IS" BASIS, WITHOUT WARRANTIES OR CONDITIONS OF ANY
 * KIND, either express or implied.  See the License for the
 * specific language governing permissions and limitations
 * under the License.
 */
package io.ballerinalang.compiler.internal.parser;

import io.ballerinalang.compiler.internal.parser.AbstractParserErrorHandler.Action;
import io.ballerinalang.compiler.internal.parser.AbstractParserErrorHandler.Solution;
import io.ballerinalang.compiler.internal.parser.tree.STBracedExpressionNode;
import io.ballerinalang.compiler.internal.parser.tree.STCheckExpressionNode;
import io.ballerinalang.compiler.internal.parser.tree.STFieldAccessExpressionNode;
import io.ballerinalang.compiler.internal.parser.tree.STMemberAccessExpressionNode;
import io.ballerinalang.compiler.internal.parser.tree.STMissingToken;
import io.ballerinalang.compiler.internal.parser.tree.STNode;
import io.ballerinalang.compiler.internal.parser.tree.STNodeFactory;
import io.ballerinalang.compiler.internal.parser.tree.STToken;
import io.ballerinalang.compiler.syntax.tree.SyntaxKind;
import io.ballerinalang.compiler.text.TextDocument;
import io.ballerinalang.compiler.text.TextDocuments;

import java.util.ArrayDeque;
import java.util.ArrayList;
import java.util.List;

/**
 * A LL(k) recursive-descent parser for ballerina.
 *
 * @since 1.2.0
 */
public class BallerinaParser extends AbstractParser {

    private static final OperatorPrecedence DEFAULT_OP_PRECEDENCE = OperatorPrecedence.ACTION;

    // TODO: Remove this.
    private ParserRuleContext currentParamKind = ParserRuleContext.REQUIRED_PARAM;

    protected BallerinaParser(AbstractTokenReader tokenReader) {
        super(tokenReader, new BallerinaParserErrorHandler(tokenReader));
    }

    /**
     * Start parsing the given input.
     *
     * @return Parsed node
     */
    @Override
    public STNode parse() {
        return parseCompUnit();
    }

    /**
     * Start parsing the input from a given context. Supported starting points are:
     * <ul>
     * <li>Module part (a file)</li>
     * <li>Top level node</li>
     * <li>Statement</li>
     * <li>Expression</li>
     * </ul>
     *
     * @param context Context to start parsing
     * @return Parsed node
     */
    public STNode parse(ParserRuleContext context) {
        switch (context) {
            case COMP_UNIT:
                return parseCompUnit();
            case TOP_LEVEL_NODE:
                startContext(ParserRuleContext.COMP_UNIT);
                return parseTopLevelNode();
            case STATEMENT:
                startContext(ParserRuleContext.COMP_UNIT);
                startContext(ParserRuleContext.FUNC_DEFINITION);
                startContext(ParserRuleContext.FUNC_BODY_BLOCK);
                return parseStatement();
            case EXPRESSION:
                startContext(ParserRuleContext.COMP_UNIT);
                startContext(ParserRuleContext.FUNC_DEFINITION);
                startContext(ParserRuleContext.FUNC_BODY_BLOCK);
                startContext(ParserRuleContext.STATEMENT);
                return parseExpression();
            default:
                throw new UnsupportedOperationException("Cannot start parsing from: " + context);
        }
    }

    /**
     * Resume the parsing from the given context.
     *
     * @param context Context to resume parsing
     * @param args Arguments that requires to continue parsing from the given parser context
     * @return Parsed node
     */
    @Override
    public STNode resumeParsing(ParserRuleContext context, Object... args) {
        switch (context) {
            case COMP_UNIT:
                return parseCompUnit();
            case EXTERNAL_FUNC_BODY:
                return parseExternalFunctionBody();
            case FUNC_BODY:
                return parseFunctionBody();
            case OPEN_BRACE:
                return parseOpenBrace();
            case CLOSE_BRACE:
                return parseCloseBrace();
            case FUNC_NAME:
                return parseFunctionName();
            case OPEN_PARENTHESIS:
                return parseOpenParenthesis();
            case PARAM_LIST:
                return parseParamList();
            case RETURN_TYPE_DESCRIPTOR:
                return parseReturnTypeDescriptor();
            case SIMPLE_TYPE_DESCRIPTOR:
                return parseTypeDescriptor();
            case ASSIGN_OP:
                return parseAssignOp();
            case EXTERNAL_KEYWORD:
                return parseExternalKeyword();
            case FUNC_BODY_BLOCK:
                return parseFunctionBodyBlock();
            case SEMICOLON:
                return parseSemicolon();
            case CLOSE_PARENTHESIS:
                return parseCloseParenthesis();
            case VARIABLE_NAME:
                return parseVariableName();
            case TERMINAL_EXPRESSION:
                return parseTerminalExpression((boolean) args[0], (boolean) args[1]);
            case STATEMENT:
                return parseStatement();
            case STATEMENT_WITHOUT_ANNOTS:
                return parseStatement((STNode) args[0]);
            case EXPRESSION_RHS:
                return parseExpressionRhs((OperatorPrecedence) args[1], (STNode) args[0], (boolean) args[2],
                        (boolean) args[3]);
            case PARAMETER:
                return parseParameter((STNode) args[0], (int) args[1]);
            case PARAMETER_WITHOUT_ANNOTS:
                return parseParamGivenAnnots((STNode) args[0], (STNode) args[1], (int) args[2]);
            case AFTER_PARAMETER_TYPE:
                return parseAfterParamType((STNode) args[0], (STNode) args[1], (STNode) args[2], (STNode) args[3]);
            case PARAMETER_RHS:
                return parseParameterRhs((STNode) args[0], (STNode) args[1], (STNode) args[2], (STNode) args[3],
                        (STNode) args[4]);
            case TOP_LEVEL_NODE:
                return parseTopLevelNode();
            case TOP_LEVEL_NODE_WITHOUT_METADATA:
                return parseTopLevelNode((STNode) args[0]);
            case TOP_LEVEL_NODE_WITHOUT_MODIFIER:
                return parseTopLevelNode((STNode) args[0], (STNode) args[1]);
            case STATEMENT_START_IDENTIFIER:
                return parseStatementStartIdentifier();
            case VAR_DECL_STMT_RHS:
                return parseVarDeclRhs((STNode) args[0], (STNode) args[1], (STNode) args[2], (STNode) args[3],
                        (boolean) args[4]);
            case TYPE_REFERENCE:
                return parseTypeReference();
            case FIELD_DESCRIPTOR_RHS:
                return parseFieldDescriptorRhs((STNode) args[0], (STNode) args[1], (STNode) args[2]);
            case NAMED_OR_POSITIONAL_ARG_RHS:
                return parseNamedOrPositionalArg((STNode) args[0]);
            case RECORD_BODY_START:
                return parseRecordBodyStartDelimiter();
            case TYPE_DESCRIPTOR:
                return parseTypeDescriptor();
            case OBJECT_MEMBER:
                return parseObjectMember();
            case OBJECT_FUNC_OR_FIELD_WITHOUT_VISIBILITY:
                return parseObjectMethodOrField((STNode) args[0], (STNode) args[1]);
            case OBJECT_FIELD_RHS:
                return parseObjectFieldRhs((STNode) args[0], (STNode) args[1], (STNode) args[2], (STNode) args[3]);
            case OBJECT_TYPE_FIRST_QUALIFIER:
                return parseObjectTypeQualifiers();
            case OBJECT_TYPE_SECOND_QUALIFIER:
                return parseObjectTypeSecondQualifier((STNode) args[0]);
            case OBJECT_KEYWORD:
                return parseObjectKeyword();
            case TYPE_NAME:
                return parseTypeName();
            case IF_KEYWORD:
                return parseIfKeyword();
            case ELSE_KEYWORD:
                return parseElseKeyword();
            case ELSE_BODY:
                return parseElseBody();
            case WHILE_KEYWORD:
                return parseWhileKeyword();
            case PANIC_KEYWORD:
                return parsePanicKeyword();
            case MAJOR_VERSION:
                return parseMajorVersion();
            case IMPORT_DECL_RHS:
                return parseImportDecl((STNode) args[0], (STNode) args[1]);
            case IMPORT_PREFIX:
                return parseImportPrefix();
            case IMPORT_MODULE_NAME:
            case IMPORT_ORG_OR_MODULE_NAME:
            case VARIABLE_REF:
            case FIELD_OR_FUNC_NAME:
            case SERVICE_NAME:
                return parseIdentifier(context);
            case IMPORT_KEYWORD:
                return parseImportKeyword();
            case SLASH:
                return parseSlashToken();
            case DOT:
                return parseDotToken();
            case IMPORT_VERSION_DECL:
                return parseVersion();
            case VERSION_KEYWORD:
                return parseVersionKeywrod();
            case VERSION_NUMBER:
                return parseVersionNumber();
            case DECIMAL_INTEGER_LITERAL:
                return parseDecimalIntLiteral(context);
            case IMPORT_SUB_VERSION:
                return parseSubVersion(context);
            case IMPORT_PREFIX_DECL:
                return parseImportPrefixDecl();
            case AS_KEYWORD:
                return parseAsKeyword();
            case CONTINUE_KEYWORD:
                return parseContinueKeyword();
            case BREAK_KEYWORD:
                return parseBreakKeyword();
            case RETURN_KEYWORD:
                return parseReturnKeyword();
            case MAPPING_FIELD:
                return parseMappingField((STNode) args[0]);
            case SPECIFIC_FIELD_RHS:
                return parseSpecificFieldRhs((STNode) args[0], (STNode) args[1]);
            case STRING_LITERAL:
                return parseStringLiteral();
            case COLON:
                return parseColon();
            case OPEN_BRACKET:
                return parseOpenBracket();
            case RESOURCE_DEF:
                return parseResource();
            case OPTIONAL_SERVICE_NAME:
                return parseServiceName();
            case SERVICE_KEYWORD:
                return parseServiceKeyword();
            case ON_KEYWORD:
                return parseOnKeyword();
            case RESOURCE_KEYWORD:
                return parseResourceKeyword();
            case LISTENER_KEYWORD:
                return parseListenerKeyword();
            case NIL_TYPE_DESCRIPTOR:
                return parseNilTypeDescriptor();
            case COMPOUND_ASSIGNMENT_STMT:
                return parseCompoundAssignmentStmt();
            case TYPEOF_KEYWORD:
                return parseTypeofKeyword();
            case ARRAY_TYPE_DESCRIPTOR:
                return parseArrayTypeDescriptor((STNode) args[0]);
            case ARRAY_LENGTH:
                return parseArrayLength();
            case FUNC_DEFINITION:
            case REQUIRED_PARAM:
            case ANNOT_REFERENCE:
                return parseIdentifier(context);
            case IS_KEYWORD:
                return parseIsKeyword();
            case STMT_START_WITH_EXPR_RHS:
                return parseStamentStartWithExpr((STNode) args[0]);
            case COMMA:
                return parseComma();
            case CONST_DECL_TYPE:
                return parseConstDecl((STNode) args[0], (STNode) args[1], (STNode) args[2]);
            case STMT_START_WITH_IDENTIFIER:
                return parseStatementStartsWithIdentifier((STNode) args[0], (STNode) args[1]);
            case PARAMETERIZED_TYPE_DESCRIPTOR:
                return parseParameterizedTypeDescriptor();
            case LT:
                return parseLTToken();
            case GT:
                return parseGTToken();
            case NIL_LITERAL:
                return parseNilLiteral();
            case RECORD_FIELD_OR_RECORD_END:
                return parseFieldOrRestDescriptor((boolean) args[0]);
            case ANNOTATION_KEYWORD:
                return parseAnnotationKeyword();
            case ANNOT_DECL_OPTIONAL_TYPE:
                return parseAnnotationDeclFromType((STNode) args[0], (STNode) args[1], (STNode) args[2],
                        (STNode) args[3]);
            case ANNOT_DECL_RHS:
                return parseAnnotationDeclRhs((STNode) args[0], (STNode) args[1], (STNode) args[2], (STNode) args[3],
                        (STNode) args[4]);
            case ANNOT_OPTIONAL_ATTACH_POINTS:
                return parseAnnotationDeclAttachPoints((STNode) args[0], (STNode) args[1], (STNode) args[2],
                        (STNode) args[3], (STNode) args[4], (STNode) args[5]);
            case SOURCE_KEYWORD:
                return parseSourceKeyword();
            case ATTACH_POINT_IDENT:
                return parseAttachPointIdent((STNode) args[0]);
            case IDENT_AFTER_OBJECT_IDENT:
                return parseIdentAfterObjectIdent();
            case FUNCTION_IDENT:
                return parseFunctionIdent();
            case FIELD_IDENT:
                return parseFieldIdent();
            case ATTACH_POINT_END:
                return parseAttachPointEnd();
            case XMLNS_KEYWORD:
                return parseXMLNSKeyword();
            case XML_NAMESPACE_PREFIX_DECL:
                return parseXMLDeclRhs((STNode) args[0], (STNode) args[1]);
            case NAMESPACE_PREFIX:
                return parseNamespacePrefix();
            case WORKER_KEYWORD:
                return parseWorkerKeyword();
            case WORKER_NAME:
                return parseWorkerName();
            case FORK_KEYWORD:
                return parseForkKeyword();
            case DECIMAL_FLOATING_POINT_LITERAL:
                return parseDecimalFloatingPointLiteral();
            case HEX_FLOATING_POINT_LITERAL:
                return parseHexFloatingPointLiteral();
            case TRAP_KEYWORD:
                return parseTrapKeyword();
            case IN_KEYWORD:
                return parseInKeyword();
            case FOREACH_KEYWORD:
                return parseForEachKeyword();
            case TABLE_KEYWORD:
                return parseTableKeyword();
            case KEY_KEYWORD:
                return parseKeyKeyword();
            case TABLE_KEYWORD_RHS:
                return parseTableConstructorExpr((STNode) args[0], (STNode) args[1]);
            case ERROR_KEYWORD:
                return parseErrorKeyWord();
            case ERROR_TYPE_DESCRIPTOR:
                return parseErrorTypeDescriptor();
            case LET_KEYWORD:
                return parseLetKeyword();
            default:
                throw new IllegalStateException("cannot resume parsing the rule: " + context);
        }
    }

    /*
     * Private methods
     */

    /*
     * Private methods.
     */

    /**
     * Parse a given input and returns the AST. Starts parsing from the top of a compilation unit.
     *
     * @return Parsed node
     */
    private STNode parseCompUnit() {
        startContext(ParserRuleContext.COMP_UNIT);
        STToken token = peek();
        List<STNode> otherDecls = new ArrayList<>();
        List<STNode> importDecls = new ArrayList<>();

        boolean processImports = true;
        while (token.kind != SyntaxKind.EOF_TOKEN) {
            STNode decl = parseTopLevelNode(token.kind);
            if (decl.kind == SyntaxKind.IMPORT_DECLARATION) {
                if (processImports) {
                    importDecls.add(decl);
                } else {
                    // If an import occurs after any other module level declaration,
                    // we add it to the other-decl list to preserve the order. But
                    // log an error and mark it as invalid.
                    otherDecls.add(decl);
                    this.errorHandler.reportInvalidNode(token, "imports must be declared before other declarations");
                }
            } else {
                if (processImports) {
                    // While processing imports, if we reach any other declaration,
                    // then mark this as the end of processing imports.
                    processImports = false;
                }
                otherDecls.add(decl);
            }
            token = peek();
        }

        STToken eof = consume();
        endContext();

        return STNodeFactory.createModulePartNode(STNodeFactory.createNodeList(importDecls),
                STNodeFactory.createNodeList(otherDecls), eof);
    }

    /**
     * Parse top level node having an optional modifier preceding it.
     *
     * @return Parsed node
     */
    private STNode parseTopLevelNode() {
        STToken token = peek();
        return parseTopLevelNode(token.kind);
    }

    protected STNode parseTopLevelNode(SyntaxKind tokenKind) {
        STNode metadata;
        switch (tokenKind) {
            case EOF_TOKEN:
                return consume();
            case DOCUMENTATION_LINE:
            case AT_TOKEN:
                metadata = parseMetaData(tokenKind);
                return parseTopLevelNode(metadata);
            case IMPORT_KEYWORD:
            case FINAL_KEYWORD:
            case PUBLIC_KEYWORD:
            case FUNCTION_KEYWORD:
            case TYPE_KEYWORD:
            case LISTENER_KEYWORD:
            case CONST_KEYWORD:
            case ANNOTATION_KEYWORD:
            case XMLNS_KEYWORD:
            case SERVICE_KEYWORD:
                // TODO: add type binding pattern
                metadata = createEmptyMetadata();
                break;
            case IDENTIFIER_TOKEN:
                // Here we assume that after recovering, we'll never reach here.
                // Otherwise the tokenOffset will not be 1.
                if (isModuleVarDeclStart(1)) {
                    // This is an early exit, so that we don't have to do the same check again.
                    return parseModuleVarDecl(createEmptyMetadata(), null);
                }
                // Else fall through
            default:
                if (isTypeStartingToken(tokenKind) && tokenKind != SyntaxKind.IDENTIFIER_TOKEN) {
                    metadata = createEmptyMetadata();
                    break;
                }

                STToken token = peek();
                Solution solution = recover(token, ParserRuleContext.TOP_LEVEL_NODE);

                if (solution.action == Action.KEEP) {
                    // If the solution is {@link Action#KEEP}, that means next immediate token is
                    // at the correct place, but some token after that is not. There only one such
                    // cases here, which is the `case IDENTIFIER_TOKEN`. So accept it, and continue.
                    metadata = STNodeFactory.createNodeList(new ArrayList<>());
                    break;
                }

                // If the parser recovered by inserting a token, then try to re-parse the same
                // rule with the inserted token. This is done to pick the correct branch
                // to continue the parsing.
                if (solution.action == Action.REMOVE) {
                    return solution.recoveredNode;
                }

                return parseTopLevelNode(solution.tokenKind);
        }

        return parseTopLevelNode(tokenKind, metadata);
    }

    /**
     * Parse top level node having an optional modifier preceding it, given the next token kind.
     *
     * @param tokenKind Next token kind
     * @return Parsed node
     */
    private STNode parseTopLevelNode(STNode metadata) {
        STToken nextToken = peek();
        return parseTopLevelNode(nextToken.kind, metadata);
    }

    private STNode parseTopLevelNode(SyntaxKind tokenKind, STNode metadata) {
        STNode qualifier = null;
        switch (tokenKind) {
            case EOF_TOKEN:
                if (metadata != null) {
                    this.errorHandler.reportInvalidNode(null, "invalid metadata");
                }
                return consume();
            case PUBLIC_KEYWORD:
                qualifier = parseQualifier();
                tokenKind = peek().kind;
                break;
            case FUNCTION_KEYWORD:
            case TYPE_KEYWORD:
            case LISTENER_KEYWORD:
            case CONST_KEYWORD:
            case FINAL_KEYWORD:
            case IMPORT_KEYWORD:
            case ANNOTATION_KEYWORD:
            case XMLNS_KEYWORD:
                // TODO: add type binding pattern
                break;
            case IDENTIFIER_TOKEN:
                // Here we assume that after recovering, we'll never reach here.
                // Otherwise the tokenOffset will not be 1.
                if (isModuleVarDeclStart(1)) {
                    // This is an early exit, so that we don't have to do the same check again.
                    return parseModuleVarDecl(metadata, null);
                }
                // Else fall through
            default:
                if (isTypeStartingToken(tokenKind) && tokenKind != SyntaxKind.IDENTIFIER_TOKEN) {
                    break;
                }

                STToken token = peek();
                Solution solution = recover(token, ParserRuleContext.TOP_LEVEL_NODE_WITHOUT_METADATA, metadata);

                // If the parser recovered by inserting a token, then try to re-parse the same
                // rule with the inserted token. This is done to pick the correct branch
                // to continue the parsing.
                if (solution.action == Action.REMOVE) {
                    return solution.recoveredNode;
                }

                if (solution.action == Action.KEEP) {
                    // If the solution is {@link Action#KEEP}, that means next immediate token is
                    // at the correct place, but some token after that is not. There only one such
                    // cases here, which is the `case IDENTIFIER_TOKEN`. So accept it, and continue.
                    qualifier = STNodeFactory.createEmptyNode();
                    break;
                }

                return parseTopLevelNode(solution.tokenKind, metadata);
        }

        return parseTopLevelNode(tokenKind, metadata, qualifier);
    }

    /**
     * Check whether the cursor is at the start of a module level var-decl.
     *
     * @param lookahead Offset of the token to to check
     * @return <code>true</code> if the cursor is at the start of a module level var-decl.
     *         <code>false</code> otherwise.
     */
    private boolean isModuleVarDeclStart(int lookahead) {
        // Assumes that we reach here after a peek()
        STToken nextToken = peek(lookahead + 1);
        switch (nextToken.kind) {
            case EQUAL_TOKEN:
                // Scenario: foo =
                // Even though this is not valid, consider this as a var-decl and continue;
            case OPEN_BRACKET_TOKEN:
                // Scenario foo[] (Array type descriptor with custom type)
            case QUESTION_MARK_TOKEN:
                // Scenario foo? (Optional type descriptor with custom type)
            case PIPE_TOKEN:
                // Scenario foo| (Union type descriptor with custom type)
                return true;
            case IDENTIFIER_TOKEN:
                switch (peek(lookahead + 2).kind) {
                    case EQUAL_TOKEN: // Scenario: foo bar =
                    case SEMICOLON_TOKEN: // Scenario: foo bar;
                        return true;
                    default:
                        return false;
                }
            case COLON_TOKEN:
                if (lookahead > 1) {
                    // This means there's a colon somewhere after the type name.
                    // This is not a valid var-decl.
                    return false;
                }

                // Scenario: foo:bar baz ...
                if (peek(lookahead + 2).kind != SyntaxKind.IDENTIFIER_TOKEN) {
                    return false;
                }
                return isModuleVarDeclStart(lookahead + 2);
            default:
                return false;
        }
    }

    /**
     * Parse import declaration.
     * <p>
     * <code>import-decl :=  import [org-name /] module-name [version sem-ver] [as import-prefix] ;</code>
     *
     * @return Parsed node
     */
    private STNode parseImportDecl() {
        startContext(ParserRuleContext.IMPORT_DECL);
        this.tokenReader.startMode(ParserMode.IMPORT);
        STNode importKeyword = parseImportKeyword();
        STNode identifier = parseIdentifier(ParserRuleContext.IMPORT_ORG_OR_MODULE_NAME);

        STToken token = peek();
        STNode importDecl = parseImportDecl(token.kind, importKeyword, identifier);
        this.tokenReader.endMode();
        endContext();
        return importDecl;
    }

    /**
     * Parse import keyword.
     *
     * @return Parsed node
     */
    private STNode parseImportKeyword() {
        STToken token = peek();
        if (token.kind == SyntaxKind.IMPORT_KEYWORD) {
            return consume();
        } else {
            Solution sol = recover(token, ParserRuleContext.IMPORT_KEYWORD);
            return sol.recoveredNode;
        }
    }

    /**
     * Parse identifier.
     *
     * @return Parsed node
     */
    private STNode parseIdentifier(ParserRuleContext currentCtx) {
        STToken token = peek();
        if (token.kind == SyntaxKind.IDENTIFIER_TOKEN) {
            return consume();
        } else {
            Solution sol = recover(token, currentCtx);
            return sol.recoveredNode;
        }
    }

    /**
     * Parse RHS of the import declaration. This includes the components after the
     * starting identifier (org-name/module-name) of the import decl.
     *
     * @param importKeyword Import keyword
     * @param identifier Org-name or the module name
     * @return Parsed node
     */
    private STNode parseImportDecl(STNode importKeyword, STNode identifier) {
        STToken nextToken = peek();
        return parseImportDecl(nextToken.kind, importKeyword, identifier);
    }

    private STNode parseImportDecl(SyntaxKind tokenKind, STNode importKeyword, STNode identifier) {
        STNode orgName;
        STNode moduleName;
        STNode version;
        STNode alias;

        switch (tokenKind) {
            case SLASH_TOKEN:
                STNode slash = parseSlashToken();
                orgName = STNodeFactory.createImportOrgNameNode(identifier, slash);
                moduleName = parseModuleName();
                version = parseVersion();
                alias = parseImportPrefixDecl();
                break;
            case DOT_TOKEN:
            case VERSION_KEYWORD:
                orgName = STNodeFactory.createEmptyNode();
                moduleName = parseModuleName(tokenKind, identifier);
                version = parseVersion();
                alias = parseImportPrefixDecl();
                break;
            case AS_KEYWORD:
                orgName = STNodeFactory.createEmptyNode();
                moduleName = parseModuleName(tokenKind, identifier);
                version = STNodeFactory.createEmptyNode();
                alias = parseImportPrefixDecl();
                break;
            case SEMICOLON_TOKEN:
                orgName = STNodeFactory.createEmptyNode();
                moduleName = parseModuleName(tokenKind, identifier);
                version = STNodeFactory.createEmptyNode();
                alias = STNodeFactory.createEmptyNode();
                break;
            default:
                Solution solution = recover(peek(), ParserRuleContext.IMPORT_DECL_RHS, importKeyword, identifier);

                // rule with the inserted token. This is done to pick the correct branch
                // to continue the parsing.
                if (solution.action == Action.REMOVE) {
                    return solution.recoveredNode;
                }

                return parseImportDecl(solution.tokenKind, importKeyword, identifier);
        }

        STNode semicolon = parseSemicolon();
        return STNodeFactory.createImportDeclarationNode(importKeyword, orgName, moduleName, version, alias, semicolon);
    }

    /**
     * parse slash token.
     *
     * @return Parsed node
     */
    private STNode parseSlashToken() {
        STToken token = peek();
        if (token.kind == SyntaxKind.SLASH_TOKEN) {
            return consume();
        } else {
            Solution sol = recover(token, ParserRuleContext.SLASH);
            return sol.recoveredNode;
        }
    }

    /**
     * Parse dot token.
     *
     * @return Parsed node
     */
    private STNode parseDotToken() {
        STToken nextToken = peek();
        return parseDotToken(nextToken.kind);
    }

    private STNode parseDotToken(SyntaxKind tokenKind) {
        if (tokenKind == SyntaxKind.DOT_TOKEN) {
            return consume();
        } else {
            Solution sol = recover(peek(), ParserRuleContext.DOT);
            return sol.recoveredNode;
        }
    }

    /**
     * Parse module name of a import declaration.
     *
     * @return Parsed node
     */
    private STNode parseModuleName() {
        STNode moduleNameStart = parseIdentifier(ParserRuleContext.IMPORT_MODULE_NAME);
        return parseModuleName(peek().kind, moduleNameStart);
    }

    /**
     * Parse import module name of a import declaration, given the module name start identifier.
     *
     * @param moduleNameStart Starting identifier of the module name
     * @return Parsed node
     */
    private STNode parseModuleName(SyntaxKind nextTokenKind, STNode moduleNameStart) {
        List<STNode> moduleNameParts = new ArrayList<>();
        moduleNameParts.add(moduleNameStart);

        while (!isEndOfImportModuleName(nextTokenKind)) {
            moduleNameParts.add(parseDotToken());
            moduleNameParts.add(parseIdentifier(ParserRuleContext.IMPORT_MODULE_NAME));
            nextTokenKind = peek().kind;
        }

        return STNodeFactory.createNodeList(moduleNameParts);
    }

    private boolean isEndOfImportModuleName(SyntaxKind nextTokenKind) {
        return nextTokenKind != SyntaxKind.DOT_TOKEN && nextTokenKind != SyntaxKind.IDENTIFIER_TOKEN;
    }

    private boolean isEndOfImportDecl(SyntaxKind nextTokenKind) {
        switch (nextTokenKind) {
            case SEMICOLON_TOKEN:
            case PUBLIC_KEYWORD:
            case FUNCTION_KEYWORD:
            case TYPE_KEYWORD:
            case ABSTRACT_KEYWORD:
            case CONST_KEYWORD:
            case EOF_TOKEN:
            case SERVICE_KEYWORD:
            case IMPORT_KEYWORD:
            case FINAL_KEYWORD:
                return true;
            default:
                return false;
        }
    }

    /**
     * Parse version component of a import declaration.
     * <p>
     * <code>version-decl := version sem-ver</code>
     *
     * @return Parsed node
     */
    private STNode parseVersion() {
        STToken nextToken = peek();
        return parseVersion(nextToken.kind);
    }

    private STNode parseVersion(SyntaxKind nextTokenKind) {
        switch (nextTokenKind) {
            case VERSION_KEYWORD:
                STNode versionKeyword = parseVersionKeywrod();
                STNode versionNumber = parseVersionNumber();
                return STNodeFactory.createImportVersionNode(versionKeyword, versionNumber);
            case AS_KEYWORD:
            case SEMICOLON_TOKEN:
                return STNodeFactory.createEmptyNode();
            default:
                if (isEndOfImportDecl(nextTokenKind)) {
                    return STNodeFactory.createEmptyNode();
                }

                STToken token = peek();
                Solution solution = recover(token, ParserRuleContext.IMPORT_VERSION_DECL);

                // If the parser recovered by inserting a token, then try to re-parse the same
                // rule with the inserted token. This is done to pick the correct branch
                // to continue the parsing.
                if (solution.action == Action.REMOVE) {
                    return solution.recoveredNode;
                }

                return parseVersion(solution.tokenKind);
        }

    }

    /**
     * Parse version keywrod.
     *
     * @return Parsed node
     */
    private STNode parseVersionKeywrod() {
        STToken nextToken = peek();
        if (nextToken.kind == SyntaxKind.VERSION_KEYWORD) {
            return consume();
        } else {
            Solution sol = recover(peek(), ParserRuleContext.VERSION_KEYWORD);
            return sol.recoveredNode;
        }
    }

    /**
     * Parse version number.
     * <p>
     * <code>sem-ver := major-num [. minor-num [. patch-num]]
     * <br/>
     * major-num := DecimalNumber
     * <br/>
     * minor-num := DecimalNumber
     * <br/>
     * patch-num := DecimalNumber
     * </code>
     *
     * @return Parsed node
     */
    private STNode parseVersionNumber() {
        STToken nextToken = peek();
        return parseVersionNumber(nextToken.kind);
    }

    private STNode parseVersionNumber(SyntaxKind nextTokenKind) {
        STNode majorVersion;
        switch (nextTokenKind) {
            case DECIMAL_INTEGER_LITERAL:
                majorVersion = parseMajorVersion();
                break;
            default:
                STToken token = peek();
                Solution solution = recover(token, ParserRuleContext.VERSION_NUMBER);

                // If the parser recovered by inserting a token, then try to re-parse the same
                // rule with the inserted token. This is done to pick the correct branch
                // to continue the parsing.
                if (solution.action == Action.REMOVE) {
                    return solution.recoveredNode;
                }

                return parseVersionNumber(solution.tokenKind);
        }

        List<STNode> versionParts = new ArrayList<>();
        versionParts.add(majorVersion);

        STNode minorVersion = parseMinorVersion();
        if (minorVersion != null) {
            versionParts.add(minorVersion);

            STNode patchVersion = parsePatchVersion();
            if (patchVersion != null) {
                versionParts.add(patchVersion);
            }
        }

        return STNodeFactory.createNodeList(versionParts);

    }

    private STNode parseMajorVersion() {
        return parseDecimalIntLiteral(ParserRuleContext.MAJOR_VERSION);
    }

    private STNode parseMinorVersion() {
        return parseSubVersion(ParserRuleContext.MINOR_VERSION);
    }

    private STNode parsePatchVersion() {
        return parseSubVersion(ParserRuleContext.PATCH_VERSION);
    }

    /**
     * Parse decimal literal.
     *
     * @param context Context in which the decimal literal is used.
     * @return Parsed node
     */
    private STNode parseDecimalIntLiteral(ParserRuleContext context) {
        STToken nextToken = peek();
        if (nextToken.kind == SyntaxKind.DECIMAL_INTEGER_LITERAL) {
            return consume();
        } else {
            Solution sol = recover(peek(), context);
            return sol.recoveredNode;
        }
    }

    /**
     * Parse sub version. i.e: minor-version/patch-version.
     *
     * @param context Context indicating what kind of sub-version is being parsed.
     * @return Parsed node
     */
    private STNode parseSubVersion(ParserRuleContext context) {
        STToken nextToken = peek();
        return parseSubVersion(nextToken.kind, context);
    }

    private STNode parseSubVersion(SyntaxKind nextTokenKind, ParserRuleContext context) {
        switch (nextTokenKind) {
            case AS_KEYWORD:
            case SEMICOLON_TOKEN:
                return null;
            case DOT_TOKEN:
                STNode leadingDot = parseDotToken();
                STNode versionNumber = parseDecimalIntLiteral(context);
                return STNodeFactory.createImportSubVersionNode(leadingDot, versionNumber);
            default:
                STToken token = peek();
                Solution solution = recover(token, ParserRuleContext.IMPORT_SUB_VERSION);

                // If the parser recovered by inserting a token, then try to re-parse the same
                // rule with the inserted token. This is done to pick the correct branch
                // to continue the parsing.
                if (solution.action == Action.REMOVE) {
                    return solution.recoveredNode;
                }

                return parseSubVersion(solution.tokenKind, context);
        }
    }

    /**
     * Parse import prefix declaration.
     * <p>
     * <code>import-prefix-decl := as import-prefix
     * <br/>
     * import-prefix := a identifier | _
     * </code>
     *
     * @return Parsed node
     */
    private STNode parseImportPrefixDecl() {
        STToken token = peek();
        return parseImportPrefixDecl(token.kind);
    }

    private STNode parseImportPrefixDecl(SyntaxKind nextTokenKind) {
        switch (nextTokenKind) {
            case AS_KEYWORD:
                STNode asKeyword = parseAsKeyword();
                STNode prefix = parseImportPrefix();
                return STNodeFactory.createImportPrefixNode(asKeyword, prefix);
            case SEMICOLON_TOKEN:
                return STNodeFactory.createEmptyNode();
            default:
                if (isEndOfImportDecl(nextTokenKind)) {
                    return STNodeFactory.createEmptyNode();
                }

                STToken token = peek();
                Solution solution = recover(token, ParserRuleContext.IMPORT_PREFIX_DECL);

                // If the parser recovered by inserting a token, then try to re-parse the same
                // rule with the inserted token. This is done to pick the correct branch
                // to continue the parsing.
                if (solution.action == Action.REMOVE) {
                    return solution.recoveredNode;
                }

                return parseImportPrefixDecl(solution.tokenKind);
        }
    }

    /**
     * Parse <code>as</code> keyword.
     *
     * @return Parsed node
     */
    private STNode parseAsKeyword() {
        STToken nextToken = peek();
        if (nextToken.kind == SyntaxKind.AS_KEYWORD) {
            return consume();
        } else {
            Solution sol = recover(peek(), ParserRuleContext.AS_KEYWORD);
            return sol.recoveredNode;
        }
    }

    /**
     * Parse import prefix.
     *
     * @return Parsed node
     */
    private STNode parseImportPrefix() {
        STToken nextToken = peek();
        if (nextToken.kind == SyntaxKind.IDENTIFIER_TOKEN) {
            return consume();
        } else {
            Solution sol = recover(peek(), ParserRuleContext.IMPORT_PREFIX);
            return sol.recoveredNode;
        }
    }

    /**
     * Parse top level node, given the modifier that precedes it.
     *
     * @param qualifier Qualifier that precedes the top level node
     * @return Parsed node
     */
    private STNode parseTopLevelNode(STNode metadata, STNode qualifier) {
        STToken token = peek();
        return parseTopLevelNode(token.kind, metadata, qualifier);
    }

    /**
     * Parse top level node given the next token kind and the modifier that precedes it.
     *
     * @param tokenKind Next token kind
     * @param qualifier Qualifier that precedes the top level node
     * @return Parsed top-level node
     */
    private STNode parseTopLevelNode(SyntaxKind tokenKind, STNode metadata, STNode qualifier) {
        switch (tokenKind) {
            case FUNCTION_KEYWORD:
                return parseFunctionDefinition(metadata, getQualifier(qualifier));
            case TYPE_KEYWORD:
                return parseModuleTypeDefinition(metadata, getQualifier(qualifier));
            case LISTENER_KEYWORD:
                return parseListenerDeclaration(metadata, getQualifier(qualifier));
            case CONST_KEYWORD:
                return parseConstantDeclaration(metadata, getQualifier(qualifier));
            case ANNOTATION_KEYWORD:
                STNode constKeyword = STNodeFactory.createEmptyNode();
                return parseAnnotationDeclaration(metadata, getQualifier(qualifier), constKeyword);
            case IMPORT_KEYWORD:
                reportInvalidQualifier(qualifier);
                // TODO log error for metadata
                return parseImportDecl();
            case XMLNS_KEYWORD:
                reportInvalidQualifier(qualifier);
                // TODO log error for metadata
                return parseXMLNamepsaceDeclaration();

            // TODO: add all 'type starting tokens' here. should be same as 'parseTypeDescriptor(...)'
            // TODO: add type binding pattern
            case FINAL_KEYWORD:
                reportInvalidQualifier(qualifier);
                STNode finalKeyword = parseFinalKeyword();
                return parseVariableDecl(metadata, finalKeyword, true);
            case SERVICE_KEYWORD:
                if (isServiceDeclStart(ParserRuleContext.TOP_LEVEL_NODE, 1)) {
                    reportInvalidQualifier(qualifier);
                    return parseServiceDecl(metadata);
                }

                return parseModuleVarDecl(metadata, qualifier);
            case IDENTIFIER_TOKEN:
                // Here we assume that after recovering, we'll never reach here.
                // Otherwise the tokenOffset will not be 1.
                if (isModuleVarDeclStart(1)) {
                    return parseModuleVarDecl(metadata, qualifier);
                }
                // fall through
            default:
                if (isTypeStartingToken(tokenKind) && tokenKind != SyntaxKind.IDENTIFIER_TOKEN) {
                    return parseModuleVarDecl(metadata, qualifier);
                }

                STToken token = peek();
                Solution solution =
                        recover(token, ParserRuleContext.TOP_LEVEL_NODE_WITHOUT_MODIFIER, metadata, qualifier);

                // If the parser recovered by inserting a token, then try to re-parse the same
                // rule with the inserted token. This is done to pick the correct branch
                // to continue the parsing.
                if (solution.action == Action.REMOVE) {
                    return solution.recoveredNode;
                }

                if (solution.action == Action.KEEP) {
                    // If the solution is {@link Action#KEEP}, that means next immediate token is
                    // at the correct place, but some token after that is not. There only one such
                    // cases here, which is the `case IDENTIFIER_TOKEN`. So accept it, and continue.
                    return parseModuleVarDecl(metadata, qualifier);
                }

                return parseTopLevelNode(solution.tokenKind, metadata, qualifier);
        }

    }

    private STNode parseModuleVarDecl(STNode metadata, STNode qualifier) {
        reportInvalidQualifier(qualifier);
        STNode finalKeyword = STNodeFactory.createEmptyNode();
        return parseVariableDecl(metadata, finalKeyword, true);
    }

    private STNode getQualifier(STNode qualifier) {
        return qualifier == null ? STNodeFactory.createEmptyNode() : qualifier;
    }

    private void reportInvalidQualifier(STNode qualifier) {
        if (qualifier != null && qualifier.kind != SyntaxKind.NONE) {
            this.errorHandler.reportInvalidNode((STToken) qualifier,
                    "invalid qualifier '" + qualifier.toString().trim() + "'");
        }
    }

    /**
     * Parse access modifiers.
     *
     * @return Parsed node
     */
    private STNode parseQualifier() {
        STToken token = peek();
        if (token.kind == SyntaxKind.PUBLIC_KEYWORD) {
            return consume();
        } else {
            Solution sol = recover(token, ParserRuleContext.PUBLIC_KEYWORD);
            return sol.recoveredNode;
        }
    }

    /**
     * <p>
     * Parse function definition. A function definition has the following structure.
     * </p>
     * <code>
     * function-defn := FUNCTION identifier function-signature function-body
     * </code>
     *
     * @param metadata Metadata
     * @param visibilityQualifier Visibility qualifier
     * @return Parsed node
     */
    private STNode parseFunctionDefinition(STNode metadata, STNode visibilityQualifier) {
        startContext(ParserRuleContext.FUNC_DEFINITION);
        STNode functionKeyword = parseFunctionKeyword();
        STNode name = parseFunctionName();
        STNode openParenthesis = parseOpenParenthesis();
        STNode parameters = parseParamList();
        STNode closeParenthesis = parseCloseParenthesis();
        STNode returnTypeDesc = parseReturnTypeDescriptor();
        STNode body = parseFunctionBody();

        endContext();
        return STNodeFactory.createFunctionDefinitionNode(metadata, visibilityQualifier, functionKeyword, name,
                openParenthesis, parameters, closeParenthesis, returnTypeDesc, body);
    }

    /**
     * Parse function keyword. Need to validate the token before consuming,
     * since we can reach here while recovering.
     *
     * @return Parsed node
     */
    private STNode parseFunctionKeyword() {
        STToken token = peek();
        if (token.kind == SyntaxKind.FUNCTION_KEYWORD) {
            return consume();
        } else {
            Solution sol = recover(token, ParserRuleContext.FUNCTION_KEYWORD);
            return sol.recoveredNode;
        }
    }

    /**
     * Parse function name.
     *
     * @return Parsed node
     */
    private STNode parseFunctionName() {
        STToken token = peek();
        if (token.kind == SyntaxKind.IDENTIFIER_TOKEN) {
            return consume();
        } else {
            Solution sol = recover(token, ParserRuleContext.FUNC_NAME);
            return sol.recoveredNode;
        }
    }

    /**
     * Parse open parenthesis.
     *
     * @return Parsed node
     */
    private STNode parseOpenParenthesis() {
        STToken token = peek();
        if (token.kind == SyntaxKind.OPEN_PAREN_TOKEN) {
            return consume();
        } else {
            Solution sol = recover(token, ParserRuleContext.OPEN_PARENTHESIS);
            return sol.recoveredNode;
        }
    }

    /**
     * Parse close parenthesis.
     *
     * @return Parsed node
     */
    private STNode parseCloseParenthesis() {
        STToken token = peek();
        if (token.kind == SyntaxKind.CLOSE_PAREN_TOKEN) {
            return consume();
        } else {
            Solution sol = recover(token, ParserRuleContext.CLOSE_PARENTHESIS);
            return sol.recoveredNode;
        }
    }

    /**
     * <p>
     * Parse parameter list.
     * </p>
     * <code>
     * param-list := required-params [, defaultable-params] [, rest-param]
     *     <br/>&nbsp;| defaultable-params [, rest-param]
     *     <br/>&nbsp;| [rest-param]
     * <br/><br/>
     * required-params := required-param (, required-param)*
     * <br/><br/>
     * required-param := [annots] [public] type-descriptor [param-name]
     * <br/><br/>
     * defaultable-params := defaultable-param (, defaultable-param)*
     * <br/><br/>
     * defaultable-param := [annots] [public] type-descriptor [param-name] default-value
     * <br/><br/>
     * rest-param := [annots] type-descriptor ... [param-name]
     * <br/><br/>
     * param-name := identifier
     * </code>
     *
     * @return Parsed node
     */
    private STNode parseParamList() {
        startContext(ParserRuleContext.PARAM_LIST);
        ArrayList<STNode> paramsList = new ArrayList<>();

        STToken token = peek();
        if (isEndOfParametersList(token.kind)) {
            STNode params = STNodeFactory.createNodeList(paramsList);
            endContext();
            return params;
        }

        // Parse the first parameter. Comma precedes the first parameter doesn't exist.
        STNode startingComma = STNodeFactory.createEmptyNode();
        this.currentParamKind = ParserRuleContext.REQUIRED_PARAM;
        paramsList.add(parseParameter(startingComma));

        // Parse follow-up parameters.
        token = peek();
        while (!isEndOfParametersList(token.kind)) {
            STNode leadingComma = parseComma();
            STNode param = parseParameter(leadingComma);
            paramsList.add(param);
            token = peek();
        }

        STNode params = STNodeFactory.createNodeList(paramsList);
        endContext();
        return params;
    }

    /**
     * Parse a single parameter. Parameter can be a required parameter, a defaultable
     * parameter, or a rest parameter.
     *
     * @param leadingComma Comma that occurs before the param
     * @return Parsed node
     */
    private STNode parseParameter(STNode leadingComma) {
        STToken token = peek();
        if (this.currentParamKind == ParserRuleContext.REST_PARAM) {
            // This is an erroneous scenario, where there are more parameters after
            // the rest parameter. Log an error, and continue the remainder of the
            // parameters by removing the order restriction.

            // TODO: mark the node as erroneous
            this.errorHandler.reportInvalidNode(token, "cannot have more parameters after the rest-parameter");
            startContext(ParserRuleContext.REQUIRED_PARAM);
        } else {
            startContext(this.currentParamKind);
        }

        return parseParameter(token.kind, leadingComma, 1);
    }

    private STNode parseParameter(STNode leadingComma, int nextTokenOffset) {
        return parseParameter(peek().kind, leadingComma, nextTokenOffset);
    }

    private STNode parseParameter(SyntaxKind nextTokenKind, STNode leadingComma, int nextTokenOffset) {
        STNode annots;
        switch (nextTokenKind) {
            case AT_TOKEN:
                annots = parseAnnotations(nextTokenKind);
                nextTokenKind = peek().kind;
                break;
            case PUBLIC_KEYWORD:
            case IDENTIFIER_TOKEN:
                annots = STNodeFactory.createNodeList(new ArrayList<>());
                break;
            default:
                if (nextTokenKind != SyntaxKind.IDENTIFIER_TOKEN && isTypeStartingToken(nextTokenKind)) {
                    annots = STNodeFactory.createNodeList(new ArrayList<>());
                    break;
                }

                STToken token = peek();
                Solution solution = recover(token, ParserRuleContext.PARAMETER, leadingComma, nextTokenOffset);

                if (solution.action == Action.KEEP) {
                    // If the solution is {@link Action#KEEP}, that means next immediate token is
                    // at the correct place, but some token after that is not. There only one such
                    // cases here, which is the `case IDENTIFIER_TOKEN`. So accept it, and continue.
                    annots = STNodeFactory.createNodeList(new ArrayList<>());
                    break;
                }

                // If the parser recovered by inserting a token, then try to re-parse the same
                // rule with the inserted token. This is done to pick the correct branch
                // to continue the parsing.
                if (solution.action == Action.REMOVE) {
                    return solution.recoveredNode;
                }

                // Since we come here after recovering by insertion, then the current token becomes the next token.
                // So the nextNextToken offset becomes 1.
                return parseParameter(solution.tokenKind, leadingComma, 0);
        }

        return parseParamGivenAnnots(nextTokenKind, leadingComma, annots, 1);
    }

    private STNode parseParamGivenAnnots(STNode leadingComma, STNode annots, int nextNextTokenOffset) {
        return parseParamGivenAnnots(peek().kind, leadingComma, annots, nextNextTokenOffset);
    }

    private STNode parseParamGivenAnnots(SyntaxKind nextTokenKind, STNode leadingComma, STNode annots,
                                         int nextTokenOffset) {
        STNode qualifier;
        switch (nextTokenKind) {
            case PUBLIC_KEYWORD:
                qualifier = parseQualifier();
                break;
            case IDENTIFIER_TOKEN:
                qualifier = STNodeFactory.createEmptyNode();
                break;
            case AT_TOKEN: // Annotations can't reach here
            default:
                if (isTypeStartingToken(nextTokenKind) && nextTokenKind != SyntaxKind.IDENTIFIER_TOKEN) {
                    qualifier = STNodeFactory.createEmptyNode();
                    break;
                }

                STToken token = peek();
                Solution solution = recover(token, ParserRuleContext.PARAMETER_WITHOUT_ANNOTS, leadingComma, annots,
                        nextTokenOffset);

                if (solution.action == Action.KEEP) {
                    // If the solution is {@link Action#KEEP}, that means next immediate token is
                    // at the correct place, but some token after that is not. There only one such
                    // cases here, which is the `case IDENTIFIER_TOKEN`. So accept it, and continue.
                    qualifier = STNodeFactory.createEmptyNode();
                    break;
                }

                // If the parser recovered by inserting a token, then try to re-parse the same
                // rule with the inserted token. This is done to pick the correct branch
                // to continue the parsing.
                if (solution.action == Action.REMOVE) {
                    return solution.recoveredNode;
                }

                // Since we come here after recovering by insertion, then the current token becomes the next token.
                // So the nextNextToken offset becomes 1.
                return parseParamGivenAnnots(solution.tokenKind, leadingComma, annots, 0);
        }

        return parseParamGivenAnnotsAndQualifier(leadingComma, annots, qualifier);
    }

    private STNode parseParamGivenAnnotsAndQualifier(STNode leadingComma, STNode annots, STNode qualifier) {
        STNode type = parseTypeDescriptor();
        STNode param = parseAfterParamType(leadingComma, annots, qualifier, type);
        endContext();
        return param;
    }

    private STNode parseAfterParamType(STNode leadingComma, STNode annots, STNode qualifier, STNode type) {
        STToken token = peek();
        return parseAfterParamType(token.kind, leadingComma, annots, qualifier, type);
    }

    private STNode parseAfterParamType(SyntaxKind tokenKind, STNode leadingComma, STNode annots, STNode qualifier,
                                       STNode type) {
        switch (tokenKind) {
            case ELLIPSIS_TOKEN:
                this.currentParamKind = ParserRuleContext.REST_PARAM;
                switchContext(ParserRuleContext.REST_PARAM);
                reportInvalidQualifier(qualifier);
                STNode ellipsis = parseEllipsis();
                STNode paramName = parseVariableName();
                return STNodeFactory.createRestParameterNode(leadingComma, annots, type, ellipsis, paramName);
            case IDENTIFIER_TOKEN:
                paramName = parseVariableName();
                return parseParameterRhs(leadingComma, annots, qualifier, type, paramName);
            default:
                STToken token = peek();
                Solution solution =
                        recover(token, ParserRuleContext.AFTER_PARAMETER_TYPE, leadingComma, annots, qualifier, type);

                // If the parser recovered by inserting a token, then try to re-parse the same
                // rule with the inserted token. This is done to pick the correct branch
                // to continue the parsing.
                if (solution.action == Action.REMOVE) {
                    return solution.recoveredNode;
                }

                return parseAfterParamType(solution.tokenKind, leadingComma, annots, qualifier, type);
        }
    }

    /**
     * Parse ellipsis.
     *
     * @return Parsed node
     */
    private STNode parseEllipsis() {
        STToken token = peek();
        if (token.kind == SyntaxKind.ELLIPSIS_TOKEN) {
            return consume(); // parse '...'
        } else {
            Solution sol = recover(token, ParserRuleContext.ELLIPSIS);
            return sol.recoveredNode;
        }
    }

    /**
     * <p>
     * Parse the right hand side of a required/defaultable parameter.
     * </p>
     * <code>parameter-rhs := [= expression]</code>
     *
     * @param leadingComma Comma that precedes this parameter
     * @param annots Annotations attached to the parameter
     * @param qualifier Visibility qualifier
     * @param type Type descriptor
     * @param paramName Name of the parameter
     * @return Parsed parameter node
     */
    private STNode parseParameterRhs(STNode leadingComma, STNode annots, STNode qualifier, STNode type,
                                     STNode paramName) {
        STToken token = peek();
        return parseParameterRhs(token.kind, leadingComma, annots, qualifier, type, paramName);
    }

    private STNode parseParameterRhs(SyntaxKind tokenKind, STNode leadingComma, STNode annots, STNode qualifier,
                                     STNode type, STNode paramName) {
        // Required parameters
        if (isEndOfParameter(tokenKind)) {
            if (this.currentParamKind == ParserRuleContext.DEFAULTABLE_PARAM) {
                // This is an erroneous scenario, where a required parameters comes after
                // a defaulatble parameter. Log an error, and continue.

                // TODO: mark the node as erroneous
                this.errorHandler.reportInvalidNode(peek(),
                        "cannot have a required parameter after a defaultable parameter");
            }

            return STNodeFactory.createRequiredParameterNode(leadingComma, annots, qualifier, type, paramName);
        } else if (tokenKind == SyntaxKind.EQUAL_TOKEN) {

            // If we were processing required params so far and found a defualtable
            // parameter, then switch the context to defaultable params.
            if (this.currentParamKind == ParserRuleContext.REQUIRED_PARAM) {
                this.currentParamKind = ParserRuleContext.DEFAULTABLE_PARAM;
                switchContext(ParserRuleContext.DEFAULTABLE_PARAM);
            }

            // Defaultable parameters
            STNode equal = parseAssignOp();
            STNode expr = parseExpression();
            return STNodeFactory.createDefaultableParameterNode(leadingComma, annots, qualifier, type, paramName, equal,
                    expr);
        } else {
            STToken token = peek();
            Solution solution =
                    recover(token, ParserRuleContext.PARAMETER_RHS, leadingComma, annots, qualifier, type, paramName);

            // If the parser recovered by inserting a token, then try to re-parse the same
            // rule with the inserted token. This is done to pick the correct branch
            // to continue the parsing.
            if (solution.action == Action.REMOVE) {
                return solution.recoveredNode;
            }

            return parseParameterRhs(solution.tokenKind, leadingComma, annots, qualifier, type, paramName);
        }
    }

    /**
     * Parse comma.
     *
     * @return Parsed node
     */
    private STNode parseComma() {
        STToken token = peek();
        if (token.kind == SyntaxKind.COMMA_TOKEN) {
            return consume();
        } else {
            Solution sol = recover(token, ParserRuleContext.COMMA);
            return sol.recoveredNode;
        }
    }

    /**
     * Check whether the given token is an end of a parameter.
     *
     * @param tokenKind Next token kind
     * @return <code>true</code> if the token represents an end of a parameter. <code>false</code> otherwise
     */
    private boolean isEndOfParameter(SyntaxKind tokenKind) {
        switch (tokenKind) {
            case EOF_TOKEN:
            case CLOSE_BRACE_TOKEN:
            case CLOSE_PAREN_TOKEN:
            case CLOSE_BRACKET_TOKEN:
            case SEMICOLON_TOKEN:
            case COMMA_TOKEN:
            case PUBLIC_KEYWORD:
            case FUNCTION_KEYWORD:
            case RETURNS_KEYWORD:
            case TYPE_KEYWORD:
            case LISTENER_KEYWORD:
            case IF_KEYWORD:
            case WHILE_KEYWORD:
            case AT_TOKEN:
                return true;
            default:
                return false;
        }
    }

    /**
     * Check whether the given token is an end of a parameter-list.
     *
     * @param tokenKind Next token kind
     * @return <code>true</code> if the token represents an end of a parameter-list. <code>false</code> otherwise
     */
    private boolean isEndOfParametersList(SyntaxKind tokenKind) {
        switch (tokenKind) {
            case EOF_TOKEN:
            case CLOSE_BRACE_TOKEN:
            case CLOSE_PAREN_TOKEN:
            case CLOSE_BRACKET_TOKEN:
            case SEMICOLON_TOKEN:
            case FUNCTION_KEYWORD:
            case RETURNS_KEYWORD:
            case TYPE_KEYWORD:
            case LISTENER_KEYWORD:
            case IF_KEYWORD:
            case WHILE_KEYWORD:
            case OPEN_BRACE_TOKEN:
                return true;
            default:
                return false;
        }
    }

    /**
     * Parse return type descriptor of a function. A return type descriptor has the following structure.
     *
     * <code>return-type-descriptor := [ returns annots type-descriptor ]</code>
     *
     * @return Parsed node
     */
    private STNode parseReturnTypeDescriptor() {
        startContext(ParserRuleContext.RETURN_TYPE_DESCRIPTOR);

        // If the return type is not present, simply return
        STToken token = peek();
        if (token.kind != SyntaxKind.RETURNS_KEYWORD) {
            endContext();
            return STNodeFactory.createEmptyNode();
        }

        STNode returnsKeyword = consume();
        STNode annot = parseAnnotations();
        STNode type = parseTypeDescriptor();

        endContext();
        return STNodeFactory.createReturnTypeDescriptorNode(returnsKeyword, annot, type);
    }

    /**
     * <p>
     * Parse a type descriptor. A type descriptor has the following structure.
     * </p>
     * <code>type-descriptor :=
     *      &nbsp;simple-type-descriptor<br/>
     *      &nbsp;| structured-type-descriptor<br/>
     *      &nbsp;| behavioral-type-descriptor<br/>
     *      &nbsp;| singleton-type-descriptor<br/>
     *      &nbsp;| union-type-descriptor<br/>
     *      &nbsp;| optional-type-descriptor<br/>
     *      &nbsp;| any-type-descriptor<br/>
     *      &nbsp;| anydata-type-descriptor<br/>
     *      &nbsp;| byte-type-descriptor<br/>
     *      &nbsp;| json-type-descriptor<br/>
     *      &nbsp;| type-descriptor-reference<br/>
     *      &nbsp;| ( type-descriptor )
     * <br/>
     * type-descriptor-reference := qualified-identifier</code>
     *
     * @return Parsed node
     */
    private STNode parseTypeDescriptor() {
        STToken token = peek();
        STNode typeDesc = parseTypeDescriptor(token.kind);
        return parseComplexTypeDescriptor(typeDesc);

    }

    /**
     * This will handle the parsing of optional,array,union type desc to infinite length.
     *
     * @param typeDesc
     *
     * @return Parsed type descriptor node
     */
    private STNode parseComplexTypeDescriptor(STNode typeDesc) {
        STToken nextToken = peek();
        switch (nextToken.kind) {
            // If next token after a type descriptor is <code>?</code> then it is an optional type descriptor
            case QUESTION_MARK_TOKEN:
                return parseComplexTypeDescriptor(parseOptionalTypeDescriptor(typeDesc));
            // If next token after a type descriptor is <code>[</code> then it is an array type descriptor
            case OPEN_BRACKET_TOKEN:
                return parseComplexTypeDescriptor(parseArrayTypeDescriptor(typeDesc));
            // If next token after a type descriptor is <code>[</code> then it is an array type descriptor
            case PIPE_TOKEN:
                return parseComplexTypeDescriptor(parseUnionTypeDescriptor(typeDesc));
            default:
                return typeDesc;
        }
    }

    /**
     * <p>
     * Parse a type descriptor, given the next token kind.
     * </p>
     * If the preceding token is <code>?</code> then it is an optional type descriptor
     *
     * @param tokenKind Next token kind
     * @return Parsed node
     */
    private STNode parseTypeDescriptor(SyntaxKind tokenKind) {
        switch (tokenKind) {
            case IDENTIFIER_TOKEN:
                return parseTypeReference();
            case RECORD_KEYWORD:
                // Record type descriptor
                return parseRecordTypeDescriptor();
            case OBJECT_KEYWORD:
            case ABSTRACT_KEYWORD:
            case CLIENT_KEYWORD:
                // Object type descriptor
                return parseObjectTypeDescriptor();
            case OPEN_PAREN_TOKEN:
                // nil type descriptor '()'
                return parseNilTypeDescriptor();
            case MAP_KEYWORD: // map type desc
            case FUTURE_KEYWORD: // future type desc
            case TYPEDESC_KEYWORD: // typedesc type desc
                return parseParameterizedTypeDescriptor();
            case ERROR_KEYWORD: // error type descriptor
                return parseErrorTypeDescriptor();
            default:
                if (isSimpleType(tokenKind)) {
                    return parseSimpleTypeDescriptor();
                }

                STToken token = peek();
                Solution solution = recover(token, ParserRuleContext.TYPE_DESCRIPTOR);

                // If the parser recovered by inserting a token, then try to re-parse the same
                // rule with the inserted token. This is done to pick the correct branch
                // to continue the parsing.
                if (solution.action == Action.REMOVE) {
                    return solution.recoveredNode;
                }

                return parseTypeDescriptor(solution.tokenKind);
        }
    }

    /**
     * Parse simple type descriptor.
     *
     * @return Parsed node
     */
    private STNode parseSimpleTypeDescriptor() {
        STToken node = peek();
        if (isSimpleType(node.kind)) {
            STToken token = consume();
            SyntaxKind typeKind = getTypeSyntaxKind(token.kind);
            return STNodeFactory.createBuiltinSimpleNameReferenceNode(typeKind, token);
        } else {
            Solution sol = recover(peek(), ParserRuleContext.SIMPLE_TYPE_DESCRIPTOR);
            return sol.recoveredNode;
        }
    }

    /**
     * <p>
     * Parse function body. A function body has the following structure.
     * </p>
     * <code>
     * function-body := function-body-block | external-function-body
     * external-function-body := = annots external ;
     * function-body-block := { [default-worker-init, named-worker-decl+] default-worker }
     * </code>
     *
     * @return Parsed node
     */
    private STNode parseFunctionBody() {
        STToken token = peek();
        return parseFunctionBody(token.kind);
    }

    /**
     * Parse function body, given the next token kind.
     *
     * @param tokenKind Next token kind
     * @return Parsed node
     */
    protected STNode parseFunctionBody(SyntaxKind tokenKind) {
        switch (tokenKind) {
            case EQUAL_TOKEN:
                return parseExternalFunctionBody();
            case OPEN_BRACE_TOKEN:
                return parseFunctionBodyBlock();
            default:
                STToken token = peek();
                Solution solution = recover(token, ParserRuleContext.FUNC_BODY);

                // If the parser recovered by inserting a token, then try to re-parse the same
                // rule with the inserted token. This is done to pick the correct branch
                // to continue the parsing.

                if (solution.action == Action.REMOVE) {
                    return solution.recoveredNode;
                }

                // If the recovered token is not something that can be re-parsed,
                // then don't try to re-parse the same rule.
                if (solution.tokenKind == SyntaxKind.NONE) {
                    return STNodeFactory.createMissingToken(solution.tokenKind);
                }

                return parseFunctionBody(solution.tokenKind);
        }
    }

    /**
     * <p>
     * Parse function body block. A function body block has the following structure.
     * </p>
     *
     * <code>
     * function-body-block := { [default-worker-init, named-worker-decl+] default-worker }<br/>
     * default-worker-init := sequence-stmt<br/>
     * default-worker := sequence-stmt<br/>
     * named-worker-decl := worker worker-name return-type-descriptor { sequence-stmt }<br/>
     * worker-name := identifier<br/>
     * </code>
     *
     * @return Parsed node
     */
    private STNode parseFunctionBodyBlock() {
        startContext(ParserRuleContext.FUNC_BODY_BLOCK);
        STNode openBrace = parseOpenBrace();
        STToken token = peek();

        ArrayList<STNode> firstStmtList = new ArrayList<>();
        ArrayList<STNode> workers = new ArrayList<>();
        ArrayList<STNode> secondStmtList = new ArrayList<>();

        ParserRuleContext currentCtx = ParserRuleContext.DEFAULT_WORKER_INIT;
        boolean hasNamedWorkers = false;
        while (!isEndOfStatements(token.kind)) {
            STNode stmt = parseStatement();
            if (stmt == null) {
                break;
            }

            switch (currentCtx) {
                case DEFAULT_WORKER_INIT:
                    if (stmt.kind != SyntaxKind.NAMED_WORKER_DECLARATION) {
                        firstStmtList.add(stmt);
                        break;
                    }
                    // We come here when we find the first named-worker-decl.
                    // Switch to parsing named-workers.
                    currentCtx = ParserRuleContext.NAMED_WORKERS;
                    hasNamedWorkers = true;
                    // fall through
                case NAMED_WORKERS:
                    if (stmt.kind == SyntaxKind.NAMED_WORKER_DECLARATION) {
                        workers.add(stmt);
                        break;
                    }
                    // Otherwise switch to parsing default-worker
                    currentCtx = ParserRuleContext.DEFAULT_WORKER;
                    // fall through
                case DEFAULT_WORKER:
                default:
                    if (stmt.kind == SyntaxKind.NAMED_WORKER_DECLARATION) {
                        this.errorHandler.reportInvalidNode(null, "named-workers are not allowed here");
                        break;
                    }
                    secondStmtList.add(stmt);
                    break;
            }
            token = peek();
        }

        STNode namedWorkersList;
        STNode statements;
        if (hasNamedWorkers) {
            STNode workerInitStatements = STNodeFactory.createNodeList(firstStmtList);
            STNode namedWorkers = STNodeFactory.createNodeList(workers);
            namedWorkersList = STNodeFactory.createNamedWorkerDeclarator(workerInitStatements, namedWorkers);
            statements = STNodeFactory.createNodeList(secondStmtList);
        } else {
            namedWorkersList = STNodeFactory.createEmptyNode();
            statements = STNodeFactory.createNodeList(firstStmtList);
        }

        STNode closeBrace = parseCloseBrace();
        endContext();
        return STNodeFactory.createFunctionBodyBlockNode(openBrace, namedWorkersList, statements, closeBrace);
    }

    private boolean isEndOfRecordTypeNode(SyntaxKind nextTokenKind) {
        switch (nextTokenKind) {
            case EOF_TOKEN:
            case CLOSE_BRACE_TOKEN:
            case CLOSE_BRACE_PIPE_TOKEN:
            case TYPE_KEYWORD:
            case FUNCTION_KEYWORD:
            case PUBLIC_KEYWORD:
            case LISTENER_KEYWORD:
            case IMPORT_KEYWORD:
                return true;
            case SERVICE_KEYWORD:
                return isServiceDeclStart(ParserRuleContext.RECORD_FIELD, 1);
            default:
                return false;
        }
    }

    private boolean isEndOfObjectTypeNode(SyntaxKind tokenKind) {
        switch (tokenKind) {
            case EOF_TOKEN:
            case CLOSE_BRACE_TOKEN:
            case CLOSE_BRACE_PIPE_TOKEN:
            case IMPORT_KEYWORD:
                return true;
            case SERVICE_KEYWORD:
                return isServiceDeclStart(ParserRuleContext.OBJECT_MEMBER, 1);
            default:
                return false;
        }
    }

    /**
     * Parse type reference or variable reference.
     *
     * @return Parsed node
     */
    private STNode parseStatementStartIdentifier() {
        return parseQualifiedIdentifier(ParserRuleContext.STATEMENT_START_IDENTIFIER);
    }

    /**
     * Parse variable name.
     *
     * @return Parsed node
     */
    private STNode parseVariableName() {
        STToken token = peek();
        return parseVariableName(token.kind);
    }

    /**
     * Parse variable name.
     *
     * @return Parsed node
     */
    private STNode parseVariableName(SyntaxKind tokenKind) {
        if (tokenKind == SyntaxKind.IDENTIFIER_TOKEN) {
            return consume();
        } else {
            Solution sol = recover(peek(), ParserRuleContext.VARIABLE_NAME);
            return sol.recoveredNode;
        }
    }

    /**
     * Parse open brace.
     *
     * @return Parsed node
     */
    private STNode parseOpenBrace() {
        STToken token = peek();
        if (token.kind == SyntaxKind.OPEN_BRACE_TOKEN) {
            return consume();
        } else {
            Solution sol = recover(token, ParserRuleContext.OPEN_BRACE);
            return sol.recoveredNode;
        }
    }

    /**
     * Parse close brace.
     *
     * @return Parsed node
     */
    private STNode parseCloseBrace() {
        STToken token = peek();
        if (token.kind == SyntaxKind.CLOSE_BRACE_TOKEN) {
            return consume();
        } else {
            Solution sol = recover(token, ParserRuleContext.CLOSE_BRACE);
            return sol.recoveredNode;
        }
    }

    /**
     * <p>
     * Parse external function body. An external function body has the following structure.
     * </p>
     * <code>
     * external-function-body := = annots external ;
     * </code>
     *
     * @return Parsed node
     */
    private STNode parseExternalFunctionBody() {
        startContext(ParserRuleContext.EXTERNAL_FUNC_BODY);
        STNode assign = parseAssignOp();
        STNode annotation = parseAnnotations();
        STNode externalKeyword = parseExternalKeyword();
        STNode semicolon = parseSemicolon();

        endContext();
        return STNodeFactory.createExternalFunctionBodyNode(assign, annotation, externalKeyword, semicolon);
    }

    /**
     * Parse semicolon.
     *
     * @return Parsed node
     */
    private STNode parseSemicolon() {
        STToken token = peek();
        if (token.kind == SyntaxKind.SEMICOLON_TOKEN) {
            return consume();
        } else {
            Solution sol = recover(token, ParserRuleContext.SEMICOLON);
            return sol.recoveredNode;
        }
    }

    /**
     * Parse <code>external</code> keyword.
     *
     * @return Parsed node
     */
    private STNode parseExternalKeyword() {
        STToken token = peek();
        if (token.kind == SyntaxKind.EXTERNAL_KEYWORD) {
            return consume();
        } else {
            Solution sol = recover(token, ParserRuleContext.EXTERNAL_KEYWORD);
            return sol.recoveredNode;
        }
    }

    /*
     * Operators
     */

    /**
     * Parse assign operator.
     *
     * @return Parsed node
     */
    private STNode parseAssignOp() {
        STToken token = peek();
        if (token.kind == SyntaxKind.EQUAL_TOKEN) {
            return consume();
        } else {
            Solution sol = recover(token, ParserRuleContext.ASSIGN_OP);
            return sol.recoveredNode;
        }
    }

    /**
     * Parse binary operator.
     *
     * @return Parsed node
     */
    private STNode parseBinaryOperator() {
        STToken token = peek();
        if (isBinaryOperator(token.kind)) {
            return consume();
        } else {
            Solution sol = recover(token, ParserRuleContext.BINARY_OPERATOR);
            return sol.recoveredNode;
        }
    }

    /**
     * Check whether the given token kind is a binary operator.
     *
     * @param kind STToken kind
     * @return <code>true</code> if the token kind refers to a binary operator. <code>false</code> otherwise
     */
    private boolean isBinaryOperator(SyntaxKind kind) {
        switch (kind) {
            case PLUS_TOKEN:
            case MINUS_TOKEN:
            case SLASH_TOKEN:
            case ASTERISK_TOKEN:
            case GT_TOKEN:
            case LT_TOKEN:
            case EQUAL_GT_TOKEN:
            case DOUBLE_EQUAL_TOKEN:
            case TRIPPLE_EQUAL_TOKEN:
            case LT_EQUAL_TOKEN:
            case GT_EQUAL_TOKEN:
            case NOT_EQUAL_TOKEN:
            case NOT_DOUBLE_EQUAL_TOKEN:
            case BITWISE_AND_TOKEN:
            case BITWISE_XOR_TOKEN:
            case PIPE_TOKEN:
            case LOGICAL_AND_TOKEN:
            case LOGICAL_OR_TOKEN:
                return true;
            default:
                return false;
        }
    }

    /**
     * Get the precedence of a given operator.
     *
     * @param binaryOpKind Operator kind
     * @return Precedence of the given operator
     */
    private OperatorPrecedence getOpPrecedence(SyntaxKind binaryOpKind) {
        switch (binaryOpKind) {
            case ASTERISK_TOKEN: // multiplication
            case SLASH_TOKEN: // division
                return OperatorPrecedence.MULTIPLICATIVE;
            case PLUS_TOKEN:
            case MINUS_TOKEN:
                return OperatorPrecedence.ADDITIVE;
            case GT_TOKEN:
            case LT_TOKEN:
            case GT_EQUAL_TOKEN:
            case LT_EQUAL_TOKEN:
            case IS_KEYWORD:
                return OperatorPrecedence.BINARY_COMPARE;
            case DOT_TOKEN:
            case OPEN_BRACKET_TOKEN:
            case OPEN_PAREN_TOKEN:
                return OperatorPrecedence.MEMBER_ACCESS;
            case DOUBLE_EQUAL_TOKEN:
            case TRIPPLE_EQUAL_TOKEN:
            case NOT_EQUAL_TOKEN:
            case NOT_DOUBLE_EQUAL_TOKEN:
                return OperatorPrecedence.EQUALITY;
            case BITWISE_AND_TOKEN:
                return OperatorPrecedence.BITWISE_AND;
            case BITWISE_XOR_TOKEN:
                return OperatorPrecedence.BITWISE_XOR;
            case PIPE_TOKEN:
                return OperatorPrecedence.BITWISE_OR;
            case LOGICAL_AND_TOKEN:
                return OperatorPrecedence.LOGICAL_AND;
            case LOGICAL_OR_TOKEN:
                return OperatorPrecedence.LOGICAL_OR;
            case RIGHT_ARROW_TOKEN:
                return OperatorPrecedence.ACTION;
            default:
                throw new UnsupportedOperationException("Unsupported binary operator '" + binaryOpKind + "'");
        }
    }

    /**
     * <p>
     * Get the operator kind to insert during recovery, given the precedence level.
     * </p>
     *
     * @param opPrecedenceLevel Precedence of the given operator
     * @return Kind of the operator to insert
     */
    private SyntaxKind getBinaryOperatorKindToInsert(OperatorPrecedence opPrecedenceLevel) {
        switch (opPrecedenceLevel) {
            case UNARY:
            case ACTION:
                // If the current precedence level is unary/action, then we return
                // the binary operator with closest precedence level to it.
                // Therefore fall through
            case MULTIPLICATIVE:
                return SyntaxKind.ASTERISK_TOKEN;
            case ADDITIVE:
                return SyntaxKind.PLUS_TOKEN;
            case BINARY_COMPARE:
                return SyntaxKind.LT_TOKEN;
            case EQUALITY:
                return SyntaxKind.DOUBLE_EQUAL_TOKEN;
            case BITWISE_AND:
                return SyntaxKind.BITWISE_AND_TOKEN;
            case BITWISE_XOR:
                return SyntaxKind.BITWISE_XOR_TOKEN;
            case BITWISE_OR:
                return SyntaxKind.PIPE_TOKEN;
            case LOGICAL_AND:
                return SyntaxKind.LOGICAL_AND_TOKEN;
            case LOGICAL_OR:
                return SyntaxKind.LOGICAL_OR_TOKEN;
            default:
                throw new UnsupportedOperationException(
                        "Unsupported operator precedence level'" + opPrecedenceLevel + "'");
        }
    }

    /**
     * <p>
     * Parse a module type definition.
     * </p>
     * <code>module-type-defn := metadata [public] type identifier type-descriptor ;</code>
     *
     * @param metadata Metadata
     * @param qualifier Visibility qualifier
     * @return Parsed node
     */
    private STNode parseModuleTypeDefinition(STNode metadata, STNode qualifier) {
        startContext(ParserRuleContext.MODULE_TYPE_DEFINITION);
        STNode typeKeyword = parseTypeKeyword();
        STNode typeName = parseTypeName();
        STNode typeDescriptor = parseTypeDescriptor();
        STNode semicolon = parseSemicolon();
        endContext();
        return STNodeFactory.createTypeDefinitionNode(metadata, qualifier, typeKeyword, typeName, typeDescriptor,
                semicolon);
    }

    /**
     * Parse type keyword.
     *
     * @return Parsed node
     */
    private STNode parseTypeKeyword() {
        STToken token = peek();
        if (token.kind == SyntaxKind.TYPE_KEYWORD) {
            return consume();
        } else {
            Solution sol = recover(token, ParserRuleContext.TYPE_KEYWORD);
            return sol.recoveredNode;
        }
    }

    /**
     * Parse type name.
     *
     * @return Parsed node
     */
    private STNode parseTypeName() {
        STToken token = peek();
        if (token.kind == SyntaxKind.IDENTIFIER_TOKEN) {
            return consume();
        } else {
            Solution sol = recover(token, ParserRuleContext.TYPE_NAME);
            return sol.recoveredNode;
        }
    }

    /**
     * <p>
     * Parse record type descriptor. A record type descriptor body has the following structure.
     * </p>
     *
     * <code>record-type-descriptor := inclusive-record-type-descriptor | exclusive-record-type-descriptor
     * <br/><br/>inclusive-record-type-descriptor := record { field-descriptor* }
     * <br/><br/>exclusive-record-type-descriptor := record {| field-descriptor* [record-rest-descriptor] |}
     * </code>
     *
     * @return Parsed node
     */
    private STNode parseRecordTypeDescriptor() {
        startContext(ParserRuleContext.RECORD_TYPE_DESCRIPTOR);
        STNode recordKeyword = parseRecordKeyword();
        STNode bodyStartDelimiter = parseRecordBodyStartDelimiter();

        boolean isInclusive = bodyStartDelimiter.kind == SyntaxKind.OPEN_BRACE_TOKEN;
        STNode fields = parseFieldDescriptors(isInclusive);

        STNode bodyEndDelimiter = parseRecordBodyCloseDelimiter(bodyStartDelimiter.kind);
        endContext();

        return STNodeFactory.createRecordTypeDescriptorNode(recordKeyword, bodyStartDelimiter, fields,
                bodyEndDelimiter);
    }

    /**
     * Parse record body start delimiter.
     *
     * @return Parsed node
     */
    private STNode parseRecordBodyStartDelimiter() {
        STToken token = peek();
        return parseRecordBodyStartDelimiter(token.kind);
    }

    private STNode parseRecordBodyStartDelimiter(SyntaxKind kind) {
        switch (kind) {
            case OPEN_BRACE_PIPE_TOKEN:
                return parseClosedRecordBodyStart();
            case OPEN_BRACE_TOKEN:
                return parseOpenBrace();
            default:
                STToken token = peek();
                Solution solution = recover(token, ParserRuleContext.RECORD_BODY_START);

                // If the parser recovered by inserting a token, then try to re-parse the same
                // rule with the inserted token. This is done to pick the correct branch
                // to continue the parsing.
                if (solution.action == Action.REMOVE) {
                    return solution.recoveredNode;
                }

                return parseRecordBodyStartDelimiter(solution.tokenKind);
        }
    }

    /**
     * Parse closed-record body start delimiter.
     *
     * @return Parsed node
     */
    private STNode parseClosedRecordBodyStart() {
        STToken token = peek();
        if (token.kind == SyntaxKind.OPEN_BRACE_PIPE_TOKEN) {
            return consume();
        } else {
            Solution sol = recover(token, ParserRuleContext.CLOSED_RECORD_BODY_START);
            return sol.recoveredNode;
        }
    }

    /**
     * Parse record body close delimiter.
     *
     * @return Parsed node
     */
    private STNode parseRecordBodyCloseDelimiter(SyntaxKind startingDelimeter) {
        switch (startingDelimeter) {
            case OPEN_BRACE_PIPE_TOKEN:
                return parseClosedRecordBodyEnd();
            case OPEN_BRACE_TOKEN:
                return parseCloseBrace();
            default:
                // Ideally should never reach here.

                STToken token = peek();
                Solution solution = recover(token, ParserRuleContext.RECORD_BODY_END);

                // If the parser recovered by inserting a token, then try to re-parse the same
                // rule with the inserted token. This is done to pick the correct branch
                // to continue the parsing.
                if (solution.action == Action.REMOVE) {
                    return solution.recoveredNode;
                }

                return parseRecordBodyCloseDelimiter(solution.tokenKind);
        }
    }

    /**
     * Parse closed-record body end delimiter.
     *
     * @return Parsed node
     */
    private STNode parseClosedRecordBodyEnd() {
        STToken token = peek();
        if (token.kind == SyntaxKind.CLOSE_BRACE_PIPE_TOKEN) {
            return consume();
        } else {
            Solution sol = recover(token, ParserRuleContext.CLOSED_RECORD_BODY_END);
            return sol.recoveredNode;
        }
    }

    /**
     * Parse record keyword.
     *
     * @return Parsed node
     */
    private STNode parseRecordKeyword() {
        STToken token = peek();
        if (token.kind == SyntaxKind.RECORD_KEYWORD) {
            return consume();
        } else {
            Solution sol = recover(token, ParserRuleContext.RECORD_KEYWORD);
            return sol.recoveredNode;
        }
    }

    /**
     * <p>
     * Parse field descriptors.
     * </p>
     *
     * @return Parsed node
     */
    private STNode parseFieldDescriptors(boolean isInclusive) {
        ArrayList<STNode> recordFields = new ArrayList<>();
        STToken token = peek();
        boolean endOfFields = false;
        while (!isEndOfRecordTypeNode(token.kind)) {
            STNode field = parseFieldOrRestDescriptor(isInclusive);
            if (field == null) {
                endOfFields = true;
                break;
            }
            recordFields.add(field);
            token = peek();

            if (field.kind == SyntaxKind.RECORD_REST_TYPE) {
                break;
            }
        }

        // Following loop will only run if there are more fields after the rest type descriptor.
        // Try to parse them and mark as invalid.
        while (!endOfFields && !isEndOfRecordTypeNode(token.kind)) {
            parseFieldOrRestDescriptor(isInclusive);
            // TODO: Mark these nodes as error/invalid nodes.
            this.errorHandler.reportInvalidNode(token, "cannot have more fields after the rest type descriptor");
            token = peek();
        }

        return STNodeFactory.createNodeList(recordFields);
    }

    /**
     * <p>
     * Parse field descriptor or rest descriptor.
     * </p>
     *
     * <code>
     * <br/><br/>field-descriptor := individual-field-descriptor | record-type-reference
     * <br/><br/><br/>individual-field-descriptor := metadata type-descriptor field-name [? | default-value] ;
     * <br/><br/>field-name := identifier
     * <br/><br/>default-value := = expression
     * <br/><br/>record-type-reference := * type-reference ;
     * <br/><br/>record-rest-descriptor := type-descriptor ... ;
     * </code>
     *
     * @return Parsed node
     */
    private STNode parseFieldOrRestDescriptor(boolean isInclusive) {
        return parseFieldOrRestDescriptor(peek().kind, isInclusive);
    }

    private STNode parseFieldOrRestDescriptor(SyntaxKind nextTokenKind, boolean isInclusive) {
        switch (nextTokenKind) {
            case CLOSE_BRACE_TOKEN:
            case CLOSE_BRACE_PIPE_TOKEN:
                return null;
            case ASTERISK_TOKEN:
                // record-type-reference
                startContext(ParserRuleContext.RECORD_FIELD);
                STNode asterisk = consume();
                STNode type = parseTypeReference();
                STNode semicolonToken = parseSemicolon();
                endContext();
                return STNodeFactory.createTypeReferenceNode(asterisk, type, semicolonToken);
            case AT_TOKEN:
                startContext(ParserRuleContext.RECORD_FIELD);
                STNode metadata = parseMetaData(nextTokenKind);
                type = parseTypeDescriptor();
                STNode fieldOrRestDesc = parseFieldDescriptor(isInclusive, type, metadata);
                endContext();
                return fieldOrRestDesc;
            default:
                if (isTypeStartingToken(nextTokenKind)) {
                    // individual-field-descriptor
                    startContext(ParserRuleContext.RECORD_FIELD);
                    metadata = createEmptyMetadata();
                    type = parseTypeDescriptor(nextTokenKind);
                    fieldOrRestDesc = parseFieldDescriptor(isInclusive, type, metadata);
                    endContext();
                    return fieldOrRestDesc;
                }

                STToken token = peek();
                Solution solution = recover(token, ParserRuleContext.RECORD_FIELD_OR_RECORD_END, isInclusive);

                // If the parser recovered by inserting a token, then try to re-parse the same
                // rule with the inserted token. This is done to pick the correct branch
                // to continue the parsing.
                if (solution.action == Action.REMOVE) {
                    return solution.recoveredNode;
                }

                return parseFieldOrRestDescriptor(solution.tokenKind, isInclusive);
        }
    }

    private STNode parseFieldDescriptor(boolean isInclusive, STNode type, STNode metadata) {
        if (isInclusive) {
            STNode fieldName = parseVariableName();
            return parseFieldDescriptorRhs(metadata, type, fieldName);
        } else {
            return parseFieldOrRestDescriptorRhs(metadata, type);
        }
    }

    /**
     * Parse type reference.
     * <code>type-reference := identifier | qualified-identifier</code>
     *
     * @return Type reference node
     */
    private STNode parseTypeReference() {
        return parseQualifiedIdentifier(ParserRuleContext.TYPE_REFERENCE);
    }

    /**
     * Parse identifier or qualified identifier.
     *
     * @return Identifier node
     */
    private STNode parseQualifiedIdentifier(ParserRuleContext currentCtx) {
        STToken token = peek();
        if (token.kind == SyntaxKind.IDENTIFIER_TOKEN) {
            STNode typeRefOrPkgRef = consume();
            return parseQualifiedIdentifier(typeRefOrPkgRef);
        } else {
            Solution sol = recover(token, currentCtx);
            return sol.recoveredNode;
        }
    }

    /**
     * Parse identifier or qualified identifier, given the starting identifier.
     *
     * @param identifier Starting identifier
     * @return Parse node
     */
    private STNode parseQualifiedIdentifier(STNode identifier) {
        STToken nextToken = peek(1);
        if (nextToken.kind != SyntaxKind.COLON_TOKEN) {
            return STNodeFactory.createSimpleNameReferenceNode(identifier);
        }

        STToken nextNextToken = peek(2);
        if (nextNextToken.kind == SyntaxKind.IDENTIFIER_TOKEN) {
            STToken colon = consume();
            STToken varOrFuncName = consume();
            return STNodeFactory.createQualifiedNameReferenceNode(identifier, colon, varOrFuncName);
        } else {
            this.errorHandler.removeInvalidToken();
            return parseQualifiedIdentifier(identifier);
        }
    }

    /**
     * Parse RHS of a field or rest type descriptor.
     *
     * @param metadata Metadata
     * @param type Type descriptor
     * @return Parsed node
     */
    private STNode parseFieldOrRestDescriptorRhs(STNode metadata, STNode type) {
        STToken token = peek();
        return parseFieldOrRestDescriptorRhs(token.kind, metadata, type);
    }

    private STNode parseFieldOrRestDescriptorRhs(SyntaxKind kind, STNode metadata, STNode type) {
        switch (kind) {
            case ELLIPSIS_TOKEN:
                // TODO: report error for invalid metadata
                STNode ellipsis = parseEllipsis();
                STNode semicolonToken = parseSemicolon();
                return STNodeFactory.createRecordRestDescriptorNode(type, ellipsis, semicolonToken);
            case IDENTIFIER_TOKEN:
                STNode fieldName = parseVariableName();
                return parseFieldDescriptorRhs(metadata, type, fieldName);
            default:
                STToken token = peek();
                Solution solution = recover(token, ParserRuleContext.FIELD_OR_REST_DESCIPTOR_RHS, metadata, type);

                // If the parser recovered by inserting a token, then try to re-parse the same
                // rule with the inserted token. This is done to pick the correct branch
                // to continue the parsing.
                if (solution.action == Action.REMOVE) {
                    return solution.recoveredNode;
                }

                return parseFieldOrRestDescriptorRhs(solution.tokenKind, metadata, type);
        }
    }

    /**
     * <p>
     * Parse field descriptor rhs.
     * </p>
     *
     * @param metadata Metadata
     * @param type Type descriptor
     * @param fieldName Field name
     * @return Parsed node
     */
    private STNode parseFieldDescriptorRhs(STNode metadata, STNode type, STNode fieldName) {
        STToken token = peek();
        return parseFieldDescriptorRhs(token.kind, metadata, type, fieldName);
    }

    /**
     * <p>
     * Parse field descriptor rhs.
     * </p>
     *
     * <code>
     * field-descriptor := [? | default-value] ;
     * <br/>default-value := = expression
     * </code>
     *
     * @param kind Kind of the next token
     * @param metadata Metadata
     * @param type Type descriptor
     * @param fieldName Field name
     * @return Parsed node
     */
    private STNode parseFieldDescriptorRhs(SyntaxKind kind, STNode metadata, STNode type, STNode fieldName) {
        switch (kind) {
            case SEMICOLON_TOKEN:
                STNode questionMarkToken = STNodeFactory.createEmptyNode();
                STNode semicolonToken = parseSemicolon();
                return STNodeFactory.createRecordFieldNode(metadata, type, fieldName, questionMarkToken,
                        semicolonToken);
            case QUESTION_MARK_TOKEN:
                questionMarkToken = parseQuestionMark();
                semicolonToken = parseSemicolon();
                return STNodeFactory.createRecordFieldNode(metadata, type, fieldName, questionMarkToken,
                        semicolonToken);
            case EQUAL_TOKEN:
                // parseRecordDefaultValue();
                STNode equalsToken = parseAssignOp();
                STNode expression = parseExpression();
                semicolonToken = parseSemicolon();
                return STNodeFactory.createRecordFieldWithDefaultValueNode(metadata, type, fieldName, equalsToken,
                        expression, semicolonToken);
            default:
                STToken token = peek();
                Solution solution = recover(token, ParserRuleContext.FIELD_DESCRIPTOR_RHS, metadata, type, fieldName);

                // If the parser recovered by inserting a token, then try to re-parse the same
                // rule with the inserted token. This is done to pick the correct branch
                // to continue the parsing.
                if (solution.action == Action.REMOVE) {
                    return solution.recoveredNode;
                }

                return parseFieldDescriptorRhs(solution.tokenKind, metadata, type, fieldName);
        }
    }

    /**
     * Parse question mark.
     *
     * @return Parsed node
     */
    private STNode parseQuestionMark() {
        STToken token = peek();
        if (token.kind == SyntaxKind.QUESTION_MARK_TOKEN) {
            return consume(); // '?' token
        } else {
            Solution sol = recover(token, ParserRuleContext.QUESTION_MARK);
            return sol.recoveredNode;
        }
    }

    /*
     * Statements
     */

    /**
     * Parse statements, until an end of a block is reached.
     *
     * @return Parsed node
     */
    private STNode parseStatements() {
        STToken token = peek();

        ArrayList<STNode> stmts = new ArrayList<>();
        while (!isEndOfStatements(token.kind)) {
            STNode stmt = parseStatement();
            if (stmt == null) {
                break;
            }

            if (stmt.kind == SyntaxKind.NAMED_WORKER_DECLARATION) {
                this.errorHandler.reportInvalidNode(null, "named-workers are not allowed here");
                break;
            }

            stmts.add(stmt);
            token = peek();
        }

        return STNodeFactory.createNodeList(stmts);
    }

    private boolean isEndOfStatements(SyntaxKind tokenKind) {
        switch (tokenKind) {
            case EOF_TOKEN:
            case CLOSE_BRACE_TOKEN:
                return true;
            case SERVICE_KEYWORD:
                return isServiceDeclStart(ParserRuleContext.STATEMENT, 1);
            default:
                return false;
        }
    }

    /**
     * Parse a single statement.
     *
     * @return Parsed node
     */
    protected STNode parseStatement() {
        STToken token = peek();
        return parseStatement(token.kind);
    }

    private STNode parseStatement(SyntaxKind tokenKind) {
        STNode annots = null;
        switch (tokenKind) {
            case CLOSE_BRACE_TOKEN:
                // Returning null marks the end of statements
                return null;
            case SEMICOLON_TOKEN:
                this.errorHandler.removeInvalidToken();
                return parseStatement();
            case AT_TOKEN:
                annots = parseAnnotations(tokenKind);
                tokenKind = peek().kind;
                break;
            case FINAL_KEYWORD:

                // Statements starts other than var-decl
            case IF_KEYWORD:
            case WHILE_KEYWORD:
            case PANIC_KEYWORD:
            case CHECK_KEYWORD:
            case CHECKPANIC_KEYWORD:
            case CONTINUE_KEYWORD:
            case BREAK_KEYWORD:
            case RETURN_KEYWORD:
            case TYPE_KEYWORD:
            case LOCK_KEYWORD:
            case OPEN_BRACE_TOKEN:
            case FORK_KEYWORD:
            case FOREACH_KEYWORD:

                // Even-though worker is not a statement, we parse it as statements.
                // then validates it based on the context. This is done to provide
                // better error messages
            case WORKER_KEYWORD:
                break;
            default:
                // Var-decl-stmt start
                if (isTypeStartingToken(tokenKind)) {
                    break;
                }

                // Expression-stmt start
                if (isValidLHSExpression(tokenKind)) {
                    break;
                }

                STToken token = peek();
                Solution solution = recover(token, ParserRuleContext.STATEMENT);

                // If the parser recovered by inserting a token, then try to re-parse the same
                // rule with the inserted token. This is done to pick the correct branch
                // to continue the parsing.
                if (solution.action == Action.REMOVE) {
                    return solution.recoveredNode;
                }

                return parseStatement(solution.tokenKind);
        }

        return parseStatement(tokenKind, annots);
    }

    private STNode getAnnotations(STNode nullbaleAnnot) {
        if (nullbaleAnnot != null) {
            return nullbaleAnnot;
        }

        return STNodeFactory.createNodeList(new ArrayList<>());
    }

    private STNode parseStatement(STNode annots) {
        return parseStatement(peek().kind, annots);
    }

    /**
     * Parse a single statement, given the next token kind.
     *
     * @param tokenKind Next token kind
     * @return Parsed node
     */
    private STNode parseStatement(SyntaxKind tokenKind, STNode annots) {
        // TODO: validate annotations: not every statement supports annots
        switch (tokenKind) {
            case CLOSE_BRACE_TOKEN:
                this.errorHandler.reportInvalidNode(null, "invalid annotations");
                // Returning null marks the end of statements
                return null;
            case SEMICOLON_TOKEN:
                this.errorHandler.removeInvalidToken();
                return parseStatement(tokenKind, annots);
            case FINAL_KEYWORD:
                STNode finalKeyword = parseFinalKeyword();
                return parseVariableDecl(getAnnotations(annots), finalKeyword, false);
            case IF_KEYWORD:
                return parseIfElseBlock();
            case WHILE_KEYWORD:
                return parseWhileStatement();
            case PANIC_KEYWORD:
                return parsePanicStatement();
            case CONTINUE_KEYWORD:
                return parseContinueStatement();
            case BREAK_KEYWORD:
                return parseBreakStatement();
            case RETURN_KEYWORD:
                return parseReturnStatement();
            case TYPE_KEYWORD:
                return parseLocalTypeDefinitionStatement(getAnnotations(annots));
            case CHECK_KEYWORD:
            case CHECKPANIC_KEYWORD:
                // Need to pass the token kind, since we may be coming here after recovering.
                // If so, `peek().kind` will not be same as `tokenKind`.
                return parseStamentStartsWithExpr(tokenKind);
            case IDENTIFIER_TOKEN:
                // If the statement starts with an identifier, it could be a var-decl-stmt
                // with a user defined type, or some statement starts with an expression
                return parseStatementStartsWithIdentifier(getAnnotations(annots));
            case LOCK_KEYWORD:
                return parseLockStatement();
            case OPEN_BRACE_TOKEN:
                return parseBlockNode();
            case WORKER_KEYWORD:
                // Even-though worker is not a statement, we parse it as statements.
                // then validates it based on the context. This is done to provide
                // better error messages
                return parseNamedWorkerDeclaration(getAnnotations(annots));
            case FORK_KEYWORD:
                return parseForkStatement();
            case FOREACH_KEYWORD:
                return parseForEachStatement();
            default:
                if (isTypeStartingToken(tokenKind)) {
                    // If the statement starts with a type, then its a var declaration.
                    // This is an optimization since if we know the next token is a type, then
                    // we can parse the var-def faster.
                    finalKeyword = STNodeFactory.createEmptyNode();
                    return parseVariableDecl(getAnnotations(annots), finalKeyword, false);
                }
                STToken token = peek();
                Solution solution = recover(token, ParserRuleContext.STATEMENT_WITHOUT_ANNOTS, annots);

                // If the parser recovered by inserting a token, then try to re-parse the same
                // rule with the inserted token. This is done to pick the correct branch
                // to continue the parsing.
                if (solution.action == Action.REMOVE) {
                    return solution.recoveredNode;
                }

                return parseStatement(solution.tokenKind, annots);
        }
    }

    /**
     * <p>
     * Parse variable declaration. Variable declaration can be a local or module level.
     * </p>
     *
     * <code>
     * local-var-decl-stmt := local-init-var-decl-stmt | local-no-init-var-decl-stmt
     * <br/><br/>
     * local-init-var-decl-stmt := [annots] [final] typed-binding-pattern = action-or-expr ;
     * <br/><br/>
     * local-no-init-var-decl-stmt := [annots] [final] type-descriptor variable-name ;
     * </code>
     *
     * @param annots Annotations or metadata
     * @param finalKeyword Final keyword
     * @return Parsed node
     */
    private STNode parseVariableDecl(STNode annots, STNode finalKeyword, boolean isModuleVar) {
        startContext(ParserRuleContext.VAR_DECL_STMT);
        STNode type = parseTypeDescriptor();
        STNode varName = parseVariableName();
        STNode varDecl = parseVarDeclRhs(annots, finalKeyword, type, varName, isModuleVar);
        endContext();
        return varDecl;
    }

    /**
     * Parse final keyword.
     *
     * @return Parsed node
     */
    private STNode parseFinalKeyword() {
        STToken token = peek();
        if (token.kind == SyntaxKind.FINAL_KEYWORD) {
            return consume();
        } else {
            Solution sol = recover(token, ParserRuleContext.FINAL_KEYWORD);
            return sol.recoveredNode;
        }
    }

    /**
     * <p>
     * Parse the right hand side of a variable declaration statement.
     * </p>
     * <code>
     * var-decl-rhs := ; | = action-or-expr ;
     * </code>
     *
     * @param metadata metadata
     * @param finalKeyword Final keyword
     * @param type Type descriptor
     * @param varName Variable name
     * @return Parsed node
     */
    private STNode parseVarDeclRhs(STNode metadata, STNode finalKeyword, STNode type, STNode varName,
                                   boolean isModuleVar) {
        STToken token = peek();
        return parseVarDeclRhs(token.kind, metadata, finalKeyword, type, varName, isModuleVar);
    }

    /**
     * Parse the right hand side of a variable declaration statement, given the
     * next token kind.
     *
     * @param tokenKind Next token kind
     * @param metadata Metadata
     * @param finalKeyword Final keyword
     * @param type Type descriptor
     * @param varName Variable name
     * @param isModuleVar flag indicating whether the var is module level
     * @return Parsed node
     */
    private STNode parseVarDeclRhs(SyntaxKind tokenKind, STNode metadata, STNode finalKeyword, STNode type,
                                   STNode varName, boolean isModuleVar) {
        STNode assign;
        STNode expr;
        STNode semicolon;
        switch (tokenKind) {
            case EQUAL_TOKEN:
                assign = parseAssignOp();
                if (isModuleVar) {
                    expr = parseExpression();
                } else {
                    expr = parseActionOrExpression();
                }
                semicolon = parseSemicolon();
                break;
            case SEMICOLON_TOKEN:
                if (isModuleVar) {
                    this.errorHandler.reportMissingTokenError("assignment required");
                }
                assign = STNodeFactory.createEmptyNode();
                expr = STNodeFactory.createEmptyNode();
                semicolon = parseSemicolon();
                break;
            default:
                STToken token = peek();
                Solution solution = recover(token, ParserRuleContext.VAR_DECL_STMT_RHS, metadata, finalKeyword, type,
                        varName, isModuleVar);

                // If the parser recovered by inserting a token, then try to re-parse the same
                // rule with the inserted token. This is done to pick the correct branch
                // to continue the parsing.
                if (solution.action == Action.REMOVE) {
                    return solution.recoveredNode;
                }

                return parseVarDeclRhs(solution.tokenKind, metadata, finalKeyword, type, varName, isModuleVar);
        }

        if (isModuleVar) {
            return STNodeFactory.createModuleVariableDeclarationNode(metadata, finalKeyword, type, varName, assign,
                    expr, semicolon);
        }

        return STNodeFactory.createVariableDeclarationNode(metadata, finalKeyword, type, varName, assign, expr,
                semicolon);
    }

    /**
     * <p>
     * Parse the RHS portion of the assignment.
     * </p>
     * <code>assignment-stmt-rhs := = action-or-expr ;</code>
     *
     * @param lvExpr LHS expression
     * @return Parsed node
     */
    private STNode parseAssignmentStmtRhs(STNode lvExpr) {
        validateLVExpr(lvExpr);
        STNode assign = parseAssignOp();
        STNode expr = parseActionOrExpression();
        STNode semicolon = parseSemicolon();
        return STNodeFactory.createAssignmentStatementNode(lvExpr, assign, expr, semicolon);
    }

    /*
     * Expressions
     */

    /**
     * Parse expression. This will start parsing expressions from the lowest level of precedence.
     *
     * @return Parsed node
     */
    protected STNode parseExpression() {
        return parseExpression(DEFAULT_OP_PRECEDENCE, true, false);
    }

    /**
     * Parse action or expression. This will start parsing actions or expressions from the lowest level of precedence.
     *
     * @return Parsed node
     */
    private STNode parseActionOrExpression() {
        return parseExpression(DEFAULT_OP_PRECEDENCE, true, true);
    }

    private STNode parseActionOrExpression(SyntaxKind tokenKind) {
        return parseExpression(tokenKind, DEFAULT_OP_PRECEDENCE, true, true);
    }

    private STNode parseActionOrExpression(boolean isRhsExpr) {
        return parseExpression(DEFAULT_OP_PRECEDENCE, isRhsExpr, true);
    }

    /**
     * Parse expression.
     *
     * @param isRhsExpr Flag indicating whether this is a rhs expression
     * @return Parsed node
     */
    private STNode parseExpression(boolean isRhsExpr) {
        return parseExpression(DEFAULT_OP_PRECEDENCE, isRhsExpr, false);
    }

    private void validateLVExpr(STNode expression) {
        if (isValidLVExpr(expression)) {
            return;
        }
        this.errorHandler.reportInvalidNode(null, "invalid expression for assignment lhs");
    }

    private boolean isValidLVExpr(STNode expression) {
        switch (expression.kind) {
            case SIMPLE_NAME_REFERENCE:
            case QUALIFIED_NAME_REFERENCE:
            case SIMPLE_NAME_REFERENCE:
                return true;
            case FIELD_ACCESS:
                return isValidLVExpr(((STFieldAccessExpressionNode) expression).expression);
            case MEMBER_ACCESS:
                return isValidLVExpr(((STMemberAccessExpressionNode) expression).containerExpression);
            default:
                return false;
        }
    }

    /**
     * Parse an expression that has an equal or higher precedence than a given level.
     *
     * @param precedenceLevel Precedence level of expression to be parsed
     * @param isRhsExpr Flag indicating whether this is a rhs expression
     * @param allowActions Flag indicating whether the current context support actions
     * @return Parsed node
     */
    private STNode parseExpression(OperatorPrecedence precedenceLevel, boolean isRhsExpr, boolean allowActions) {
        STToken token = peek();
        return parseExpression(token.kind, precedenceLevel, isRhsExpr, allowActions);
    }

    private STNode parseExpression(SyntaxKind kind, OperatorPrecedence precedenceLevel, boolean isRhsExpr,
                                   boolean allowActions) {
        STNode expr = parseTerminalExpression(kind, isRhsExpr, allowActions);
        return parseExpressionRhs(precedenceLevel, expr, isRhsExpr, allowActions);
    }

    /**
     * Parse terminal expressions. A terminal expression has the highest precedence level
     * out of all expressions, and will be at the leaves of an expression tree.
     *
     * @param isRhsExpr Is a rhs expression
     * @param allowActions Allow actions
     * @return Parsed node
     */
    private STNode parseTerminalExpression(boolean isRhsExpr, boolean allowActions) {
        return parseTerminalExpression(peek().kind, isRhsExpr, allowActions);
    }

    private STNode parseTerminalExpression(SyntaxKind kind, boolean isRhsExpr, boolean allowActions) {
        // TODO: Whenever a new expression start is added, make sure to
        // add it to all the other places as well.
        switch (kind) {
            case DECIMAL_INTEGER_LITERAL:
            case HEX_INTEGER_LITERAL:
            case STRING_LITERAL:
            case NULL_KEYWORD:
            case TRUE_KEYWORD:
            case FALSE_KEYWORD:
            case DECIMAL_FLOATING_POINT_LITERAL:
            case HEX_FLOATING_POINT_LITERAL:
                return parseBasicLiteral();
            case IDENTIFIER_TOKEN:
                return parseQualifiedIdentifier(ParserRuleContext.VARIABLE_REF);
            case OPEN_PAREN_TOKEN:
                STToken nextNextToken = getNextNextToken(kind);
                // parse nil literal '()'
                if (nextNextToken.kind == SyntaxKind.CLOSE_PAREN_TOKEN) {
                    return parseNilLiteral();
                }
                return parseBracedExpression(isRhsExpr, allowActions);
            case CHECK_KEYWORD:
            case CHECKPANIC_KEYWORD:
                // In the checking action, nested actions are allowed. And that's the only
                // place where actions are allowed within an action or an expression.
                return parseCheckExpression(isRhsExpr, allowActions);
            case OPEN_BRACE_TOKEN:
                return parseMappingConstructorExpr();
            case TYPEOF_KEYWORD:
                return parseTypeofExpression(isRhsExpr);
            case PLUS_TOKEN:
            case MINUS_TOKEN:
            case NEGATION_TOKEN:
            case EXCLAMATION_MARK_TOKEN:
                return parseUnaryExpression(isRhsExpr);
<<<<<<< HEAD
            case BACKTICK_TOKEN:
                return parseTemplateExpression();
            case XML_KEYWORD:
                nextNextToken = getNextNextToken(kind);
                if (nextNextToken.kind == SyntaxKind.BACKTICK_TOKEN) {
                    return parseXMLTemplateExpression();
                }
                // fall through
=======
            case TRAP_KEYWORD:
                return parseTrapExpression(isRhsExpr);
            case OPEN_BRACKET_TOKEN:
                return parseListConstructorExpr();
            case LT_TOKEN:
                return parseTypeCastExpr();
            case TABLE_KEYWORD:
                return parseTableConstructorExpr();
            case LET_KEYWORD:
                return parseLetExpression();
>>>>>>> 59f74d1a
            default:
                Solution solution = recover(peek(), ParserRuleContext.TERMINAL_EXPRESSION, isRhsExpr, allowActions);

                if (solution.recoveredNode.kind == SyntaxKind.IDENTIFIER_TOKEN) {
                    return parseQualifiedIdentifier(solution.recoveredNode);
                }
                if (solution.recoveredNode.kind == SyntaxKind.OPEN_PAREN_TOKEN &&
                        peek().kind == SyntaxKind.CLOSE_PAREN_TOKEN) {
                    return parseNilLiteral();
                }
                if (solution.recoveredNode.kind == SyntaxKind.OPEN_BRACKET_TOKEN) {
                    return parseListConstructorExpr();
                }
                if (solution.recoveredNode.kind == SyntaxKind.LT_TOKEN) {
                    return parseTypeCastExpr();
                }
                if (solution.recoveredNode.kind == SyntaxKind.TABLE_KEYWORD) {
                    return parseTableConstructorExpr();
                }
                if (solution.recoveredNode.kind == SyntaxKind.LET_KEYWORD) {
                    return parseLetExpression();
                }

                return solution.recoveredNode;
        }
    }

    private STNode parseActionOrExpressionInLhs(STNode lhsExpr) {
        return parseExpressionRhs(DEFAULT_OP_PRECEDENCE, lhsExpr, false, true);
    }

    /**
     * <p>
     * Parse the right-hand-side of an expression.
     * </p>
     * <code>expr-rhs := (binary-op expression
     *                              | dot identifier
     *                              | open-bracket expression close-bracket
     *                          )*</code>
     *
     * @param precedenceLevel Precedence level of the expression that is being parsed currently
     * @param lhsExpr LHS expression of the expression
     * @param isLVExpr Flag indicating whether this is on a lhsExpr of a statement
     * @param allowActions Flag indicating whether the current context support actions
     * @return Parsed node
     */
    private STNode parseExpressionRhs(OperatorPrecedence precedenceLevel, STNode lhsExpr, boolean isLVExpr,
                                      boolean allowActions) {
        STToken token = peek();
        return parseExpressionRhs(token.kind, precedenceLevel, lhsExpr, isLVExpr, allowActions);
    }

    /**
     * Parse the right hand side of an expression given the next token kind.
     *
     * @param tokenKind Next token kind
     * @param currentPrecedenceLevel Precedence level of the expression that is being parsed currently
     * @param lhsExpr LHS expression
     * @param isRhsExpr Flag indicating whether this is a rhs expr or not
     * @param allowActions Flag indicating whether to allow actions or not
     * @return Parsed node
     */
    private STNode parseExpressionRhs(SyntaxKind tokenKind, OperatorPrecedence currentPrecedenceLevel, STNode lhsExpr,
                                      boolean isRhsExpr, boolean allowActions) {
        if (isEndOfExpression(tokenKind, isRhsExpr)) {
            return lhsExpr;
        }

        if (!isValidExprRhsStart(tokenKind)) {
            STToken token = peek();
            Solution solution = recover(token, ParserRuleContext.EXPRESSION_RHS, currentPrecedenceLevel, lhsExpr,
                    isRhsExpr, allowActions);

            // If the current rule was recovered by removing a token,
            // then this entire rule is already parsed while recovering.
            // so we done need to parse the remaining of this rule again.
            // Proceed only if the recovery action was an insertion.
            if (solution.action == Action.REMOVE) {
                return solution.recoveredNode;
            }

            // If the parser recovered by inserting a token, then try to re-parse the same
            // rule with the inserted token. This is done to pick the correct branch to
            // continue the parsing.
            if (solution.ctx == ParserRuleContext.BINARY_OPERATOR) {
                // We come here if the operator is missing. Treat this as injecting an operator
                // that matches to the current operator precedence level, and continue.
                SyntaxKind binaryOpKind = getBinaryOperatorKindToInsert(currentPrecedenceLevel);
                return parseExpressionRhs(binaryOpKind, currentPrecedenceLevel, lhsExpr, isRhsExpr, allowActions);
            } else {
                return parseExpressionRhs(solution.tokenKind, currentPrecedenceLevel, lhsExpr, isRhsExpr, allowActions);
            }
        }

        // If the precedence level of the operator that was being parsed is higher than
        // the newly found (next) operator, then return and finish the previous expr,
        // because it has a higher precedence.
        OperatorPrecedence nextOperatorPrecedence = getOpPrecedence(tokenKind);
        if (currentPrecedenceLevel.isHigherThan(nextOperatorPrecedence)) {
            return lhsExpr;
        }

        STNode newLhsExpr;
        switch (tokenKind) {
            case OPEN_PAREN_TOKEN:
                newLhsExpr = parseFuncCall(lhsExpr);
                break;
            case OPEN_BRACKET_TOKEN:
                newLhsExpr = parseMemberAccessExpr(lhsExpr);
                break;
            case DOT_TOKEN:
                newLhsExpr = parseFieldAccessOrMethodCall(lhsExpr);
                break;
            case IS_KEYWORD:
                newLhsExpr = parseTypeTestExpression(lhsExpr);
                break;
            case RIGHT_ARROW_TOKEN:
                newLhsExpr = parseAction(tokenKind, lhsExpr);
                if (!allowActions) {
                    this.errorHandler.reportInvalidNode(null, "actions are not allowed here");
                }
                break;
            default:
                STNode operator = parseBinaryOperator();

                // Parse the expression that follows the binary operator, until a operator
                // with different precedence is encountered. If an operator with a lower
                // precedence is reached, then come back here and finish the current
                // binary expr. If a an operator with higher precedence level is reached,
                // then complete that binary-expr, come back here and finish the current expr.

                // Actions within binary-expressions are not allowed.
                STNode rhsExpr = parseExpression(nextOperatorPrecedence, isRhsExpr, false);
                newLhsExpr = STNodeFactory.createBinaryExpressionNode(SyntaxKind.BINARY_EXPRESSION, lhsExpr, operator,
                        rhsExpr);
                break;
        }

        // Then continue the operators with the same precedence level.
        return parseExpressionRhs(currentPrecedenceLevel, newLhsExpr, isRhsExpr, allowActions);
    }

    private boolean isValidExprRhsStart(SyntaxKind tokenKind) {
        switch (tokenKind) {
            case OPEN_PAREN_TOKEN:
            case DOT_TOKEN:
            case OPEN_BRACKET_TOKEN:
            case IS_KEYWORD:
            case RIGHT_ARROW_TOKEN:
                return true;
            default:
                return isBinaryOperator(tokenKind);
        }
    }

    /**
     * Parse member access expression.
     *
     * @param lhsExpr Container expression
     * @return Member access expression
     */
    private STNode parseMemberAccessExpr(STNode lhsExpr) {
        // Next token is already validated before coming here. Hence just consume.
        STNode openBracket = consume();

        STNode keyExpr;
        if (peek().kind == SyntaxKind.CLOSE_BRACKET_TOKEN) {
            this.errorHandler.reportMissingTokenError("missing expression");
            keyExpr = STNodeFactory.createMissingToken(SyntaxKind.IDENTIFIER_TOKEN);
        } else {
            keyExpr = parseExpression();
        }
        STNode closeBracket = parseCloseBracket();
        return STNodeFactory.createMemberAccessExpressionNode(lhsExpr, openBracket, keyExpr, closeBracket);
    }

    /**
     * Parse close bracket.
     *
     * @return Parsed node
     */
    private STNode parseCloseBracket() {
        STToken token = peek();
        if (token.kind == SyntaxKind.CLOSE_BRACKET_TOKEN) {
            return consume();
        } else {
            Solution sol = recover(token, ParserRuleContext.CLOSE_BRACKET);
            return sol.recoveredNode;
        }
    }

    /**
     * Parse field access expression and method call expression.
     *
     * @param lhsExpr Preceding expression of the field access or method call
     * @return One of <code>field-access-expression</code> or <code>method-call-expression</code>.
     */
    private STNode parseFieldAccessOrMethodCall(STNode lhsExpr) {
        STNode dotToken = parseDotToken();
        STNode fieldOrMethodName = parseIdentifier(ParserRuleContext.FIELD_OR_FUNC_NAME);

        STToken nextToken = peek();
        if (nextToken.kind == SyntaxKind.OPEN_PAREN_TOKEN) {
            // function invocation
            STNode openParen = parseOpenParenthesis();
            STNode args = parseArgsList();
            STNode closeParen = parseCloseParenthesis();
            return STNodeFactory.createMethodCallExpressionNode(lhsExpr, dotToken, fieldOrMethodName, openParen, args,
                    closeParen);
        }

        // Everything else is field-access
        return STNodeFactory.createFieldAccessExpressionNode(lhsExpr, dotToken, fieldOrMethodName);
    }

    /**
     * <p>
     * Parse braced expression.
     * </p>
     * <code>braced-expr := ( expression )</code>
     *
     * @param isRhsExpr Flag indicating whether this is on a rhsExpr of a statement
     * @param allowActions Allow actions
     * @return Parsed node
     */
    private STNode parseBracedExpression(boolean isRhsExpr, boolean allowActions) {
        STNode openParen = parseOpenParenthesis();
        STNode expr;
        if (allowActions) {
            expr = parseActionOrExpression(isRhsExpr);
        } else {
            expr = parseExpression(isRhsExpr);
        }

        STNode closeParen = parseCloseParenthesis();
        if (isAction(expr)) {
            return STNodeFactory.createBracedExpressionNode(SyntaxKind.BRACED_ACTION, openParen, expr, closeParen);
        } else {
            return STNodeFactory.createBracedExpressionNode(SyntaxKind.BRACED_EXPRESSION, openParen, expr, closeParen);
        }
    }

    /**
     * Check whether a given node is an action node.
     *
     * @param node Node to check
     * @return <code>true</code> if the node is an action node. <code>false</code> otherwise
     */
    private boolean isAction(STNode node) {
        switch (node.kind) {
            case REMOTE_METHOD_CALL_ACTION:
            case BRACED_ACTION:
            case CHECK_ACTION:
                return true;
            default:
                return false;
        }
    }

    /**
     * Check whether the given token is an end of a expression.
     *
     * @param tokenKind Token to check
     * @param isRhsExpr Flag indicating whether this is on a rhsExpr of a statement
     * @return <code>true</code> if the token represents an end of a block. <code>false</code> otherwise
     */
    private boolean isEndOfExpression(SyntaxKind tokenKind, boolean isRhsExpr) {
        if (!isRhsExpr) {
            if (isCompoundBinaryOperator(tokenKind)) {
                return true;
            }
            return !isValidExprRhsStart(tokenKind);
        }

        switch (tokenKind) {
            case CLOSE_BRACE_TOKEN:
            case OPEN_BRACE_TOKEN:
            case CLOSE_PAREN_TOKEN:
            case CLOSE_BRACKET_TOKEN:
            case SEMICOLON_TOKEN:
            case COMMA_TOKEN:
            case PUBLIC_KEYWORD:
            case FUNCTION_KEYWORD:
            case EOF_TOKEN:
            case CONST_KEYWORD:
            case LISTENER_KEYWORD:
            case EQUAL_TOKEN:
            case AT_TOKEN:
            case DOCUMENTATION_LINE:
            case AS_KEYWORD:
<<<<<<< HEAD
            case BACKTICK_TOKEN:
=======
            case IN_KEYWORD:
>>>>>>> 59f74d1a
                return true;
            default:
                return isSimpleType(tokenKind);
        }
    }

    /**
     * Parse basic literals. It is assumed that we come here after validation.
     *
     * @return Parsed node
     */
    private STNode parseBasicLiteral() {
        STToken literalToken = consume();
        return STNodeFactory.createBasicLiteralNode(literalToken.kind, literalToken);
    }

    /**
     * Parse function call expression.
     * <code>function-call-expr := function-reference ( arg-list )
     * function-reference := variable-reference</code>
     *
     * @param identifier Function name
     * @return Function call expression
     */
    private STNode parseFuncCall(STNode identifier) {
        STNode openParen = parseOpenParenthesis();
        STNode args = parseArgsList();
        STNode closeParen = parseCloseParenthesis();
        return STNodeFactory.createFunctionCallExpressionNode(identifier, openParen, args, closeParen);
    }

    /**
     * Parse function call argument list.
     *
     * @return Parsed agrs list
     */
    private STNode parseArgsList() {
        startContext(ParserRuleContext.ARG_LIST);
        ArrayList<STNode> argsList = new ArrayList<>();

        STToken token = peek();
        if (isEndOfParametersList(token.kind)) {
            STNode args = STNodeFactory.createNodeList(argsList);
            endContext();
            return args;
        }

        SyntaxKind lastProcessedArgKind = parseFirstArg(argsList);
        parseFollowUpArg(argsList, lastProcessedArgKind);

        STNode args = STNodeFactory.createNodeList(argsList);
        endContext();
        return args;
    }

    /**
     * Parse the first argument of a function call.
     *
     * @param argsList Arguments list to which the parsed argument must be added
     * @return Kind of the argument first argument.
     */
    private SyntaxKind parseFirstArg(ArrayList<STNode> argsList) {
        startContext(ParserRuleContext.ARG);

        // Comma precedes the first argument is an empty node, since it doesn't exist.
        STNode leadingComma = STNodeFactory.createEmptyNode();
        STNode arg = parseArg(leadingComma);
        endContext();

        if (SyntaxKind.POSITIONAL_ARG.ordinal() <= arg.kind.ordinal()) {
            argsList.add(arg);
            return arg.kind;
        } else {
            reportInvalidOrderOfArgs(peek(), SyntaxKind.POSITIONAL_ARG, arg.kind);
            return SyntaxKind.POSITIONAL_ARG;
        }
    }

    /**
     * Parse follow up arguments.
     *
     * @param argsList Arguments list to which the parsed argument must be added
     * @param lastProcessedArgKind Kind of the argument processed prior to this
     */
    private void parseFollowUpArg(ArrayList<STNode> argsList, SyntaxKind lastProcessedArgKind) {
        STToken nextToken = peek();
        while (!isEndOfParametersList(nextToken.kind)) {
            startContext(ParserRuleContext.ARG);

            STNode leadingComma = parseComma();

            // If there's an extra comma at the end of arguments list, remove it.
            // Then stop the argument parsing.
            nextToken = peek();
            if (isEndOfParametersList(nextToken.kind)) {
                this.errorHandler.reportInvalidNode((STToken) leadingComma, "invalid token " + leadingComma);
                endContext();
                break;
            }

            STNode arg = parseArg(nextToken.kind, leadingComma);
            if (lastProcessedArgKind.ordinal() <= arg.kind.ordinal()) {
                if (lastProcessedArgKind == SyntaxKind.REST_ARG && arg.kind == SyntaxKind.REST_ARG) {
                    this.errorHandler.reportInvalidNode(nextToken, "cannot more than one rest arg");
                } else {
                    argsList.add(arg);
                    lastProcessedArgKind = arg.kind;
                }
            } else {
                reportInvalidOrderOfArgs(nextToken, lastProcessedArgKind, arg.kind);
            }

            nextToken = peek();
            endContext();
        }
    }

    /**
     * Report invalid order of args.
     *
     * @param token Staring token of the arg.
     * @param lastArgKind Kind of the previously processed arg
     * @param argKind Current arg
     */
    private void reportInvalidOrderOfArgs(STToken token, SyntaxKind lastArgKind, SyntaxKind argKind) {
        this.errorHandler.reportInvalidNode(token, "cannot have a " + argKind + " after the " + lastArgKind);
    }

    /**
     * Parse function call argument.
     *
     * @param leadingComma Comma that occurs before the param
     * @return Parsed argument node
     */
    private STNode parseArg(STNode leadingComma) {
        STToken token = peek();
        return parseArg(token.kind, leadingComma);
    }

    private STNode parseArg(SyntaxKind kind, STNode leadingComma) {
        STNode arg;
        switch (kind) {
            case ELLIPSIS_TOKEN:
                STToken ellipsis = consume();
                STNode expr = parseExpression();
                arg = STNodeFactory.createRestArgumentNode(leadingComma, ellipsis, expr);
                break;

            // Identifier can means two things: either its a named-arg, or just an expression.
            case IDENTIFIER_TOKEN:
                // TODO: Handle package-qualified var-refs (i.e: qualified-identifier).
                arg = parseNamedOrPositionalArg(leadingComma);
                break;

            // Any other expression goes here
            case DECIMAL_INTEGER_LITERAL:
            case HEX_INTEGER_LITERAL:
            case STRING_LITERAL:
            case OPEN_PAREN_TOKEN:
            case TRUE_KEYWORD:
            case FALSE_KEYWORD:
            case NULL_KEYWORD:
            default:
                expr = parseExpression();
                arg = STNodeFactory.createPositionalArgumentNode(leadingComma, expr);
                break;
        }

        return arg;
    }

    /**
     * Parse positional or named arg. This method assumed peek()/peek(1)
     * is always an identifier.
     *
     * @param leadingComma Comma that occurs before the param
     * @return Parsed argument node
     */
    private STNode parseNamedOrPositionalArg(STNode leadingComma) {
        STToken secondToken = peek(2);
        switch (secondToken.kind) {
            case EQUAL_TOKEN:
                STNode argNameOrVarRef = STNodeFactory.createSimpleNameReferenceNode(consume());
                STNode equal = parseAssignOp();
                STNode expr = parseExpression();
                return STNodeFactory.createNamedArgumentNode(leadingComma, argNameOrVarRef, equal, expr);
            case COMMA_TOKEN:
            case CLOSE_PAREN_TOKEN:
                argNameOrVarRef = STNodeFactory.createSimpleNameReferenceNode(consume());
                return STNodeFactory.createPositionalArgumentNode(leadingComma, argNameOrVarRef);

            // Treat everything else as a single expression. If something is missing,
            // expression-parsing will recover it.
            case DECIMAL_INTEGER_LITERAL:
            case HEX_INTEGER_LITERAL:
            case STRING_LITERAL:
            case IDENTIFIER_TOKEN:
            case OPEN_PAREN_TOKEN:
            case TRUE_KEYWORD:
            case FALSE_KEYWORD:
            case NULL_KEYWORD:
            case DECIMAL_FLOATING_POINT_LITERAL:
            case HEX_FLOATING_POINT_LITERAL:
            default:
                expr = parseExpression();
                return STNodeFactory.createPositionalArgumentNode(leadingComma, expr);
        }
    }

    /**
     * Parse object type descriptor.
     *
     * @return Parsed node
     */
    private STNode parseObjectTypeDescriptor() {
        startContext(ParserRuleContext.OBJECT_TYPE_DESCRIPTOR);
        STNode objectTypeQualifiers = parseObjectTypeQualifiers();
        STNode objectKeyword = parseObjectKeyword();
        STNode openBrace = parseOpenBrace();
        STNode objectMembers = parseObjectMembers();
        STNode closeBrace = parseCloseBrace();
        endContext();

        return STNodeFactory.createObjectTypeDescriptorNode(objectTypeQualifiers, objectKeyword, openBrace,
                objectMembers, closeBrace);
    }

    /**
     * Parse object type qualifiers.
     *
     * @return Parsed node
     */
    private STNode parseObjectTypeQualifiers() {
        STToken nextToken = peek();
        return parseObjectTypeQualifiers(nextToken.kind);
    }

    private STNode parseObjectTypeQualifiers(SyntaxKind kind) {
        List<STNode> qualifiers = new ArrayList<>();
        STNode firstQualifier;
        switch (kind) {
            case CLIENT_KEYWORD:
                STNode clientKeyword = parseClientKeyword();
                firstQualifier = clientKeyword;
                break;
            case ABSTRACT_KEYWORD:
                STNode abstractKeyword = parseAbstractKeyword();
                firstQualifier = abstractKeyword;
                break;
            case OBJECT_KEYWORD:
                return STNodeFactory.createNodeList(qualifiers);
            default:
                Solution solution = recover(peek(), ParserRuleContext.OBJECT_TYPE_FIRST_QUALIFIER);

                // If the parser recovered by inserting a token, then try to re-parse the same
                // rule with the inserted token. This is done to pick the correct branch
                // to continue the parsing.
                if (solution.action == Action.REMOVE) {
                    return solution.recoveredNode;
                }

                return parseObjectTypeQualifiers(solution.tokenKind);
        }

        // Parse the second qualifier if available.
        STNode secondQualifier = parseObjectTypeSecondQualifier(firstQualifier);

        qualifiers.add(firstQualifier);
        if (secondQualifier != null) {
            qualifiers.add(secondQualifier);
        }
        return STNodeFactory.createNodeList(qualifiers);
    }

    private STNode parseObjectTypeSecondQualifier(STNode firstQualifier) {
        STToken nextToken = peek();
        return parseObjectTypeSecondQualifier(nextToken.kind, firstQualifier);
    }

    private STNode parseObjectTypeSecondQualifier(SyntaxKind kind, STNode firstQualifier) {
        if (firstQualifier.kind != kind) {
            switch (kind) {
                case CLIENT_KEYWORD:
                    return parseClientKeyword();
                case ABSTRACT_KEYWORD:
                    return parseAbstractKeyword();
                case OBJECT_KEYWORD:
                    return null;
                default:
                    break;
            }
        }

        Solution solution = recover(peek(), ParserRuleContext.OBJECT_TYPE_SECOND_QUALIFIER, firstQualifier);

        // If the parser recovered by inserting a token, then try to re-parse the same
        // rule with the inserted token. This is done to pick the correct branch
        // to continue the parsing.
        if (solution.action == Action.REMOVE) {
            return solution.recoveredNode;
        }

        return parseObjectTypeSecondQualifier(solution.tokenKind, firstQualifier);
    }

    /**
     * Parse client keyword.
     *
     * @return Parsed node
     */
    private STNode parseClientKeyword() {
        STToken token = peek();
        if (token.kind == SyntaxKind.CLIENT_KEYWORD) {
            return consume();
        } else {
            Solution sol = recover(token, ParserRuleContext.CLIENT_KEYWORD);
            return sol.recoveredNode;
        }
    }

    /**
     * Parse abstract keyword.
     *
     * @return Parsed node
     */
    private STNode parseAbstractKeyword() {
        STToken token = peek();
        if (token.kind == SyntaxKind.ABSTRACT_KEYWORD) {
            return consume();
        } else {
            Solution sol = recover(token, ParserRuleContext.ABSTRACT_KEYWORD);
            return sol.recoveredNode;
        }
    }

    /**
     * Parse object keyword.
     *
     * @return Parsed node
     */
    private STNode parseObjectKeyword() {
        STToken token = peek();
        if (token.kind == SyntaxKind.OBJECT_KEYWORD) {
            return consume();
        } else {
            Solution sol = recover(token, ParserRuleContext.OBJECT_KEYWORD);
            return sol.recoveredNode;
        }
    }

    /**
     * Parse object members.
     *
     * @return Parsed node
     */
    private STNode parseObjectMembers() {
        ArrayList<STNode> objectMembers = new ArrayList<>();
        STToken nextToken = peek();
        while (!isEndOfObjectTypeNode(nextToken.kind)) {
            startContext(ParserRuleContext.OBJECT_MEMBER);
            STNode member = parseObjectMember(nextToken.kind);
            endContext();

            // Null member indicates the end of object members
            if (member == null) {
                break;
            }
            objectMembers.add(member);
            nextToken = peek();
        }

        return STNodeFactory.createNodeList(objectMembers);
    }

    private STNode parseObjectMember() {
        STToken nextToken = peek();
        return parseObjectMember(nextToken.kind);
    }

    private STNode parseObjectMember(SyntaxKind nextTokenKind) {
        STNode metadata;
        switch (nextTokenKind) {
            case EOF_TOKEN:
            case CLOSE_BRACE_TOKEN:
                // Null return indicates the end of object members
                return null;
            case ASTERISK_TOKEN:
            case PUBLIC_KEYWORD:
            case PRIVATE_KEYWORD:
            case REMOTE_KEYWORD:
            case FUNCTION_KEYWORD:
                metadata = createEmptyMetadata();
                break;
            case DOCUMENTATION_LINE:
            case AT_TOKEN:
                metadata = parseMetaData(nextTokenKind);
                nextTokenKind = peek().kind;
                break;
            default:
                if (isTypeStartingToken(nextTokenKind)) {
                    metadata = createEmptyMetadata();
                    break;
                }

                Solution solution = recover(peek(), ParserRuleContext.OBJECT_MEMBER);

                // If the parser recovered by inserting a token, then try to re-parse the same
                // rule with the inserted token. This is done to pick the correct branch
                // to continue the parsing.
                if (solution.action == Action.REMOVE) {
                    return solution.recoveredNode;
                }

                return parseObjectMember(solution.tokenKind);
        }

        return parseObjectMember(nextTokenKind, metadata);
    }

    private STNode parseObjectMember(SyntaxKind nextTokenKind, STNode metadata) {
        STNode member;
        switch (nextTokenKind) {
            case EOF_TOKEN:
            case CLOSE_BRACE_TOKEN:
                // TODO report metadata
                return null;
            case ASTERISK_TOKEN:
                STNode asterisk = consume();
                STNode type = parseTypeReference();
                STNode semicolonToken = parseSemicolon();
                member = STNodeFactory.createTypeReferenceNode(asterisk, type, semicolonToken);
                break;
            case PUBLIC_KEYWORD:
            case PRIVATE_KEYWORD:
                STNode visibilityQualifier = parseObjectMemberVisibility();
                member = parseObjectMethodOrField(metadata, visibilityQualifier);
                break;
            case REMOTE_KEYWORD:
                member = parseObjectMethodOrField(metadata, STNodeFactory.createEmptyNode());
                break;
            case FUNCTION_KEYWORD:
                member = parseObjectMethod(metadata, STNodeFactory.createEmptyNode());
                break;
            default:
                if (isTypeStartingToken(nextTokenKind)) {
                    member = parseObjectField(metadata, STNodeFactory.createEmptyNode());
                    break;
                }

                Solution solution = recover(peek(), ParserRuleContext.OBJECT_MEMBER_WITHOUT_METADATA);

                // If the parser recovered by inserting a token, then try to re-parse the same
                // rule with the inserted token. This is done to pick the correct branch
                // to continue the parsing.
                if (solution.action == Action.REMOVE) {
                    return solution.recoveredNode;
                }

                return parseObjectMember(solution.tokenKind);
        }

        return member;
    }

    private STNode parseObjectMethodOrField(STNode metadata, STNode methodQualifiers) {
        STToken nextToken = peek(1);
        STToken nextNextToken = peek(2);
        return parseObjectMethodOrField(nextToken.kind, nextNextToken.kind, metadata, methodQualifiers);
    }

    /**
     * Parse an object member, given the visibility modifier. Object member can have
     * only one visibility qualifier. This mean the methodQualifiers list can have
     * one qualifier at-most.
     *
     * @param visibilityQualifiers Visibility qualifiers. A modifier can be
     *            a syntax node with either 'PUBLIC' or 'PRIVATE'.
     * @param nextTokenKind Next token kind
     * @param nextNextTokenKind Kind of the token after the
     * @param metadata Metadata
     * @param visibilityQualifiers Visibility qualifiers
     * @return Parse object member node
     */
    private STNode parseObjectMethodOrField(SyntaxKind nextTokenKind, SyntaxKind nextNextTokenKind, STNode metadata,
                                            STNode visibilityQualifiers) {
        switch (nextTokenKind) {
            case REMOTE_KEYWORD:
                STNode remoteKeyword = parseRemoteKeyword();
                ArrayList<STNode> methodQualifiers = new ArrayList<>();
                if (visibilityQualifiers.kind != SyntaxKind.NONE) {
                    methodQualifiers.add(visibilityQualifiers);
                }
                methodQualifiers.add(remoteKeyword);
                return parseObjectMethod(metadata, STNodeFactory.createNodeList(methodQualifiers));
            case FUNCTION_KEYWORD:
                return parseObjectMethod(metadata, visibilityQualifiers);

            // All 'type starting tokens' here. should be same as 'parseTypeDescriptor(...)'
            case IDENTIFIER_TOKEN:
                if (nextNextTokenKind != SyntaxKind.OPEN_PAREN_TOKEN) {
                    // Here we try to catch the common user error of missing the function keyword.
                    // In such cases, lookahead for the open-parenthesis and figure out whether
                    // this is an object-method with missing name. If yes, then try to recover.
                    return parseObjectField(metadata, visibilityQualifiers);
                }
                break;
            default:
                if (isTypeStartingToken(nextTokenKind)) {
                    return parseObjectField(metadata, visibilityQualifiers);
                }
                break;
        }

        Solution solution = recover(peek(), ParserRuleContext.OBJECT_FUNC_OR_FIELD_WITHOUT_VISIBILITY, metadata,
                visibilityQualifiers);

        // If the parser recovered by inserting a token, then try to re-parse the same
        // rule with the inserted token. This is done to pick the correct branch
        // to continue the parsing.
        if (solution.action == Action.REMOVE) {
            return solution.recoveredNode;
        }

        return parseObjectMethodOrField(solution.tokenKind, nextTokenKind, metadata, visibilityQualifiers);
    }

    /**
     * Parse object visibility. Visibility can be <code>public</code> or <code>private</code>.
     *
     * @return Parsed node
     */
    private STNode parseObjectMemberVisibility() {
        STToken token = peek();
        if (token.kind == SyntaxKind.PUBLIC_KEYWORD || token.kind == SyntaxKind.PRIVATE_KEYWORD) {
            return consume();
        } else {
            Solution sol = recover(token, ParserRuleContext.PUBLIC_KEYWORD);
            return sol.recoveredNode;
        }
    }

    private STNode parseRemoteKeyword() {
        STToken token = peek();
        if (token.kind == SyntaxKind.REMOTE_KEYWORD) {
            return consume();
        } else {
            Solution sol = recover(token, ParserRuleContext.REMOTE_KEYWORD);
            return sol.recoveredNode;
        }
    }

    private STNode parseObjectField(STNode metadata, STNode methodQualifiers) {
        STNode type = parseTypeDescriptor();
        STNode fieldName = parseVariableName();
        return parseObjectFieldRhs(metadata, methodQualifiers, type, fieldName);
    }

    /**
     * Parse object field rhs, and complete the object field parsing. Returns the parsed object field.
     *
     * @param metadata Metadata
     * @param visibilityQualifier Visibility qualifier
     * @param type Type descriptor
     * @param fieldName Field name
     * @return Parsed object field
     */
    private STNode parseObjectFieldRhs(STNode metadata, STNode visibilityQualifier, STNode type, STNode fieldName) {
        STToken nextToken = peek();
        return parseObjectFieldRhs(nextToken.kind, metadata, visibilityQualifier, type, fieldName);
    }

    /**
     * Parse object field rhs, and complete the object field parsing. Returns the parsed object field.
     *
     * @param nextTokenKind Kind of the next token
     * @param metadata Metadata
     * @param visibilityQualifier Visibility qualifier
     * @param type Type descriptor
     * @param fieldName Field name
     * @return Parsed object field
     */
    private STNode parseObjectFieldRhs(SyntaxKind nextTokenKind, STNode metadata, STNode visibilityQualifier,
                                       STNode type, STNode fieldName) {
        STNode equalsToken;
        STNode expression;
        STNode semicolonToken;
        switch (nextTokenKind) {
            case SEMICOLON_TOKEN:
                equalsToken = STNodeFactory.createEmptyNode();
                expression = STNodeFactory.createEmptyNode();
                semicolonToken = parseSemicolon();
                break;
            case EQUAL_TOKEN:
                equalsToken = parseAssignOp();
                expression = parseExpression();
                semicolonToken = parseSemicolon();
                break;
            default:
                STToken token = peek();
                Solution solution = recover(token, ParserRuleContext.OBJECT_FIELD_RHS, metadata, visibilityQualifier,
                        type, fieldName);

                // If the parser recovered by inserting a token, then try to re-parse the same
                // rule with the inserted token. This is done to pick the correct branch
                // to continue the parsing.
                if (solution.action == Action.REMOVE) {
                    return solution.recoveredNode;
                }

                return parseObjectFieldRhs(solution.tokenKind, metadata, visibilityQualifier, type, fieldName);
        }

        return STNodeFactory.createObjectFieldNode(metadata, visibilityQualifier, type, fieldName, equalsToken,
                expression, semicolonToken);
    }

    private STNode parseObjectMethod(STNode metadata, STNode methodQualifiers) {
        return parseFunctionDefinition(metadata, methodQualifiers);
    }

    /**
     * Parse if-else statement.
     * <code>
     * if-else-stmt := if expression block-stmt [else-block]
     * </code>
     *
     * @return If-else block
     */
    private STNode parseIfElseBlock() {
        startContext(ParserRuleContext.IF_BLOCK);
        STNode ifKeyword = parseIfKeyword();
        STNode condition = parseExpression();
        STNode ifBody = parseBlockNode();
        endContext();

        STNode elseBody = parseElseBlock();
        return STNodeFactory.createIfElseStatementNode(ifKeyword, condition, ifBody, elseBody);
    }

    /**
     * Parse if-keyword.
     *
     * @return Parsed if-keyword node
     */
    private STNode parseIfKeyword() {
        STToken token = peek();
        if (token.kind == SyntaxKind.IF_KEYWORD) {
            return consume();
        } else {
            Solution sol = recover(token, ParserRuleContext.IF_KEYWORD);
            return sol.recoveredNode;
        }
    }

    /**
     * Parse else-keyword.
     *
     * @return Parsed else keyword node
     */
    private STNode parseElseKeyword() {
        STToken token = peek();
        if (token.kind == SyntaxKind.ELSE_KEYWORD) {
            return consume();
        } else {
            Solution sol = recover(token, ParserRuleContext.ELSE_KEYWORD);
            return sol.recoveredNode;
        }
    }

    /**
     * Parse block node.
     * <code>
     * block-stmt := { sequence-stmt }
     * sequence-stmt := statement*
     * </code>
     *
     * @return Parse block node
     */
    private STNode parseBlockNode() {
        startContext(ParserRuleContext.BLOCK_STMT);
        STNode openBrace = parseOpenBrace();
        STNode stmts = parseStatements();
        STNode closeBrace = parseCloseBrace();
        endContext();
        return STNodeFactory.createBlockStatementNode(openBrace, stmts, closeBrace);
    }

    /**
     * Parse else block.
     * <code>else-block := else (if-else-stmt | block-stmt)</code>
     *
     * @return Else block
     */
    private STNode parseElseBlock() {
        STToken nextToken = peek();
        if (nextToken.kind != SyntaxKind.ELSE_KEYWORD) {
            return STNodeFactory.createEmptyNode();
        }

        STNode elseKeyword = parseElseKeyword();
        STNode elseBody = parseElseBody();
        return STNodeFactory.createElseBlockNode(elseKeyword, elseBody);
    }

    /**
     * Parse else node body.
     * <code>else-body := if-else-stmt | block-stmt</code>
     *
     * @return Else node body
     */
    private STNode parseElseBody() {
        STToken nextToken = peek();
        return parseElseBody(nextToken.kind);
    }

    private STNode parseElseBody(SyntaxKind nextTokenKind) {
        switch (nextTokenKind) {
            case IF_KEYWORD:
                return parseIfElseBlock();
            case OPEN_BRACE_TOKEN:
                return parseBlockNode();
            default:
                STToken token = peek();
                Solution solution = recover(token, ParserRuleContext.ELSE_BODY);

                // If the parser recovered by inserting a token, then try to re-parse the same
                // rule with the inserted token. This is done to pick the correct branch
                // to continue the parsing.
                if (solution.action == Action.REMOVE) {
                    return solution.recoveredNode;
                }

                return parseElseBody(solution.tokenKind);
        }
    }

    /**
     * Parse while statement.
     * <code>while-stmt := while expression block-stmt</code>
     *
     * @return While statement
     */
    private STNode parseWhileStatement() {
        startContext(ParserRuleContext.WHILE_BLOCK);
        STNode whileKeyword = parseWhileKeyword();
        STNode condition = parseExpression();
        STNode whileBody = parseBlockNode();
        endContext();
        return STNodeFactory.createWhileStatementNode(whileKeyword, condition, whileBody);
    }

    /**
     * Parse while-keyword.
     *
     * @return While-keyword node
     */
    private STNode parseWhileKeyword() {
        STToken token = peek();
        if (token.kind == SyntaxKind.WHILE_KEYWORD) {
            return consume();
        } else {
            Solution sol = recover(token, ParserRuleContext.WHILE_KEYWORD);
            return sol.recoveredNode;
        }
    }

    /**
     * Parse panic statement.
     * <code>panic-stmt := panic expression ;</code>
     *
     * @return Panic statement
     */
    private STNode parsePanicStatement() {
        startContext(ParserRuleContext.PANIC_STMT);
        STNode panicKeyword = parsePanicKeyword();
        STNode expression = parseExpression();
        STNode semicolon = parseSemicolon();
        endContext();
        return STNodeFactory.createPanicStatementNode(panicKeyword, expression, semicolon);
    }

    /**
     * Parse panic-keyword.
     *
     * @return Panic-keyword node
     */
    private STNode parsePanicKeyword() {
        STToken token = peek();
        if (token.kind == SyntaxKind.PANIC_KEYWORD) {
            return consume();
        } else {
            Solution sol = recover(token, ParserRuleContext.PANIC_KEYWORD);
            return sol.recoveredNode;
        }
    }

    /**
     * Parse check expression. This method is used to parse both check expression
     * as well as check action.
     *
     * <p>
     * <code>
     * checking-expr := checking-keyword expression
     * checking-action := checking-keyword action
     * </code>
     *
     * @param allowActions Allow actions
     * @param isRhsExpr Is rhs expression
     * @return Check expression node
     */
    private STNode parseCheckExpression(boolean isRhsExpr, boolean allowActions) {
        STNode checkingKeyword = parseCheckingKeyword();
        STNode expr = parseExpression(OperatorPrecedence.UNARY, isRhsExpr, allowActions);
        if (isAction(expr)) {
            return STNodeFactory.createCheckExpressionNode(SyntaxKind.CHECK_ACTION, checkingKeyword, expr);
        } else {
            return STNodeFactory.createCheckExpressionNode(SyntaxKind.CHECK_EXPRESSION, checkingKeyword, expr);
        }
    }

    /**
     * Parse checking keyword.
     * <p>
     * <code>
     * checking-keyword := check | checkpanic
     * </code>
     *
     * @return Parsed node
     */
    private STNode parseCheckingKeyword() {
        STToken token = peek();
        if (token.kind == SyntaxKind.CHECK_KEYWORD || token.kind == SyntaxKind.CHECKPANIC_KEYWORD) {
            return consume();
        } else {
            Solution sol = recover(token, ParserRuleContext.CHECKING_KEYWORD);
            return sol.recoveredNode;
        }
    }

    /**
     *
     * Parse continue statement.
     * <code>continue-stmt := continue ; </code>
     *
     * @return continue statement
     */
    private STNode parseContinueStatement() {
        startContext(ParserRuleContext.CONTINUE_STATEMENT);
        STNode continueKeyword = parseContinueKeyword();
        STNode semicolon = parseSemicolon();
        endContext();
        return STNodeFactory.createContinueStatementNode(continueKeyword, semicolon);
    }

    /**
     * Parse continue-keyword.
     *
     * @return continue-keyword node
     */
    private STNode parseContinueKeyword() {
        STToken token = peek();
        if (token.kind == SyntaxKind.CONTINUE_KEYWORD) {
            return consume();
        } else {
            Solution sol = recover(token, ParserRuleContext.CONTINUE_KEYWORD);
            return sol.recoveredNode;
        }
    }

    /**
     * Parse return statement.
     * <code>return-stmt := return [ action-or-expr ] ;</code>
     *
     * @return Return statement
     */
    private STNode parseReturnStatement() {
        startContext(ParserRuleContext.RETURN_STMT);
        STNode returnKeyword = parseReturnKeyword();
        STNode returnRhs = parseReturnStatementRhs(returnKeyword);
        endContext();
        return returnRhs;
    }

    /**
     * Parse return-keyword.
     *
     * @return Return-keyword node
     */
    private STNode parseReturnKeyword() {
        STToken token = peek();
        if (token.kind == SyntaxKind.RETURN_KEYWORD) {
            return consume();
        } else {
            Solution sol = recover(token, ParserRuleContext.RETURN_KEYWORD);
            return sol.recoveredNode;
        }
    }

    /**
     * Parse break statement.
     * <code>break-stmt := break ; </code>
     *
     * @return break statement
     */
    private STNode parseBreakStatement() {
        startContext(ParserRuleContext.BREAK_STATEMENT);
        STNode breakKeyword = parseBreakKeyword();
        STNode semicolon = parseSemicolon();
        endContext();
        return STNodeFactory.createBreakStatementNode(breakKeyword, semicolon);
    }

    /**
     * Parse break-keyword.
     *
     * @return break-keyword node
     */
    private STNode parseBreakKeyword() {
        STToken token = peek();
        if (token.kind == SyntaxKind.BREAK_KEYWORD) {
            return consume();
        } else {
            Solution sol = recover(token, ParserRuleContext.BREAK_KEYWORD);
            return sol.recoveredNode;
        }
    }

    /**
     * <p>
     * Parse the right hand side of a return statement.
     * </p>
     * <code>
     * return-stmt-rhs := ; |  action-or-expr ;
     * </code>
     *
     * @return Parsed node
     */
    private STNode parseReturnStatementRhs(STNode returnKeyword) {
        STNode expr;
        STNode semicolon;
        STToken token = peek();

        switch (token.kind) {
            case SEMICOLON_TOKEN:
                expr = STNodeFactory.createEmptyNode();
                break;
            default:
                expr = parseActionOrExpression();
                break;
        }

        semicolon = parseSemicolon();
        return STNodeFactory.createReturnStatementNode(returnKeyword, expr, semicolon);
    }

    /**
     * Parse mapping constructor expression.
     * <p>
     * <code>mapping-constructor-expr := { [field (, field)*] }</code>
     *
     * @return Parsed node
     */
    private STNode parseMappingConstructorExpr() {
        startContext(ParserRuleContext.MAPPING_CONSTRUCTOR);
        STNode openBrace = parseOpenBrace();
        STNode fields = parseMappingConstructorFields();
        STNode closeBrace = parseCloseBrace();
        endContext();
        return STNodeFactory.createMappingConstructorExpressionNode(openBrace, fields, closeBrace);
    }

    /**
     * Parse mapping constructor fields.
     *
     * @return Parsed node
     */
    private STNode parseMappingConstructorFields() {
        List<STNode> fields = new ArrayList<>();
        STToken nextToken = peek();
        if (isEndOfMappingConstructor(nextToken.kind)) {
            return STNodeFactory.createNodeList(fields);
        }

        // Parse first field mapping, that has no leading comma
        STNode leadingComma = STNodeFactory.createEmptyNode();
        STNode field = parseMappingField(leadingComma);
        fields.add(field);

        // Parse the remaining field mappings
        nextToken = peek();
        while (!isEndOfMappingConstructor(nextToken.kind)) {
            leadingComma = parseComma();
            field = parseMappingField(leadingComma);
            fields.add(field);
            nextToken = peek();
        }

        return STNodeFactory.createNodeList(fields);
    }

    private boolean isEndOfMappingConstructor(SyntaxKind tokenKind) {
        switch (tokenKind) {
            case IDENTIFIER_TOKEN:
                return false;
            case EOF_TOKEN:
            case AT_TOKEN:
            case DOCUMENTATION_LINE:
            case CLOSE_BRACE_TOKEN:
            case CLOSE_PAREN_TOKEN:
            case CLOSE_BRACKET_TOKEN:
            case OPEN_BRACE_TOKEN:
            case SEMICOLON_TOKEN:
            case PUBLIC_KEYWORD:
            case PRIVATE_KEYWORD:
            case FUNCTION_KEYWORD:
            case RETURNS_KEYWORD:
            case SERVICE_KEYWORD:
            case TYPE_KEYWORD:
            case LISTENER_KEYWORD:
            case CONST_KEYWORD:
            case FINAL_KEYWORD:
            case RESOURCE_KEYWORD:
                return true;
            default:
                return isSimpleType(tokenKind);
        }
    }

    /**
     * Parse mapping constructor field.
     * <p>
     * <code>field := specific-field | computed-name-field | spread-field</code>
     *
     * @param leadingComma Leading comma
     * @return Parsed node
     */
    private STNode parseMappingField(STNode leadingComma) {
        STToken nextToken = peek();
        return parseMappingField(nextToken.kind, leadingComma);
    }

    private STNode parseMappingField(SyntaxKind tokenKind, STNode leadingComma) {
        switch (tokenKind) {
            case IDENTIFIER_TOKEN:
                return parseSpecificFieldWithOptionValue(leadingComma);
            case STRING_LITERAL:
                STNode key = parseStringLiteral();
                STNode colon = parseColon();
                STNode valueExpr = parseExpression();
                return STNodeFactory.createSpecificFieldNode(leadingComma, key, colon, valueExpr);
            case OPEN_BRACKET_TOKEN:
                return parseComputedField(leadingComma);
            case ELLIPSIS_TOKEN:
                STNode ellipsis = parseEllipsis();
                STNode expr = parseExpression();
                return STNodeFactory.createSpreadFieldNode(leadingComma, ellipsis, expr);
            default:
                STToken token = peek();
                Solution solution = recover(token, ParserRuleContext.MAPPING_FIELD, leadingComma);

                // If the parser recovered by inserting a token, then try to re-parse the same
                // rule with the inserted token. This is done to pick the correct branch
                // to continue the parsing.
                if (solution.action == Action.REMOVE) {
                    return solution.recoveredNode;
                }

                return parseMappingField(solution.tokenKind, leadingComma);
        }
    }

    /**
     * Parse mapping constructor specific-field with an optional value.
     *
     * @param leadingComma
     * @return Parsed node
     */
    private STNode parseSpecificFieldWithOptionValue(STNode leadingComma) {
        STNode key = parseIdentifier(ParserRuleContext.MAPPING_FIELD_NAME);
        return parseSpecificFieldRhs(leadingComma, key);
    }

    private STNode parseSpecificFieldRhs(STNode leadingComma, STNode key) {
        STToken nextToken = peek();
        return parseSpecificFieldRhs(nextToken.kind, leadingComma, key);
    }

    private STNode parseSpecificFieldRhs(SyntaxKind tokenKind, STNode leadingComma, STNode key) {
        STNode colon;
        STNode valueExpr;

        switch (tokenKind) {
            case COLON_TOKEN:
                colon = parseColon();
                valueExpr = parseExpression();
                break;
            case COMMA_TOKEN:
                colon = STNodeFactory.createEmptyNode();
                valueExpr = STNodeFactory.createEmptyNode();
                break;
            default:
                if (isEndOfMappingConstructor(tokenKind)) {
                    colon = STNodeFactory.createEmptyNode();
                    valueExpr = STNodeFactory.createEmptyNode();
                    break;
                }

                STToken token = peek();
                Solution solution = recover(token, ParserRuleContext.SPECIFIC_FIELD_RHS, leadingComma, key);

                // If the parser recovered by inserting a token, then try to re-parse the same
                // rule with the inserted token. This is done to pick the correct branch
                // to continue the parsing.
                if (solution.action == Action.REMOVE) {
                    return solution.recoveredNode;
                }

                return parseSpecificFieldRhs(solution.tokenKind, leadingComma, key);

        }
        return STNodeFactory.createSpecificFieldNode(leadingComma, key, colon, valueExpr);
    }

    /**
     * Parse string literal.
     *
     * @return Parsed node
     */
    private STNode parseStringLiteral() {
        STToken token = peek();
        if (token.kind == SyntaxKind.STRING_LITERAL) {
            return consume();
        } else {
            Solution sol = recover(token, ParserRuleContext.STRING_LITERAL);
            return sol.recoveredNode;
        }
    }

    /**
     * Parse colon token.
     *
     * @return Parsed node
     */
    private STNode parseColon() {
        STToken token = peek();
        if (token.kind == SyntaxKind.COLON_TOKEN) {
            return consume();
        } else {
            Solution sol = recover(token, ParserRuleContext.COLON);
            return sol.recoveredNode;
        }
    }

    /**
     * Parse computed-name-field of a mapping constructor expression.
     * <p>
     * <code>computed-name-field := [ field-name-expr ] : value-expr</code>
     *
     * @param leadingComma Leading comma
     * @return Parsed node
     */
    private STNode parseComputedField(STNode leadingComma) {
        // Parse computed field name
        startContext(ParserRuleContext.COMPUTED_FIELD_NAME);
        STNode openBracket = parseOpenBracket();
        STNode fieldNameExpr = parseExpression();
        STNode closeBracket = parseCloseBracket();
        endContext();

        // Parse rhs
        STNode colon = parseColon();
        STNode valueExpr = parseExpression();
        return STNodeFactory.createComputedNameFieldNode(leadingComma, openBracket, fieldNameExpr, closeBracket, colon,
                valueExpr);
    }

    /**
     * Parse open bracket.
     *
     * @return Parsed node
     */
    private STNode parseOpenBracket() {
        STToken token = peek();
        if (token.kind == SyntaxKind.OPEN_BRACKET_TOKEN) {
            return consume();
        } else {
            Solution sol = recover(token, ParserRuleContext.OPEN_BRACKET);
            return sol.recoveredNode;
        }
    }

    /**
     * <p>
     * Parse compound assignment statement, which takes the following format.
     * </p>
     * <code>assignment-stmt := lvexpr CompoundAssignmentOperator action-or-expr ;</code>
     *
     * @return Parsed node
     */
    private STNode parseCompoundAssignmentStmt() {
        startContext(ParserRuleContext.COMPOUND_ASSIGNMENT_STMT);
        STNode varName = parseVariableName();
        STNode compoundAssignmentStmt = parseCompoundAssignmentStmtRhs(varName);
        endContext();
        return compoundAssignmentStmt;
    }

    /**
     * <p>
     * Parse the RHS portion of the compound assignment.
     * </p>
     * <code>compound-assignment-stmt-rhs := CompoundAssignmentOperator action-or-expr ;</code>
     *
     * @param lvExpr LHS expression
     * @return Parsed node
     */
    private STNode parseCompoundAssignmentStmtRhs(STNode lvExpr) {
        validateLVExpr(lvExpr);
        STNode binaryOperator = parseCompoundBinaryOperator();
        STNode equalsToken = parseAssignOp();
        STNode expr = parseActionOrExpression();
        STNode semicolon = parseSemicolon();
        return STNodeFactory.createCompoundAssignmentStatementNode(lvExpr, binaryOperator, equalsToken, expr,
                semicolon);
    }

    /**
     * Parse compound binary operator.
     * <code>BinaryOperator := + | - | * | / | & | | | ^ | << | >> | >>></code>
     *
     * @return Parsed node
     */
    private STNode parseCompoundBinaryOperator() {
        STToken token = peek();
        if (isCompoundBinaryOperator(token.kind)) {
            return consume();
        } else {
            Solution sol = recover(token, ParserRuleContext.COMPOUND_BINARY_OPERATOR);
            return sol.recoveredNode;
        }
    }

    /**
     * Parse service declaration.
     * <p>
     * <code>
     * service-decl := metadata service [variable-name] on expression-list service-body-block
     * <br/>
     * expression-list := expression (, expression)*
     * </code>
     *
     * @param metadata Metadata
     * @return Parsed node
     */
    private STNode parseServiceDecl(STNode metadata) {
        startContext(ParserRuleContext.SERVICE_DECL);
        STNode serviceKeyword = parseServiceKeyword();
        STNode serviceDecl = parseServiceRhs(metadata, serviceKeyword);
        endContext();
        return serviceDecl;
    }

    /**
     * Parse rhs of the service declaration.
     * <p>
     * <code>
     * service-rhs := [variable-name] on expression-list service-body-block
     * </code>
     *
     * @param metadata Metadata
     * @param serviceKeyword Service keyword
     * @return Parsed node
     */
    private STNode parseServiceRhs(STNode metadata, STNode serviceKeyword) {
        STNode serviceName = parseServiceName();
        STNode onKeyword = parseOnKeyword();
        STNode expressionList = parseListeners();
        STNode serviceBody = parseServiceBody();
        STNode service = STNodeFactory.createServiceDeclarationNode(metadata, serviceKeyword, serviceName, onKeyword,
                expressionList, serviceBody);
        return service;
    }

    private STNode parseServiceName() {
        STToken nextToken = peek();
        return parseServiceName(nextToken.kind);
    }

    private STNode parseServiceName(SyntaxKind kind) {
        switch (kind) {
            case IDENTIFIER_TOKEN:
                return parseIdentifier(ParserRuleContext.SERVICE_NAME);
            case ON_KEYWORD:
                return STNodeFactory.createEmptyNode();
            default:
                STToken token = peek();
                Solution solution = recover(token, ParserRuleContext.OPTIONAL_SERVICE_NAME);

                // If the parser recovered by inserting a token, then try to re-parse the same
                // rule with the inserted token. This is done to pick the correct branch
                // to continue the parsing.
                if (solution.action == Action.REMOVE) {
                    return solution.recoveredNode;
                }

                return parseServiceName(solution.tokenKind);
        }
    }

    /**
     * Parse service keyword.
     *
     * @return Parsed node
     */
    private STNode parseServiceKeyword() {
        STToken token = peek();
        if (token.kind == SyntaxKind.SERVICE_KEYWORD) {
            return consume();
        } else {
            Solution sol = recover(token, ParserRuleContext.SERVICE_KEYWORD);
            return sol.recoveredNode;
        }
    }

    /**
     * Check whether the given token kind is a compound binary operator.
     * <p>
     * <code>compound-binary-operator := + | - | * | / | & | | | ^ | << | >> | >>></code>
     *
     * @param tokenKind STToken kind
     * @return <code>true</code> if the token kind refers to a binary operator. <code>false</code> otherwise
     */
    private boolean isCompoundBinaryOperator(SyntaxKind tokenKind) {
        switch (tokenKind) {
            case PLUS_TOKEN:
            case MINUS_TOKEN:
            case SLASH_TOKEN:
            case ASTERISK_TOKEN:
            case BITWISE_AND_TOKEN:
            case BITWISE_XOR_TOKEN:
            case PIPE_TOKEN:
                return getNextNextToken(tokenKind).kind == SyntaxKind.EQUAL_TOKEN;
            default:
                return false;
        }
    }

    /**
     * Parse on keyword.
     *
     * @return Parsed node
     */
    private STNode parseOnKeyword() {
        STToken token = peek();
        if (token.kind == SyntaxKind.ON_KEYWORD) {
            return consume();
        } else {
            Solution sol = recover(token, ParserRuleContext.ON_KEYWORD);
            return sol.recoveredNode;
        }
    }

    /**
     * Parse listener references.
     * <p>
     * <code>expression-list := expression (, expression)*</code>
     *
     * @return Parsed node
     */
    private STNode parseListeners() {
        //TODO: Change body to align with parseOptionalExpressionsList()
        startContext(ParserRuleContext.LISTENERS_LIST);
        List<STNode> listeners = new ArrayList<>();

        STToken nextToken = peek();
        if (isEndOfExpressionsList(nextToken.kind)) {
            endContext();
            this.errorHandler.reportMissingTokenError("missing expression");
            return STNodeFactory.createMissingToken(SyntaxKind.IDENTIFIER_TOKEN);
        }

        // Parse first expression, that has no leading comma
        STNode leadingComma = STNodeFactory.createEmptyNode();
        STNode exprListItem = parseExpressionListItem(leadingComma);
        listeners.add(exprListItem);

        // Parse the remaining expressions
        nextToken = peek();
        while (!isEndOfExpressionsList(nextToken.kind)) {
            leadingComma = parseComma();
            exprListItem = parseExpressionListItem(leadingComma);
            listeners.add(exprListItem);
            nextToken = peek();
        }

        endContext();
        return STNodeFactory.createNodeList(listeners);
    }

    private boolean isEndOfExpressionsList(SyntaxKind tokenKind) {
        switch (tokenKind) {
            case COMMA_TOKEN:
            case IDENTIFIER_TOKEN:
                return false;
            case CLOSE_BRACE_TOKEN:
            case CLOSE_PAREN_TOKEN:
            case CLOSE_BRACKET_TOKEN:
            case OPEN_BRACE_TOKEN:
            case SEMICOLON_TOKEN:
            case PUBLIC_KEYWORD:
            case FUNCTION_KEYWORD:
            case EOF_TOKEN:
            case RESOURCE_KEYWORD:
            case LISTENER_KEYWORD:
            case AT_TOKEN:
            case DOCUMENTATION_LINE:
            case PRIVATE_KEYWORD:
            case RETURNS_KEYWORD:
            case SERVICE_KEYWORD:
            case TYPE_KEYWORD:
            case CONST_KEYWORD:
            case FINAL_KEYWORD:
                return true;
            default:
                return isSimpleType(tokenKind);
        }
    }

    /**
     * Parse expression list item.
     *
     * @param leadingComma Leading comma
     * @return Parsed node
     */
    private STNode parseExpressionListItem(STNode leadingComma) {
        STNode expr = parseExpression();
        return STNodeFactory.createExpressionListItemNode(leadingComma, expr);
    }

    /**
     * Parse service body.
     * <p>
     * <code>
     * service-body-block := { service-method-defn* }
     * </code>
     *
     * @return Parsed node
     */
    private STNode parseServiceBody() {
        STNode openBrace = parseOpenBrace();
        STNode resources = parseResources();
        STNode closeBrace = parseCloseBrace();
        return STNodeFactory.createServiceBodyNode(openBrace, resources, closeBrace);
    }

    /**
     * Parse service resource definitions.
     *
     * @return Parsed node
     */
    private STNode parseResources() {
        List<STNode> resources = new ArrayList<>();
        STToken nextToken = peek();
        while (!isEndOfServiceDecl(nextToken.kind)) {
            STNode serviceMethod = parseResource();
            if (serviceMethod == null) {
                break;
            }
            resources.add(serviceMethod);
            nextToken = peek();
        }

        return STNodeFactory.createNodeList(resources);
    }

    private boolean isEndOfServiceDecl(SyntaxKind tokenKind) {
        switch (tokenKind) {
            case CLOSE_BRACE_TOKEN:
            case EOF_TOKEN:
            case CLOSE_BRACE_PIPE_TOKEN:
            case TYPE_KEYWORD:
            case SERVICE_KEYWORD:
                return true;
            default:
                return false;
        }
    }

    /**
     * Parse resource definition (i.e. service-method-defn).
     * <p>
     * <code>
     * service-body-block := { service-method-defn* }
     * <br/>
     * service-method-defn := metadata [resource] function identifier function-signature method-defn-body
     * </code>
     *
     * @return Parsed node
     */
    private STNode parseResource() {
        STToken nextToken = peek();
        return parseResource(nextToken.kind);
    }

    private STNode parseResource(SyntaxKind nextTokenKind) {
        STNode metadata;
        switch (nextTokenKind) {
            case RESOURCE_KEYWORD:
            case FUNCTION_KEYWORD:
                metadata = createEmptyMetadata();
                break;
            case DOCUMENTATION_LINE:
            case AT_TOKEN:
                metadata = parseMetaData(nextTokenKind);
                nextTokenKind = peek().kind;
                break;
            default:
                if (isEndOfServiceDecl(nextTokenKind)) {
                    return null;
                }

                STToken token = peek();
                Solution solution = recover(token, ParserRuleContext.RESOURCE_DEF);

                // If the parser recovered by inserting a token, then try to re-parse the same
                // rule with the inserted token. This is done to pick the correct branch
                // to continue the parsing.
                if (solution.action == Action.REMOVE) {
                    return solution.recoveredNode;
                }

                return parseResource(solution.tokenKind);
        }

        return parseResource(nextTokenKind, metadata);
    }

    private STNode parseResource(SyntaxKind nextTokenKind, STNode metadata) {
        switch (nextTokenKind) {
            case RESOURCE_KEYWORD:
                STNode resourceKeyword = parseResourceKeyword();
                return parseFunctionDefinition(metadata, resourceKeyword);
            case FUNCTION_KEYWORD:
                return parseFunctionDefinition(metadata, STNodeFactory.createEmptyNode());
            default:
                STToken token = peek();
                Solution solution = recover(token, ParserRuleContext.RESOURCE_DEF, metadata);

                // If the parser recovered by inserting a token, then try to re-parse the same
                // rule with the inserted token. This is done to pick the correct branch
                // to continue the parsing.
                if (solution.action == Action.REMOVE) {
                    return solution.recoveredNode;
                }

                return parseResource(solution.tokenKind, metadata);
        }
    }

    /**
     * Parse resource keyword.
     *
     * @return Parsed node
     */
    private STNode parseResourceKeyword() {
        STToken token = peek();
        if (token.kind == SyntaxKind.RESOURCE_KEYWORD) {
            return consume();
        } else {
            Solution sol = recover(token, ParserRuleContext.RESOURCE_KEYWORD);
            return sol.recoveredNode;
        }
    }

    /**
     * Check whether next construct is a service declaration or not. This method is
     * used to determine whether an end-of-block is reached, if the next token is
     * a service-keyword. Because service-keyword can be used in statements as well
     * as in top-level node (service-decl). We have reached a service-decl, then
     * it could be due to missing close-brace at the end of the current block.
     *
     * @return <code>true</code> if the next construct is a service declaration.
     *         <code>false</code> otherwise
     */
    private boolean isServiceDeclStart(ParserRuleContext currentContext, int lookahead) {
        // Assume we always reach here after a peek()
        switch (peek(lookahead + 1).kind) {
            case IDENTIFIER_TOKEN:
                SyntaxKind tokenAfterIdentifier = peek(lookahead + 2).kind;
                switch (tokenAfterIdentifier) {
                    case EQUAL_TOKEN: // service foo = ...
                    case SEMICOLON_TOKEN: // service foo;
                        return false;
                    case ON_KEYWORD: // service foo on ...
                        return true;
                    default:
                        // If not any of above, this is not a valid syntax. Hence try to recover
                        // silently and find what's the best token. From that recovered token try
                        // to determine whether the next construct is a service decl or not.
                        ParserRuleContext sol = this.errorHandler.findBestPath(currentContext);
                        return sol == ParserRuleContext.SERVICE_DECL || sol == ParserRuleContext.CLOSE_BRACE;
                }
            case ON_KEYWORD:
                // Next token sequence is similar to: `service foo on ...`.
                // Then this is a service decl.
                return true;
            default:
                this.errorHandler.removeInvalidToken();
                return false;
        }
    }

    /**
     * Parse listener declaration, given the qualifier.
     *
     * @param metadata Metadata
     * @param qualifier Qualifier that precedes the listener declaration
     * @return Parsed node
     */
    private STNode parseListenerDeclaration(STNode metadata, STNode qualifier) {
        startContext(ParserRuleContext.LISTENER_DECL);
        STNode listenerKeyword = parseListenerKeyword();
        STNode typeDesc = parseTypeDescriptor();
        STNode variableName = parseVariableName();
        STNode equalsToken = parseAssignOp();
        STNode initializer = parseExpression();
        STNode semicolonToken = parseSemicolon();
        endContext();
        return STNodeFactory.createListenerDeclarationNode(metadata, qualifier, listenerKeyword, typeDesc, variableName,
                equalsToken, initializer, semicolonToken);
    }

    /**
     * Parse listener keyword.
     *
     * @return Parsed node
     */
    private STNode parseListenerKeyword() {
        STToken token = peek();
        if (token.kind == SyntaxKind.LISTENER_KEYWORD) {
            return consume();
        } else {
            Solution sol = recover(token, ParserRuleContext.LISTENER_KEYWORD);
            return sol.recoveredNode;
        }
    }

    /**
     * Parse constant declaration, given the qualifier.
     * <p>
     * <code>module-const-decl := metadata [public] const [type-descriptor] identifier = const-expr ;</code>
     *
     * @param metadata Metadata
     * @param qualifier Qualifier that precedes the listener declaration
     * @return Parsed node
     */
    private STNode parseConstantDeclaration(STNode metadata, STNode qualifier) {
        startContext(ParserRuleContext.CONSTANT_DECL);
        STNode constKeyword = parseConstantKeyword();
        STNode constDecl = parseConstDecl(metadata, qualifier, constKeyword);
        endContext();
        return constDecl;
    }

    /**
     * Parse the components that follows after the const keyword of a constant declaration.
     *
     * @param metadata Metadata
     * @param qualifier Qualifier that precedes the constant decl
     * @param constKeyword Const keyword
     * @return Parsed node
     */
    private STNode parseConstDecl(STNode metadata, STNode qualifier, STNode constKeyword) {
        STToken nextToken = peek();
        return parseConstDeclFromType(nextToken.kind, metadata, qualifier, constKeyword);
    }

    private STNode parseConstDeclFromType(SyntaxKind nextTokenKind, STNode metadata, STNode qualifier,
                                          STNode constKeyword) {
        switch (nextTokenKind) {
            case ANNOTATION_KEYWORD:
                switchContext(ParserRuleContext.ANNOTATION_DECL);
                return parseAnnotationDeclaration(metadata, qualifier, constKeyword);
            case IDENTIFIER_TOKEN:
                return parseConstantDeclWithOptionalType(metadata, qualifier, constKeyword);
            default:
                if (isTypeStartingToken(nextTokenKind)) {
                    break;
                }
                STToken token = peek();
                Solution solution =
                        recover(token, ParserRuleContext.CONST_DECL_TYPE, metadata, qualifier, constKeyword);

                // If the parser recovered by inserting a token, then try to re-parse the same
                // rule with the inserted token. This is done to pick the correct branch
                // to continue the parsing.
                if (solution.action == Action.REMOVE) {
                    return solution.recoveredNode;
                }

                return parseConstDeclFromType(solution.tokenKind, metadata, qualifier, constKeyword);
        }

        STNode typeDesc = parseTypeDescriptor();
        STNode variableName = parseVariableName();
        STNode equalsToken = parseAssignOp();
        STNode initializer = parseExpression();
        STNode semicolonToken = parseSemicolon();
        return STNodeFactory.createConstantDeclarationNode(metadata, qualifier, constKeyword, typeDesc, variableName,
                equalsToken, initializer, semicolonToken);
    }

    private STNode parseConstantDeclWithOptionalType(STNode metadata, STNode qualifier, STNode constKeyword) {
        STNode varNameOrTypeName = parseStatementStartIdentifier();
        STNode constDecl = parseConstantDeclRhs(metadata, qualifier, constKeyword, varNameOrTypeName);
        return constDecl;
    }

    /**
     * Parse the component that follows the first identifier in a const decl. The identifier
     * can be either the type-name (a user defined type) or the var-name there the type-name
     * is not present.
     *
     * @param qualifier Qualifier that precedes the constant decl
     * @param constKeyword Const keyword
     * @param typeOrVarName Identifier that follows the const-keywoord
     * @return Parsed node
     */
    private STNode parseConstantDeclRhs(STNode metadata, STNode qualifier, STNode constKeyword, STNode typeOrVarName) {
        STToken token = peek();
        return parseConstantDeclRhs(token.kind, metadata, qualifier, constKeyword, typeOrVarName);
    }

    private STNode parseConstantDeclRhs(SyntaxKind nextTokenKind, STNode metadata, STNode qualifier,
                                        STNode constKeyword, STNode typeOrVarName) {
        STNode type;
        STNode variableName;
        switch (nextTokenKind) {
            case IDENTIFIER_TOKEN:
                type = typeOrVarName;
                variableName = parseVariableName();
                break;
            case EQUAL_TOKEN:
                variableName = typeOrVarName;
                type = STNodeFactory.createEmptyNode();
                break;
            default:
                STToken token = peek();
                Solution solution = recover(token, ParserRuleContext.CONST_DECL_RHS, metadata, qualifier, constKeyword,
                        typeOrVarName);

                // If the parser recovered by inserting a token, then try to re-parse the same
                // rule with the inserted token. This is done to pick the correct branch
                // to continue the parsing.
                if (solution.action == Action.REMOVE) {
                    return solution.recoveredNode;
                }

                return parseConstantDeclRhs(solution.tokenKind, metadata, qualifier, constKeyword, typeOrVarName);
        }

        STNode equalsToken = parseAssignOp();
        STNode initializer = parseExpression();
        STNode semicolonToken = parseSemicolon();
        return STNodeFactory.createConstantDeclarationNode(metadata, qualifier, constKeyword, type, variableName,
                equalsToken, initializer, semicolonToken);
    }

    /**
     * Parse const keyword.
     *
     * @return Parsed node
     */
    private STNode parseConstantKeyword() {
        STToken token = peek();
        if (token.kind == SyntaxKind.CONST_KEYWORD) {
            return consume();
        } else {
            Solution sol = recover(token, ParserRuleContext.CONST_KEYWORD);
            return sol.recoveredNode;
        }
    }

    /**
     * Parse nil type descriptor.
     * <p>
     * <code>nil-type-descriptor :=  ( ) </code>
     * </p>
     *
     * @return Parsed node
     */
    private STNode parseNilTypeDescriptor() {
        startContext(ParserRuleContext.NIL_TYPE_DESCRIPTOR);
        STNode openParenthesisToken = parseOpenParenthesis();
        STNode closeParenthesisToken = parseCloseParenthesis();
        endContext();

        return STNodeFactory.createNilTypeDescriptorNode(openParenthesisToken, closeParenthesisToken);
    }

    /**
     * Parse typeof expression.
     * <p>
     * <code>
     * typeof-expr := typeof expression
     * </code>
     *
     * @param isRhsExpr
     * @return Typeof expression node
     */
    private STNode parseTypeofExpression(boolean isRhsExpr) {
        STNode typeofKeyword = parseTypeofKeyword();

        // allow-actions flag is always false, since there will not be any actions
        // within the typeof-expression, due to the precedence.
        STNode expr = parseExpression(OperatorPrecedence.UNARY, isRhsExpr, false);
        return STNodeFactory.createTypeofExpressionNode(typeofKeyword, expr);
    }

    /**
     * Parse typeof-keyword.
     *
     * @return Typeof-keyword node
     */
    private STNode parseTypeofKeyword() {
        STToken token = peek();
        if (token.kind == SyntaxKind.TYPEOF_KEYWORD) {
            return consume();
        } else {
            Solution sol = recover(token, ParserRuleContext.TYPEOF_KEYWORD);
            return sol.recoveredNode;
        }
    }

    /**
     * Parse optional type descriptor.
     * <p>
     * <code>optional-type-descriptor := type-descriptor ? </code>
     * </p>
     *
     * @return Parsed node
     */
    private STNode parseOptionalTypeDescriptor(STNode typeDescriptorNode) {
        startContext(ParserRuleContext.OPTIONAL_TYPE_DESCRIPTOR);
        STNode questionMarkToken = parseQuestionMark();
        endContext();

        return STNodeFactory.createOptionalTypeDescriptorNode(typeDescriptorNode, questionMarkToken);
    }

    /**
     * Parse unary expression.
     * <p>
     * <code>
     * unary-expr := + expression | - expression | ~ expression | ! expression
     * </code>
     *
     * @param isRhsExpr
     * @return Unary expression node
     */
    private STNode parseUnaryExpression(boolean isRhsExpr) {
        STNode unaryOperator = parseUnaryOperator();

        // allow-actions flag is always false, since there will not be any actions
        // within the unary expression, due to the precedence.
        STNode expr = parseExpression(OperatorPrecedence.UNARY, isRhsExpr, false);
        return STNodeFactory.createUnaryExpressionNode(unaryOperator, expr);
    }

    /**
     * Parse unary operator.
     * <code>UnaryOperator := + | - | ~ | !</code>
     *
     * @return Parsed node
     */
    private STNode parseUnaryOperator() {
        STToken token = peek();
        if (isUnaryOperator(token.kind)) {
            return consume();
        } else {
            Solution sol = recover(token, ParserRuleContext.UNARY_OPERATOR);
            return sol.recoveredNode;
        }
    }

    /**
     * Check whether the given token kind is a unary operator.
     *
     * @param kind STToken kind
     * @return <code>true</code> if the token kind refers to a unary operator. <code>false</code> otherwise
     */
    private boolean isUnaryOperator(SyntaxKind kind) {
        switch (kind) {
            case PLUS_TOKEN:
            case MINUS_TOKEN:
            case NEGATION_TOKEN:
            case EXCLAMATION_MARK_TOKEN:
                return true;
            default:
                return false;
        }
    }

    /**
     * Parse array type descriptor.
     * <p>
     * <code>
     * array-type-descriptor := member-type-descriptor [ [ array-length ] ]
     * member-type-descriptor := type-descriptor
     * array-length :=
     *    int-literal
     *    | constant-reference-expr
     *    | inferred-array-length
     * inferred-array-length := *
     * </code>
     * </p>
     *
     * @param typeDescriptorNode
     *
     * @return Parsed Node
     */
    private STNode parseArrayTypeDescriptor(STNode typeDescriptorNode) {
        startContext(ParserRuleContext.ARRAY_TYPE_DESCRIPTOR);
        STNode openBracketToken = parseOpenBracket();
        STNode arrayLengthNode = parseArrayLength();
        STNode closeBracketToken = parseCloseBracket();

        endContext();
        return STNodeFactory.createArrayTypeDescriptorNode(typeDescriptorNode, openBracketToken, arrayLengthNode,
                closeBracketToken);
    }

    /**
     * Parse array length.
     * <p>
     * <code>
     *     array-length :=
     *    int-literal
     *    | constant-reference-expr
     *    | inferred-array-length
     * constant-reference-expr := variable-reference-expr
     * </code>
     * </p>
     *
     * @return Parsed array length
     */
    private STNode parseArrayLength() {
        STToken token = peek();
        switch (token.kind) {
            case DECIMAL_INTEGER_LITERAL:
            case HEX_INTEGER_LITERAL:
            case ASTERISK_TOKEN:
                return consume();
            case CLOSE_BRACKET_TOKEN:
                return STNodeFactory.createEmptyNode();
            // Parsing variable-reference-expr is same as parsing qualified identifier
            case IDENTIFIER_TOKEN:
                return parseQualifiedIdentifier(ParserRuleContext.ARRAY_LENGTH);
            default:
                Solution sol = recover(token, ParserRuleContext.ARRAY_LENGTH);
                return sol.recoveredNode;
        }
    }

    /**
     * Parse annotations.
     * <p>
     * <i>Note: In the ballerina spec ({@link https://ballerina.io/spec/lang/2020R1/#annots})
     * annotations-list is specified as one-or-more annotations. And the usage is marked as
     * optional annotations-list. However, for the consistency of the tree, here we make the
     * annotation-list as zero-or-more annotations, and the usage is not-optional.</i>
     * <p>
     * <code>annots := annotation*</code>
     *
     * @return Parsed node
     */
    private STNode parseAnnotations() {
        STToken nextToken = peek();
        return parseAnnotations(nextToken.kind);
    }

    private STNode parseAnnotations(SyntaxKind nextTokenKind) {
        startContext(ParserRuleContext.ANNOTATIONS);
        List<STNode> annotList = new ArrayList<>();
        while (nextTokenKind == SyntaxKind.AT_TOKEN) {
            annotList.add(parseAnnotation());
            nextTokenKind = peek().kind;
        }

        endContext();
        return STNodeFactory.createNodeList(annotList);
    }

    /**
     * Parse annotation attachment.
     * <p>
     * <code>annotation := @ annot-tag-reference annot-value</code>
     *
     * @return Parsed node
     */
    private STNode parseAnnotation() {
        STNode atToken = parseAtToken();
        STNode annotReference;
        if (peek().kind != SyntaxKind.IDENTIFIER_TOKEN) {
            annotReference = STNodeFactory.createMissingToken(SyntaxKind.IDENTIFIER_TOKEN);
        } else {
            annotReference = parseQualifiedIdentifier(ParserRuleContext.ANNOT_REFERENCE);
        }
        STNode annotValue = parseMappingConstructorExpr();
        return STNodeFactory.createAnnotationNode(atToken, annotReference, annotValue);
    }

    /**
     * Parse '@' token.
     *
     * @return Parsed node
     */
    private STNode parseAtToken() {
        STToken nextToken = peek();
        if (nextToken.kind == SyntaxKind.AT_TOKEN) {
            return consume();
        } else {
            Solution sol = recover(nextToken, ParserRuleContext.AT);
            return sol.recoveredNode;
        }
    }

    /**
     * Parse metadata. Meta data consist of optional doc string and
     * an annotations list.
     * <p>
     * <code>metadata := [DocumentationString] annots</code>
     *
     * @return Parse node
     */
    private STNode parseMetaData(SyntaxKind nextTokenKind) {
        STNode docString;
        STNode annotations;
        switch (nextTokenKind) {
            case DOCUMENTATION_LINE:
                // TODO:
                docString = parseDocumentationString();
                annotations = parseAnnotations();
                break;
            case AT_TOKEN:
                docString = STNodeFactory.createEmptyNode();
                annotations = parseAnnotations(nextTokenKind);
                break;
            default:
                return createEmptyMetadata();
        }

        return STNodeFactory.createMetadataNode(docString, annotations);
    }

    /**
     * Create empty metadata node.
     *
     * @return A metadata node with no doc string and no annotations
     */
    private STNode createEmptyMetadata() {
        return STNodeFactory.createMetadataNode(STNodeFactory.createEmptyNode(),
                STNodeFactory.createNodeList(new ArrayList<>()));
    }

    /**
     * Parse is expression.
     * <code>
     * is-expr := expression is type-descriptor
     * </code>
     *
     * @param lhsExpr Preceding expression of the is expression
     * @return Is expression node
     */
    private STNode parseTypeTestExpression(STNode lhsExpr) {
        STNode isKeyword = parseIsKeyword();
        STNode typeDescriptor = parseTypeDescriptor();
        return STNodeFactory.createTypeTestExpressionNode(lhsExpr, isKeyword, typeDescriptor);
    }

    /**
     * Parse is-keyword.
     *
     * @return Is-keyword node
     */
    private STNode parseIsKeyword() {
        STToken token = peek();
        if (token.kind == SyntaxKind.IS_KEYWORD) {
            return consume();
        } else {
            Solution sol = recover(token, ParserRuleContext.IS_KEYWORD);
            return sol.recoveredNode;
        }
    }

    /**
     * Parse local type definition statement statement.
     * <code>ocal-type-defn-stmt := [annots] type identifier type-descriptor ;</code>
     *
     * @return local type definition statement statement
     */
    private STNode parseLocalTypeDefinitionStatement(STNode annots) {
        startContext(ParserRuleContext.LOCAL_TYPE_DEFINITION_STMT);
        STNode typeKeyword = parseTypeKeyword();
        STNode typeName = parseTypeName();
        STNode typeDescriptor = parseTypeDescriptor();
        STNode semicolon = parseSemicolon();
        endContext();
        return STNodeFactory.createLocalTypeDefinitionStatementNode(annots, typeKeyword, typeName, typeDescriptor,
                semicolon);
    }

    /**
     * Pass statements that starts with an identifier.
     *
     * @param tokenKind Next token kind
     * @return Parsed node
     */
    private STNode parseStatementStartsWithIdentifier(STNode annots) {
        startContext(ParserRuleContext.STMT_START_WITH_IDENTIFIER);
        STNode identifier = parseStatementStartIdentifier();
        STToken nextToken = peek();
        STNode stmt = parseStatementStartsWithIdentifier(nextToken.kind, annots, identifier);
        endContext();
        return stmt;
    }

    private STNode parseStatementStartsWithIdentifier(STNode annots, STNode identifier) {
        return parseStatementStartsWithIdentifier(peek().kind, annots, identifier);
    }

    private STNode parseStatementStartsWithIdentifier(SyntaxKind nextTokenKind, STNode annots, STNode identifier) {
        switch (nextTokenKind) {
            case IDENTIFIER_TOKEN:
            case QUESTION_MARK_TOKEN:
                // if the next token is question-mark then it is an optional type descriptor with user defined type.
                return parseTypeDescStartsWithIdentifier(identifier, annots);
            case EQUAL_TOKEN:
            case SEMICOLON_TOKEN:
                // Here we directly start parsing as a statement that starts with an expression.
                return parseStamentStartWithExpr(nextTokenKind, identifier);
            case PIPE_TOKEN:
                STToken nextNextToken = peek(2);
                if (nextNextToken.kind != SyntaxKind.EQUAL_TOKEN) {
                    return parseTypeDescStartsWithIdentifier(identifier, annots);
                }
                //fall through
            default:
                // If its a binary operator then this can be a compound assignment statement
                if (isCompoundBinaryOperator(nextTokenKind)) {
                    return parseCompoundAssignmentStmtRhs(identifier);
                }
                // If the next token is part of a valid expression, then still parse it
                // as a statement that starts with an expression.
                if (isValidExprRhsStart(nextTokenKind)) {
                    STNode expression = parseActionOrExpressionInLhs(identifier);
                    return parseStamentStartWithExpr(expression);
                }

                STToken token = peek();
                Solution solution = recover(token, ParserRuleContext.STMT_START_WITH_IDENTIFIER, annots, identifier);

                // If the parser recovered by inserting a token, then try to re-parse the same
                // rule with the inserted token. This is done to pick the correct branch
                // to continue the parsing.
                if (solution.action == Action.REMOVE) {
                    return solution.recoveredNode;
                }

                return parseStatementStartsWithIdentifier(solution.tokenKind, annots, identifier);
        }
    }

    private STNode parseTypeDescStartsWithIdentifier(STNode typeDesc, STNode annots) {
        switchContext(ParserRuleContext.VAR_DECL_STMT);
        typeDesc = parseComplexTypeDescriptor(typeDesc);
        STNode varName = parseVariableName();
        STNode finalKeyword = STNodeFactory.createEmptyNode();
        return parseVarDeclRhs(annots, finalKeyword, typeDesc, varName, false);
    }

    /**
     * Parse statement which is only consists of an action or expression.
     *
     * @param nextTokenKind Next token kind
     * @return Parsed node
     */
    private STNode parseStamentStartsWithExpr(SyntaxKind nextTokenKind) {
        startContext(ParserRuleContext.EXPRESSION_STATEMENT);
        STNode expression = parseActionOrExpression(nextTokenKind);
        STNode stmt = parseStamentStartWithExpr(expression);
        endContext();
        return stmt;
    }

    /**
     * Parse statements that starts with an expression.
     *
     * @return Parsed node
     */
    private STNode parseStamentStartWithExpr(STNode expression) {
        STToken nextToken = peek();
        return parseStamentStartWithExpr(nextToken.kind, expression);
    }

    /**
     * Parse the component followed by the expression, at the beginning of a statement.
     *
     * @param nextTokenKind Kind of the next token
     * @return Parsed node
     */
    private STNode parseStamentStartWithExpr(SyntaxKind nextTokenKind, STNode expression) {
        switch (nextTokenKind) {
            case EQUAL_TOKEN:
                switchContext(ParserRuleContext.ASSIGNMENT_STMT);
                return parseAssignmentStmtRhs(expression);
            case SEMICOLON_TOKEN:
                return getExpressionAsStatement(expression);
            default:
                // If its a binary operator then this can be a compound assignment statement
                if (isCompoundBinaryOperator(nextTokenKind)) {
                    return parseCompoundAssignmentStmtRhs(expression);
                }

                STToken token = peek();
                Solution solution = recover(token, ParserRuleContext.STMT_START_WITH_EXPR_RHS, expression);

                // If the parser recovered by inserting a token, then try to re-parse the same
                // rule with the inserted token. This is done to pick the correct branch
                // to continue the parsing.
                if (solution.action == Action.REMOVE) {
                    return solution.recoveredNode;
                }

                return parseStamentStartWithExpr(solution.tokenKind, expression);
        }
    }

    private STNode getExpressionAsStatement(STNode expression) {
        switch (expression.kind) {
            case METHOD_CALL:
            case FUNCTION_CALL:
            case CHECK_EXPRESSION:
                return parseCallStatement(expression);
            case REMOTE_METHOD_CALL_ACTION:
            case CHECK_ACTION:
            case BRACED_ACTION:
                return parseActionStatement(expression);
            default:
                // Everything else can not be written as a statement.
                // TODO: Add proper error reporting
                this.errorHandler.reportInvalidNode(null,
                        "left hand side of an assignment must be a variable reference");

                STNode semicolon = parseSemicolon();
                return STNodeFactory.createExpressionStatementNode(SyntaxKind.INVALID, expression, semicolon);
        }
    }

    /**
     * <p>
     * Parse call statement, given the call expression.
     * <p>
     * <code>
     * call-stmt := call-expr ;
     * <br/>
     * call-expr := function-call-expr | method-call-expr | checking-keyword call-expr
     * </code>
     *
     * @param expression Call expression associated with the call statement
     * @return Call statement node
     */
    private STNode parseCallStatement(STNode expression) {
        validateExprInCallStmt(expression);
        STNode semicolon = parseSemicolon();
        return STNodeFactory.createExpressionStatementNode(SyntaxKind.CALL_STATEMENT, expression, semicolon);
    }

    private void validateExprInCallStmt(STNode expression) {
        switch (expression.kind) {
            case FUNCTION_CALL:
            case METHOD_CALL:
                break;
            case CHECK_EXPRESSION:
                validateExprInCallStmt(((STCheckExpressionNode) expression).expression);
                break;
            case REMOTE_METHOD_CALL_ACTION:
                break;
            case BRACED_EXPRESSION:
                validateExprInCallStmt(((STBracedExpressionNode) expression).expression);
                break;
            default:
                if (isMissingNode(expression)) {
                    break;
                }

                // TODO:
                this.errorHandler.reportInvalidNode(null, "expression followed by the checking keyword must be a " +
                        "func-call, a method-call or a check-expr");
                break;
        }
    }

    /**
     * Check whether a node is a missing node.
     *
     * @param node Node to check
     * @return <code>true</code> if the node is a missing node. <code>false</code> otherwise
     */
    private boolean isMissingNode(STNode node) {
        return node instanceof STMissingToken;
    }

    private STNode parseActionStatement(STNode action) {
        STNode semicolon = parseSemicolon();
        return STNodeFactory.createExpressionStatementNode(SyntaxKind.ACTION_STATEMENT, action, semicolon);
    }

    private STNode parseAction(SyntaxKind tokenKind, STNode lhsExpr) {
        switch (tokenKind) {
            case RIGHT_ARROW_TOKEN:
                return parseRemoteMethodCallAction(lhsExpr);
            default:
                // Should never reach here.
                return null;
        }
    }

    /**
     * Parse remote method call action, given the starting expression.
     * <p>
     * <code>remote-method-call-action := expression -> method-name ( arg-list )</code>
     * 
     * @param expression LHS expression
     * @return
     */
    private STNode parseRemoteMethodCallAction(STNode expression) {
        STNode rightArrow = parseRightArrow();
        STNode methodName = parseFunctionName();
        STNode openParenToken = parseOpenParenthesis();
        STNode arguments = parseArgsList();
        STNode closeParenToken = parseCloseParenthesis();
        return STNodeFactory.createRemoteMethodCallActionNode(expression, rightArrow, methodName, openParenToken,
                arguments, closeParenToken);
    }

    /**
     * Parse right arrow (<code>-></code>) token.
     *
     * @return Parsed node
     */
    private STNode parseRightArrow() {
        STToken nextToken = peek();
        if (nextToken.kind == SyntaxKind.RIGHT_ARROW_TOKEN) {
            return consume();
        } else {
            Solution sol = recover(nextToken, ParserRuleContext.RIGHT_ARROW);
            return sol.recoveredNode;
        }
    }

    /**
     * Check whether this is a valid lhs expression.
     * 
     * @param tokenKind Kind of the next token
     * @return <code>true</code>if this is a start of an expression. <code>false</code> otherwise
     */
    private boolean isValidLHSExpression(SyntaxKind tokenKind) {
        switch (tokenKind) {
            case DECIMAL_INTEGER_LITERAL:
            case HEX_INTEGER_LITERAL:
            case STRING_LITERAL:
            case IDENTIFIER_TOKEN:
            case TRUE_KEYWORD:
            case FALSE_KEYWORD:
            case CHECK_KEYWORD:
            case CHECKPANIC_KEYWORD:
            case TYPEOF_KEYWORD:
            case NEGATION_TOKEN:
            case EXCLAMATION_MARK_TOKEN:
            case DECIMAL_FLOATING_POINT_LITERAL:
            case HEX_FLOATING_POINT_LITERAL:
                return true;
            case PLUS_TOKEN:
            case MINUS_TOKEN:
                return !isCompoundBinaryOperator(tokenKind);
            case OPEN_PAREN_TOKEN:
            default:
                return false;
        }
    }

    /**
     * Parse parameterized type descriptor.
     * parameterized-type-descriptor := map type-parameter | future type-parameter | typedesc type-parameter
     *
     * @return Parsed node
     */
    private STNode parseParameterizedTypeDescriptor() {
        startContext(ParserRuleContext.PARAMETERIZED_TYPE_DESCRIPTOR);
        STNode parameterizedTypeKeyword = parseParameterizedTypeKeyword();

        STNode ltToken = parseLTToken();
        STNode typeNode = parseTypeDescriptor();
        STNode gtToken = parseGTToken();

        endContext();
        return STNodeFactory.createParameterizedTypeDescriptorNode(parameterizedTypeKeyword, ltToken, typeNode,
                gtToken);
    }

    /**
     * Parse <code>map</code> or <code>future</code> or <code>typedesc</code> keyword token.
     *
     * @return Parsed node
     */
    private STNode parseParameterizedTypeKeyword() {
        STToken nextToken = peek();
        switch (nextToken.kind) {
            case MAP_KEYWORD: // map type desc
            case FUTURE_KEYWORD: // future type desc
            case TYPEDESC_KEYWORD: // typedesc type desc
                return consume();
            default:
                Solution sol = recover(nextToken, ParserRuleContext.PARAMETERIZED_TYPE);
                return sol.recoveredNode;
        }
    }

    /**
     * Parse <code> < </code> token.
     *
     * @return Parsed node
     */
    private STNode parseGTToken() {
        STToken nextToken = peek();
        if (nextToken.kind == SyntaxKind.GT_TOKEN) {
            return consume();
        } else {
            Solution sol = recover(nextToken, ParserRuleContext.GT);
            return sol.recoveredNode;
        }
    }

    /**
     * Parse <code> > </code> token.
     *
     * @return Parsed node
     */
    private STNode parseLTToken() {
        STToken nextToken = peek();
        if (nextToken.kind == SyntaxKind.LT_TOKEN) {
            return consume();
        } else {
            Solution sol = recover(nextToken, ParserRuleContext.LT);
            return sol.recoveredNode;
        }
    }

    /**
     * Parse nil literal. Here nil literal is only referred to ( ).
     *
     * @return Parsed node
     */
    private STNode parseNilLiteral() {
        startContext(ParserRuleContext.NIL_LITERAL);
        STNode openParenthesisToken = parseOpenParenthesis();
        STNode closeParenthesisToken = parseCloseParenthesis();
        endContext();
        return STNodeFactory.createNilLiteralNode(openParenthesisToken, closeParenthesisToken);
    }

    /**
     * Parse annotation declaration, given the qualifier.
     *
     * @param metadata Metadata
     * @param qualifier Qualifier that precedes the listener declaration
     * @param constKeyword Const keyword
     * @return Parsed node
     */
    private STNode parseAnnotationDeclaration(STNode metadata, STNode qualifier, STNode constKeyword) {
        startContext(ParserRuleContext.ANNOTATION_DECL);
        STNode annotationKeyword = parseAnnotationKeyword();
        STNode annotDecl = parseAnnotationDeclFromType(metadata, qualifier, constKeyword, annotationKeyword);
        endContext();
        return annotDecl;
    }

    /**
     * Parse annotation keyword.
     *
     * @return Parsed node
     */
    private STNode parseAnnotationKeyword() {
        STToken token = peek();
        if (token.kind == SyntaxKind.ANNOTATION_KEYWORD) {
            return consume();
        } else {
            Solution sol = recover(token, ParserRuleContext.ANNOTATION_KEYWORD);
            return sol.recoveredNode;
        }
    }

    /**
     * Parse the components that follows after the annotation keyword of a annotation declaration.
     *
     * @param metadata Metadata
     * @param qualifier Qualifier that precedes the constant decl
     * @param constKeyword Const keyword
     * @param annotationKeyword
     * @return Parsed node
     */
    private STNode parseAnnotationDeclFromType(STNode metadata, STNode qualifier, STNode constKeyword,
                                               STNode annotationKeyword) {
        STToken nextToken = peek();
        return parseAnnotationDeclFromType(nextToken.kind, metadata, qualifier, constKeyword, annotationKeyword);
    }

    private STNode parseAnnotationDeclFromType(SyntaxKind nextTokenKind, STNode metadata, STNode qualifier,
                                               STNode constKeyword, STNode annotationKeyword) {
        switch (nextTokenKind) {
            case IDENTIFIER_TOKEN:
                return parseAnnotationDeclWithOptionalType(metadata, qualifier, constKeyword, annotationKeyword);
            default:
                if (isTypeStartingToken(nextTokenKind)) {
                    break;
                }

                STToken token = peek();
                Solution solution = recover(token, ParserRuleContext.ANNOT_DECL_OPTIONAL_TYPE, metadata, qualifier,
                        constKeyword, annotationKeyword);
                if (solution.action == Action.REMOVE) {
                    return solution.recoveredNode;
                }

                return parseAnnotationDeclFromType(solution.tokenKind, metadata, qualifier, constKeyword,
                        annotationKeyword);
        }

        STNode typeDesc = parseTypeDescriptor();
        STNode annotTag = parseAnnotationTag();
        STNode equalsToken = parseAssignOp();
        STNode initializer = parseExpression();
        STNode semicolonToken = parseSemicolon();
        return STNodeFactory.createConstantDeclarationNode(metadata, qualifier, constKeyword, typeDesc, annotTag,
                equalsToken, initializer, semicolonToken);
    }

    /**
     * Parse annotation tag.
     * <p>
     * <code>annot-tag := identifier</code>
     * 
     * @return
     */
    private STNode parseAnnotationTag() {
        STToken token = peek();
        if (token.kind == SyntaxKind.IDENTIFIER_TOKEN) {
            return consume();
        } else {
            Solution sol = recover(peek(), ParserRuleContext.ANNOTATION_TAG);
            return sol.recoveredNode;
        }
    }

    private STNode parseAnnotationDeclWithOptionalType(STNode metadata, STNode qualifier, STNode constKeyword,
                                                       STNode annotationKeyword) {
        // We come here if the type name also and identifier.
        // However, if it is a qualified identifier, then it has to be the type-desc.
        STNode typeDescOrAnnotTag = parseAnnotationTag();
        if (typeDescOrAnnotTag.kind == SyntaxKind.QUALIFIED_NAME_REFERENCE) {
            STNode annotTag = parseAnnotationTag();
            return parseAnnotationDeclAttachPoints(metadata, qualifier, constKeyword, annotationKeyword,
                    typeDescOrAnnotTag, annotTag);
        }

        return parseAnnotationDeclRhs(metadata, qualifier, constKeyword, annotationKeyword, typeDescOrAnnotTag);
    }

    /**
     * Parse the component that follows the first identifier in an annotation decl. The identifier
     * can be either the type-name (a user defined type) or the annot-tag, where the type-name
     * is not present.
     * 
     * @param metadata Metadata
     * @param qualifier Qualifier that precedes the annotation decl
     * @param constKeyword Const keyword
     * @param annotationKeyword Annotation keyword
     * @param typeDescOrAnnotTag Identifier that follows the annotation-keyword
     * @return Parsed node
     */
    private STNode parseAnnotationDeclRhs(STNode metadata, STNode qualifier, STNode constKeyword,
                                          STNode annotationKeyword, STNode typeDescOrAnnotTag) {
        STToken token = peek();
        return parseAnnotationDeclRhs(token.kind, metadata, qualifier, constKeyword, annotationKeyword,
                typeDescOrAnnotTag);
    }

    private STNode parseAnnotationDeclRhs(SyntaxKind nextTokenKind, STNode metadata, STNode qualifier,
                                          STNode constKeyword, STNode annotationKeyword, STNode typeDescOrAnnotTag) {
        STNode typeDesc;
        STNode annotTag;
        switch (nextTokenKind) {
            case IDENTIFIER_TOKEN:
                typeDesc = typeDescOrAnnotTag;
                annotTag = parseAnnotationTag();
                break;
            case SEMICOLON_TOKEN:
            case ON_KEYWORD:
                typeDesc = STNodeFactory.createEmptyNode();
                annotTag = typeDescOrAnnotTag;
                break;
            default:
                STToken token = peek();
                Solution solution = recover(token, ParserRuleContext.ANNOT_DECL_RHS, metadata, qualifier, constKeyword,
                        annotationKeyword, typeDescOrAnnotTag);

                // If the parser recovered by inserting a token, then try to re-parse the same
                // rule with the inserted token. This is done to pick the correct branch
                // to continue the parsing.
                if (solution.action == Action.REMOVE) {
                    return solution.recoveredNode;
                }

                return parseAnnotationDeclRhs(solution.tokenKind, metadata, qualifier, constKeyword, annotationKeyword,
                        typeDescOrAnnotTag);
        }

        return parseAnnotationDeclAttachPoints(metadata, qualifier, constKeyword, annotationKeyword, typeDesc,
                annotTag);
    }

    private STNode parseAnnotationDeclAttachPoints(STNode metadata, STNode qualifier, STNode constKeyword,
                                                   STNode annotationKeyword, STNode typeDesc, STNode annotTag) {
        STToken nextToken = peek();
        return parseAnnotationDeclAttachPoints(nextToken.kind, metadata, qualifier, constKeyword, annotationKeyword,
                typeDesc, annotTag);

    }

    private STNode parseAnnotationDeclAttachPoints(SyntaxKind nextTokenKind, STNode metadata, STNode qualifier,
                                                   STNode constKeyword, STNode annotationKeyword, STNode typeDesc,
                                                   STNode annotTag) {
        STNode onKeyword;
        STNode attachPoints;
        switch (nextTokenKind) {
            case SEMICOLON_TOKEN:
                onKeyword = STNodeFactory.createEmptyNode();
                attachPoints = STNodeFactory.createEmptyNode();
                break;
            case ON_KEYWORD:
                onKeyword = parseOnKeyword();
                attachPoints = parseAnnotationAttachPoints();
                break;
            default:
                STToken token = peek();
                Solution solution = recover(token, ParserRuleContext.ANNOT_OPTIONAL_ATTACH_POINTS, metadata, qualifier,
                        constKeyword, annotationKeyword, typeDesc, annotTag);

                // If the parser recovered by inserting a token, then try to re-parse the same
                // rule with the inserted token. This is done to pick the correct branch
                // to continue the parsing.
                if (solution.action == Action.REMOVE) {
                    return solution.recoveredNode;
                }

                return parseAnnotationDeclAttachPoints(solution.tokenKind, metadata, qualifier, constKeyword,
                        annotationKeyword, typeDesc, annotTag);
        }

        STNode semicolonToken = parseSemicolon();
        return STNodeFactory.createAnnotationDeclarationNode(metadata, qualifier, constKeyword, annotationKeyword,
                typeDesc, annotTag, onKeyword, attachPoints, semicolonToken);
    }

    /**
     * Parse annotation attach points.
     * <p>
     * <code>
     * annot-attach-points := annot-attach-point (, annot-attach-point)*
     * <br/><br/>
     * annot-attach-point := dual-attach-point | source-only-attach-point
     * <br/><br/>
     * dual-attach-point := [source] dual-attach-point-ident
     * <br/><br/>
     * dual-attach-point-ident :=
     *     [object] type
     *     | [object|resource] function
     *     | parameter
     *     | return
     *     | service
     *     | [object|record] field
     * <br/><br/>
     * source-only-attach-point := source source-only-attach-point-ident
     * <br/><br/>
     * source-only-attach-point-ident :=
     *     annotation
     *     | external
     *     | var
     *     | const
     *     | listener
     *     | worker
     * </code>
     * 
     * @return Parsed node
     */
    private STNode parseAnnotationAttachPoints() {
        startContext(ParserRuleContext.ANNOT_ATTACH_POINTS_LIST);
        List<STNode> attachPoints = new ArrayList<>();

        STToken nextToken = peek();
        if (isEndAnnotAttachPointList(nextToken.kind)) {
            endContext();
            this.errorHandler.reportMissingTokenError("missing attach point");
            return STNodeFactory.createMissingToken(SyntaxKind.IDENTIFIER_TOKEN);
        }

        // Parse first attach-point, that has no leading comma
        STNode attachPoint = parseAnnotationAttachPoint();
        attachPoints.add(attachPoint);

        // Parse the remaining attach-points
        nextToken = peek();
        STNode leadingComma;
        while (!isEndAnnotAttachPointList(nextToken.kind)) {
            leadingComma = parseAttachPointEnd();
            if (leadingComma == null) {
                break;
            }
            attachPoints.add(leadingComma);

            // Parse attach point. Null represents the end of attach-points.
            attachPoint = parseAnnotationAttachPoint();
            if (attachPoint == null) {
                this.errorHandler.reportMissingTokenError("missing attach point");
                attachPoint = STNodeFactory.createMissingToken(SyntaxKind.IDENTIFIER_TOKEN);
                attachPoints.add(attachPoint);
                break;
            }

            attachPoints.add(attachPoint);
            nextToken = peek();
        }

        endContext();
        return STNodeFactory.createNodeList(attachPoints);
    }

    /**
     * Parse annotation attach point end.
     * 
     * @return Parsed node
     */
    private STNode parseAttachPointEnd() {
        STToken nextToken = peek();
        return parseAttachPointEnd(nextToken.kind);
    }

    private STNode parseAttachPointEnd(SyntaxKind nextTokenKind) {
        switch (nextTokenKind) {
            case SEMICOLON_TOKEN:
                // null represents the end of attach points.
                return null;
            case COMMA_TOKEN:
                return consume();
            default:
                Solution sol = recover(peek(), ParserRuleContext.ATTACH_POINT_END);
                if (sol.action == Action.REMOVE) {
                    return sol.recoveredNode;
                }

                return sol.tokenKind == SyntaxKind.COMMA_TOKEN ? sol.recoveredNode : null;
        }
    }

    private boolean isEndAnnotAttachPointList(SyntaxKind tokenKind) {
        switch (tokenKind) {
            case EOF_TOKEN:
            case SEMICOLON_TOKEN:
                return true;
            default:
                return false;
        }
    }

    /**
     * Parse annotation attach point.
     *
     * @return Parsed node
     */
    private STNode parseAnnotationAttachPoint() {
        return parseAnnotationAttachPoint(peek().kind);
    }

    private STNode parseAnnotationAttachPoint(SyntaxKind nextTokenKind) {
        switch (nextTokenKind) {
            case EOF_TOKEN:
                return null;

            // These are source only annotations, but without the source keyword.
            case ANNOTATION_KEYWORD:
            case EXTERNAL_KEYWORD:
            case VAR_KEYWORD:
            case CONST_KEYWORD:
            case LISTENER_KEYWORD:
            case WORKER_KEYWORD:
                // fall through

            case SOURCE_KEYWORD:
                STNode sourceKeyword = parseSourceKeyword();
                return parseAttachPointIdent(sourceKeyword);

            // Dual attach points
            case OBJECT_KEYWORD:
            case TYPE_KEYWORD:
            case RESOURCE_KEYWORD:
            case FUNCTION_KEYWORD:
            case PARAMETER_KEYWORD:
            case RETURN_KEYWORD:
            case SERVICE_KEYWORD:
            case FIELD_KEYWORD:
            case RECORD_KEYWORD:
                sourceKeyword = STNodeFactory.createEmptyNode();
                STNode firstIdent = consume();
                return parseDualAttachPointIdent(sourceKeyword, firstIdent);
            default:
                Solution solution = recover(peek(), ParserRuleContext.ATTACH_POINT);
                return solution.recoveredNode;
        }
    }

    /**
     * Parse source keyword.
     * 
     * @return Parsed node
     */
    private STNode parseSourceKeyword() {
        STToken token = peek();
        if (token.kind == SyntaxKind.SOURCE_KEYWORD) {
            return consume();
        } else {
            Solution sol = recover(token, ParserRuleContext.SOURCE_KEYWORD);
            return sol.recoveredNode;
        }
    }

    /**
     * Parse attach point ident gievn.
     * <p>
     * <code>
     * source-only-attach-point-ident := annotation | external | var | const | listener | worker
     * <br/><br/>
     * dual-attach-point-ident := [object] type | [object|resource] function | parameter
     *                            | return | service | [object|record] field
     * </code>
     * 
     * @param sourceKeyword Source keyword
     * @return Parsed node
     */
    private STNode parseAttachPointIdent(STNode sourceKeyword) {
        return parseAttachPointIdent(peek().kind, sourceKeyword);
    }

    private STNode parseAttachPointIdent(SyntaxKind nextTokenKind, STNode sourceKeyword) {
        switch (nextTokenKind) {
            case ANNOTATION_KEYWORD:
            case EXTERNAL_KEYWORD:
            case VAR_KEYWORD:
            case CONST_KEYWORD:
            case LISTENER_KEYWORD:
            case WORKER_KEYWORD:
                STNode firstIdent = consume();
                STNode secondIdent = STNodeFactory.createEmptyNode();
                return STNodeFactory.createAnnotationAttachPointNode(sourceKeyword, firstIdent, secondIdent);
            case OBJECT_KEYWORD:
            case RESOURCE_KEYWORD:
            case RECORD_KEYWORD:
            case TYPE_KEYWORD:
            case FUNCTION_KEYWORD:
            case PARAMETER_KEYWORD:
            case RETURN_KEYWORD:
            case SERVICE_KEYWORD:
            case FIELD_KEYWORD:
                firstIdent = consume();
                return parseDualAttachPointIdent(sourceKeyword, firstIdent);
            default:
                Solution solution = recover(peek(), ParserRuleContext.ATTACH_POINT_IDENT, sourceKeyword);
                if (solution.action == Action.REMOVE) {
                    return solution.recoveredNode;
                }

                firstIdent = solution.recoveredNode;
                return parseDualAttachPointIdent(sourceKeyword, firstIdent);
        }
    }

    /**
     * Parse dual-attach-point ident.
     * 
     * @param sourceKeyword Source keyword
     * @param firstIdent first part of the dual attach-point
     * @return Parsed node
     */
    private STNode parseDualAttachPointIdent(STNode sourceKeyword, STNode firstIdent) {
        STNode secondIdent;
        switch (firstIdent.kind) {
            case OBJECT_KEYWORD:
                secondIdent = parseIdentAfterObjectIdent();
                break;
            case RESOURCE_KEYWORD:
                secondIdent = parseFunctionIdent();
                break;
            case RECORD_KEYWORD:
                secondIdent = parseFieldIdent();
                break;
            case TYPE_KEYWORD:
            case FUNCTION_KEYWORD:
            case PARAMETER_KEYWORD:
            case RETURN_KEYWORD:
            case SERVICE_KEYWORD:
            case FIELD_KEYWORD:
            default: // default case should never be reached.
                secondIdent = STNodeFactory.createEmptyNode();
                break;
        }

        return STNodeFactory.createAnnotationAttachPointNode(sourceKeyword, firstIdent, secondIdent);
    }

    /**
     * Parse the idents that are supported after object-ident.
     * 
     * @return Parsed node
     */
    private STNode parseIdentAfterObjectIdent() {
        STToken token = peek();
        switch (token.kind) {
            case TYPE_KEYWORD:
            case FUNCTION_KEYWORD:
            case FIELD_KEYWORD:
                return consume();
            default:
                Solution sol = recover(token, ParserRuleContext.IDENT_AFTER_OBJECT_IDENT);
                return sol.recoveredNode;
        }
    }

    /**
     * Parse function ident.
     * 
     * @return Parsed node
     */
    private STNode parseFunctionIdent() {
        STToken token = peek();
        if (token.kind == SyntaxKind.FUNCTION_KEYWORD) {
            return consume();
        } else {
            Solution sol = recover(token, ParserRuleContext.FUNCTION_IDENT);
            return sol.recoveredNode;
        }
    }

    /**
     * Parse field ident.
     * 
     * @return Parsed node
     */
    private STNode parseFieldIdent() {
        STToken token = peek();
        if (token.kind == SyntaxKind.FIELD_KEYWORD) {
            return consume();
        } else {
            Solution sol = recover(token, ParserRuleContext.FIELD_IDENT);
            return sol.recoveredNode;
        }
    }

    /**
     * Parse XML namespace declaration.
     * <p>
     * <code>xmlns-decl := xmlns xml-namespace-uri [ as xml-namespace-prefix ] ;
     * <br/>
     * xml-namespace-uri := simple-const-expr
     * <br/>
     * xml-namespace-prefix := identifier
     * </code>
     * 
     * @return
     */
    private STNode parseXMLNamepsaceDeclaration() {
        startContext(ParserRuleContext.XML_NAMESPACE_DECLARATION);
        STNode xmlnsKeyword = parseXMLNSKeyword();
        STNode namespaceUri = parseXMLNamespaceUri();
        STNode xmlnsDecl = parseXMLDeclRhs(xmlnsKeyword, namespaceUri);
        endContext();
        return xmlnsDecl;
    }

    /**
     * Parse xmlns keyword.
     * 
     * @return Parsed node
     */
    private STNode parseXMLNSKeyword() {
        STToken token = peek();
        if (token.kind == SyntaxKind.XMLNS_KEYWORD) {
            return consume();
        } else {
            Solution sol = recover(token, ParserRuleContext.XMLNS_KEYWORD);
            return sol.recoveredNode;
        }
    }

    /**
     * Parse namespace uri.
     * 
     * @return Parsed node
     */
    private STNode parseXMLNamespaceUri() {
        STNode expr = parseConstExpr();
        switch (expr.kind) {
            case STRING_LITERAL:
            case IDENTIFIER_TOKEN:
            case QUALIFIED_NAME_REFERENCE:
                break;
            default:
                this.errorHandler.reportInvalidNode(null, "namespace uri must be a subtype of string");
        }

        return expr;
    }

    /**
     * Parse constants expr.
     *
     * @return Parsed node
     */
    private STNode parseConstExpr() {
        startContext(ParserRuleContext.CONSTANT_EXPRESSION);
        STToken nextToken = peek();
        STNode expr;
        switch (nextToken.kind) {
            case STRING_LITERAL:
            case DECIMAL_INTEGER_LITERAL:
            case HEX_INTEGER_LITERAL:
            case DECIMAL_FLOATING_POINT_LITERAL:
            case HEX_FLOATING_POINT_LITERAL:
            case TRUE_KEYWORD:
            case FALSE_KEYWORD:
            case NULL_KEYWORD:
                expr = consume();
                break;
            case IDENTIFIER_TOKEN:
                expr = parseQualifiedIdentifier(ParserRuleContext.VARIABLE_REF);
                break;
            case OPEN_BRACE_TOKEN:
                // TODO: nil-literal
            default:
                STToken token = peek();
                Solution solution = recover(token, ParserRuleContext.CONSTANT_EXPRESSION_START);
                expr = solution.recoveredNode;
                break;
        }

        endContext();
        return expr;
    }

    /**
     * Parse the portion after the namsepsace-uri of an XML declaration.
     * 
     * @param xmlnsKeyword XMLNS keyword
     * @param namespaceUri Namespace URI
     * @return Parsed node
     */
    private STNode parseXMLDeclRhs(STNode xmlnsKeyword, STNode namespaceUri) {
        return parseXMLDeclRhs(peek().kind, xmlnsKeyword, namespaceUri);
    }

    private STNode parseXMLDeclRhs(SyntaxKind nextTokenKind, STNode xmlnsKeyword, STNode namespaceUri) {
        STNode asKeyword = STNodeFactory.createEmptyNode();
        STNode namespacePrefix = STNodeFactory.createEmptyNode();

        switch (nextTokenKind) {
            case AS_KEYWORD:
                asKeyword = parseAsKeyword();
                namespacePrefix = parseNamespacePrefix();
                break;
            case SEMICOLON_TOKEN:
                break;
            default:
                STToken token = peek();
                Solution solution =
                        recover(token, ParserRuleContext.XML_NAMESPACE_PREFIX_DECL, xmlnsKeyword, namespaceUri);

                // If the parser recovered by inserting a token, then try to re-parse the same
                // rule with the inserted token. This is done to pick the correct branch
                // to continue the parsing.
                if (solution.action == Action.REMOVE) {
                    return solution.recoveredNode;
                }

                return parseXMLDeclRhs(solution.tokenKind, xmlnsKeyword, namespaceUri);
        }
        STNode semicolon = parseSemicolon();
        return STNodeFactory.createXMLNamespaceDeclarationNode(xmlnsKeyword, namespaceUri, asKeyword, namespacePrefix,
                semicolon);
    }

    /**
     * Parse import prefix.
     *
     * @return Parsed node
     */
    private STNode parseNamespacePrefix() {
        STToken nextToken = peek();
        if (nextToken.kind == SyntaxKind.IDENTIFIER_TOKEN) {
            return consume();
        } else {
            Solution sol = recover(peek(), ParserRuleContext.NAMESPACE_PREFIX);
            return sol.recoveredNode;
        }
    }

    /**
     * Parse named worker declaration.
     * <p>
     * <code>named-worker-decl := [annots] worker worker-name return-type-descriptor { sequence-stmt }</code>
     * 
     * @param annots Annotations attached to the worker decl
     * @return Parsed node
     */
    private STNode parseNamedWorkerDeclaration(STNode annots) {
        startContext(ParserRuleContext.NAMED_WORKER_DECL);
        STNode workerKeyword = parseWorkerKeyword();
        STNode workerName = parseWorkerName();
        STNode returnTypeDesc = parseReturnTypeDescriptor();
        STNode workerBody = parseBlockNode();
        endContext();
        return STNodeFactory.createNamedWorkerDeclarationNode(annots, workerKeyword, workerName, returnTypeDesc,
                workerBody);
    }

    /**
     * Parse worker keyword.
     *
     * @return Parsed node
     */
    private STNode parseWorkerKeyword() {
        STToken nextToken = peek();
        if (nextToken.kind == SyntaxKind.WORKER_KEYWORD) {
            return consume();
        } else {
            Solution sol = recover(peek(), ParserRuleContext.WORKER_KEYWORD);
            return sol.recoveredNode;
        }
    }

    /**
     * Parse worker name.
     * <p>
     * <code>worker-name := identifier</code>
     * 
     * @return Parsed node
     */
    private STNode parseWorkerName() {
        STToken nextToken = peek();
        if (nextToken.kind == SyntaxKind.IDENTIFIER_TOKEN) {
            return consume();
        } else {
            Solution sol = recover(peek(), ParserRuleContext.WORKER_NAME);
            return sol.recoveredNode;
        }
    }

    /**
     * Parse documentation string.
     * <p>
     * <code>DocumentationString := DocumentationLine +</code>
     * <p>
     * Refer {@link BallerinaLexer#processDocumentationLine}
     * 
     * @return Parsed node
     */
    private STNode parseDocumentationString() {
        List<STNode> docLines = new ArrayList<>();
        STToken nextToken = peek();
        while (nextToken.kind == SyntaxKind.DOCUMENTATION_LINE) {
            docLines.add(consume());
            nextToken = peek();
        }

        STNode documentationLines = STNodeFactory.createNodeList(docLines);
        return STNodeFactory.createDocumentationStringNode(documentationLines);
    }

    /**
     * Parse lock statement.
     * <code>lock-stmt := lock block-stmt ;</code>
     *
     * @return Lock statement
     */
    private STNode parseLockStatement() {
        startContext(ParserRuleContext.LOCK_STMT);
        STNode lockKeyword = parseLockKeyword();
        STNode blockStatement = parseBlockNode();
        endContext();
        return STNodeFactory.createLockStatementNode(lockKeyword, blockStatement);
    }

    /**
     * Parse lock-keyword.
     *
     * @return lock-keyword node
     */
    private STNode parseLockKeyword() {
        STToken token = peek();
        if (token.kind == SyntaxKind.LOCK_KEYWORD) {
            return consume();
        } else {
            Solution sol = recover(token, ParserRuleContext.LOCK_KEYWORD);
            return sol.recoveredNode;
        }
    }

    /**
     * Parse union type descriptor.
     * union-type-descriptor := type-descriptor | type-descriptor
     *
     * @return parsed union type desc node
     */
    private STNode parseUnionTypeDescriptor(STNode leftTypeDesc) {
        STNode pipeToken = parsePipeToken();
        STNode rightTypeDesc = parseTypeDescriptor();

        return STNodeFactory.createUnionTypeDescriptorNode(leftTypeDesc, pipeToken, rightTypeDesc);
    }

    /**
     * Parse pipe token.
     *
     * @return parsed pipe token node
     */
    private STNode parsePipeToken() {
        STToken token = peek();
        if (token.kind == SyntaxKind.PIPE_TOKEN) {
            return consume();
        } else {
            Solution sol = recover(token, ParserRuleContext.PIPE);
            return sol.recoveredNode;
        }
    }

    private boolean isTypeStartingToken(SyntaxKind nodeKind) {
        switch (nodeKind) {
            case IDENTIFIER_TOKEN:
            case SERVICE_KEYWORD:
            case RECORD_KEYWORD:
            case OBJECT_KEYWORD:
            case ABSTRACT_KEYWORD:
            case CLIENT_KEYWORD:
            case OPEN_PAREN_TOKEN: // nil type descriptor '()'
            case MAP_KEYWORD: // map type desc
            case FUTURE_KEYWORD: // future type desc
            case TYPEDESC_KEYWORD: // typedesc type desc
            case ERROR_KEYWORD: // error type desc
                return true;
            default:
                return isSimpleType(nodeKind);
        }
    }

    static boolean isSimpleType(SyntaxKind nodeKind) {
        switch (nodeKind) {
            case INT_KEYWORD:
            case FLOAT_KEYWORD:
            case DECIMAL_KEYWORD:
            case BOOLEAN_KEYWORD:
            case STRING_KEYWORD:
            case BYTE_KEYWORD:
            case XML_KEYWORD:
            case JSON_KEYWORD:
            case HANDLE_KEYWORD:
            case ANY_KEYWORD:
            case ANYDATA_KEYWORD:
            case NEVER_KEYWORD:
            case SERVICE_KEYWORD:
            case VAR_KEYWORD:
            case ERROR_KEYWORD: // This is for the recovery <code>error a;</code> scenario recovered here.
                return true;
            case TYPE_DESC:
                // This is a special case. TYPE_DESC is only return from
                // error recovery. when a type is missing. Hence we treat it as
                // a simple type
                return true;
            default:
                return false;
        }
    }

    private SyntaxKind getTypeSyntaxKind(SyntaxKind typeKeyword) {
        switch (typeKeyword) {
            case INT_KEYWORD:
                return SyntaxKind.INT_TYPE_DESC;
            case FLOAT_KEYWORD:
                return SyntaxKind.FLOAT_TYPE_DESC;
            case DECIMAL_KEYWORD:
                return SyntaxKind.DECIMAL_TYPE_DESC;
            case BOOLEAN_KEYWORD:
                return SyntaxKind.BOOLEAN_TYPE_DESC;
            case STRING_KEYWORD:
                return SyntaxKind.STRING_TYPE_DESC;
            case BYTE_KEYWORD:
                return SyntaxKind.BYTE_TYPE_DESC;
            case XML_KEYWORD:
                return SyntaxKind.XML_TYPE_DESC;
            case JSON_KEYWORD:
                return SyntaxKind.JSON_TYPE_DESC;
            case HANDLE_KEYWORD:
                return SyntaxKind.HANDLE_TYPE_DESC;
            case ANY_KEYWORD:
                return SyntaxKind.ANY_TYPE_DESC;
            case ANYDATA_KEYWORD:
                return SyntaxKind.ANYDATA_TYPE_DESC;
            case NEVER_KEYWORD:
                return SyntaxKind.NEVER_TYPE_DESC;
            case SERVICE_KEYWORD:
                return SyntaxKind.SERVICE_TYPE_DESC;
            case VAR_KEYWORD:
                return SyntaxKind.VAR_TYPE_DESC;
            default:
                return SyntaxKind.TYPE_DESC;
        }
    }

    /**
<<<<<<< HEAD
     * Parse <code>xml</code> keyword.
     *
     * @return xml keyword node
     */
    private STNode parseXMLKeyword() {
        STToken token = peek();
        if (token.kind == SyntaxKind.XML_KEYWORD) {
            return consume();
        } else {
            Solution sol = recover(token, ParserRuleContext.XML_KEYWORD);
=======
     * Parse fork-keyword.
     *
     * @return Fork-keyword node
     */
    private STNode parseForkKeyword() {
        STToken token = peek();
        if (token.kind == SyntaxKind.FORK_KEYWORD) {
            return consume();
        } else {
            Solution sol = recover(token, ParserRuleContext.FORK_KEYWORD);
>>>>>>> 59f74d1a
            return sol.recoveredNode;
        }
    }

    /**
<<<<<<< HEAD
     * Parse raw backtick string template expression.
     * <p>
     * <code>BacktickString := ` expression `</code>
     * 
     * @return
     */
    private STNode parseTemplateExpression() {
        startContext(ParserRuleContext.TEMPLATE_EXPR);
        STNode type = STNodeFactory.createEmptyNode();
        STNode startingBackTick = parseBacktickToken();
        STNode content = parseTemplateContent();
        STNode endingBackTick = parseBacktickToken();
        endContext();
        return STNodeFactory.createTemplateExpressionNode(SyntaxKind.RAW_TEMPLATE_EXPRESSION, type, startingBackTick,
                content, endingBackTick);
    }

    private STNode parseTemplateContent() {
        List<STNode> items = new ArrayList<>();
        STToken nextToken = peek();
        while (!isEndOfBacktickContent(nextToken.kind)) {
            STNode contentItem = parseTemplateItem();
            items.add(contentItem);
            nextToken = peek();
        }
        return STNodeFactory.createNodeList(items);
    }

    private boolean isEndOfBacktickContent(SyntaxKind kind) {
        switch (kind) {
            case EOF_TOKEN:
            case BACKTICK_TOKEN:
                return true;
            default:
                return false;
        }
    }

    private STNode parseTemplateItem() {
        STToken nextToken = peek();
        if (nextToken.kind == SyntaxKind.INTERPOLATION_START_TOKEN) {
            return parseInterpolation();
        }

        // Template string component
        return consume();
    }

    /**
     * Parse XML template expression.
     * <p>
     * <code>xml-template-expr := xml BacktickString</code>
     * 
     * @return XML template expression
     */
    private STNode parseXMLTemplateExpression() {
        STNode xmlKeyword = parseXMLKeyword();
        STNode startingBackTick = parseBacktickToken();
        STNode content = parseTemplateContentAsXML();
        STNode endingBackTick = parseBacktickToken();
        return STNodeFactory.createTemplateExpressionNode(SyntaxKind.XML_TEMPLATE_EXPRESSION, xmlKeyword,
                startingBackTick, content, endingBackTick);
    }

    /**
     * Parse the content of the template string as XML. This method first read the
     * input in the same way as the raw-backtick-template (BacktickString). Then
     * it parses the content as XML.
     * 
     * @return XML node
     */
    private STNode parseTemplateContentAsXML() {
        // Separate out the interpolated expressions to a queue. Then merge the string content using '${}'.
        // These '&{}' are used to represent the interpolated locations. XML parser will replace '&{}' with
        // the actual interpolated expression, while building the XML tree.
        ArrayDeque<STNode> expressions = new ArrayDeque<>();
        StringBuilder xmlStringBuilder = new StringBuilder();
        STToken nextToken = peek();
        while (!isEndOfBacktickContent(nextToken.kind)) {
            STNode contentItem = parseTemplateItem();
            if (contentItem.kind == SyntaxKind.TEMPLATE_STRING) {
                xmlStringBuilder.append(((STToken) contentItem).text());
            } else {
                xmlStringBuilder.append("${}");
                expressions.add(contentItem);
            }
            nextToken = peek();
        }

        TextDocument textDocument = TextDocuments.from(xmlStringBuilder.toString());
        AbstractTokenReader tokenReader = new TokenReader(new XMLLexer(textDocument.getCharacterReader()));
        XMLParser xmlParser = new XMLParser(tokenReader, expressions);
        return xmlParser.parse();
    }

    /**
     * Parse interpolation of a back-tick string.
     * <p>
     * <code>
     * interpolation := ${ expression }
     * </code>
     * 
     * @return Interpolation node
     */
    private STNode parseInterpolation() {
        startContext(ParserRuleContext.INTERPOLATION);
        STNode interpolStart = parseInterpolationStart();
        STNode expr = parseExpression();
        removeAdditionalTokensInInterpolation();
        STNode closeBrace = parseCloseBrace();
        endContext();
        return STNodeFactory.createInterpolationNode(interpolStart, expr, closeBrace);
    }

    /**
     * @return
     */
    private void removeAdditionalTokensInInterpolation() {
        while (true) {
            STToken nextToken = peek();
            switch (nextToken.kind) {
                case EOF_TOKEN:
                    return;
                case CLOSE_BRACE_TOKEN:
                    return;
                default:
                    consume();
                    this.errorHandler.reportInvalidNode(nextToken, "invalid token '" + nextToken.text() + "'");
            }
        }
    }

    /**
     * Parse back-tick token.
     *
     * @return Back-tick token
     */
    private STNode parseBacktickToken() {
        STToken token = peek();
        if (token.kind == SyntaxKind.BACKTICK_TOKEN) {
            return consume();
        } else {
            Solution sol = recover(token, ParserRuleContext.BACKTICK_TOKEN);
=======
     * Parse multiple named worker declarations.
     *
     * @return named-worker-declarations node array
     */
    private STNode parseMultileNamedWorkerDeclarations() {
        STToken token = peek();
        ArrayList<STNode> workers = new ArrayList<>();

        while (!isEndOfStatements(token.kind)) {
            STNode stmt = parseStatement();
            if (stmt == null) {
                break;
            }

            switch (stmt.kind) {
                case NAMED_WORKER_DECLARATION:
                    workers.add(stmt);
                    break;
                default:
                    this.errorHandler.reportInvalidNode(null, "Only named-workers are allowed here");
                    break;
            }
            token = peek();
        }

        if (workers.isEmpty()) {
            this.errorHandler.reportInvalidNode(null, "Fork Statement must contain atleast one named-worker");
        }
        STNode namedWorkers = STNodeFactory.createNodeList(workers);
        return namedWorkers;
    }

    /**
     * Parse fork statement.
     * <code>fork-stmt := fork { named-worker-decl+ }</code>
     *
     * @return Fork statement
     */
    private STNode parseForkStatement() {
        startContext(ParserRuleContext.FORK_STMT);
        STNode forkKeyword = parseForkKeyword();
        STNode openBrace = parseOpenBrace();
        STNode namedWorkerDeclarations = parseMultileNamedWorkerDeclarations();
        STNode closeBrace = parseCloseBrace();
        endContext();
        return STNodeFactory.createForkStatementNode(forkKeyword, openBrace, namedWorkerDeclarations, closeBrace);
    }

    /**
     * Parse decimal floating point literal.
     *
     * @return Parsed node
     */
    private STNode parseDecimalFloatingPointLiteral() {
        STToken token = peek();
        if (token.kind == SyntaxKind.DECIMAL_FLOATING_POINT_LITERAL) {
            return consume();
        } else {
            Solution sol = recover(token, ParserRuleContext.DECIMAL_FLOATING_POINT_LITERAL);
            return sol.recoveredNode;
        }
    }

    /**
     * Parse hex floating point literal.
     *
     * @return Parsed node
     */
    private STNode parseHexFloatingPointLiteral() {
        STToken token = peek();
        if (token.kind == SyntaxKind.HEX_FLOATING_POINT_LITERAL) {
            return consume();
        } else {
            Solution sol = recover(token, ParserRuleContext.HEX_FLOATING_POINT_LITERAL);
            return sol.recoveredNode;
        }
    }

    /**
     * Parse trap expression.
     * <p>
     * <code>
     * trap-expr := trap expression
     * </code>
     *
     * @param isRhsExpr
     * @return Trap expression node
     */
    private STNode parseTrapExpression(boolean isRhsExpr) {
        STNode trapKeyword = parseTrapKeyword();

        // allow-actions flag is always false, since there will not be any actions
        // within the trap-expression, due to the precedence.
        STNode expr = parseExpression(OperatorPrecedence.UNARY, isRhsExpr, false);
        return STNodeFactory.createTrapExpressionNode(trapKeyword, expr);
    }

    /**
     * Parse trap-keyword.
     *
     * @return Trap-keyword node
     */
    private STNode parseTrapKeyword() {
        STToken token = peek();
        if (token.kind == SyntaxKind.TRAP_KEYWORD) {
            return consume();
        } else {
            Solution sol = recover(token, ParserRuleContext.TRAP_KEYWORD);
            return sol.recoveredNode;
        }
    }

    /**
     * Parse list constructor expression.
     * <p>
     * <code>
     * list-constructor-expr := [ [ expr-list ] ]
     * <br/>
     * expr-list := expression (, expression)*
     * </code>
     *
     * @return Parsed node
     */
    private STNode parseListConstructorExpr() {
        startContext(ParserRuleContext.LIST_CONSTRUCTOR);
        STNode openBracket = parseOpenBracket();
        STNode expressions = parseOptionalExpressionsList();
        STNode closeBracket = parseCloseBracket();
        endContext();
        return STNodeFactory.createListConstructorExpressionNode(openBracket, expressions, closeBracket);
    }

    /**
     * Parse optional expression list.
     *
     * @return Parsed node
     */
    private STNode parseOptionalExpressionsList() {
        List<STNode> expressions = new ArrayList<>();
        STToken nextToken = peek();

        // Return an empty list if list is empty
        if (isEndOfExpressionsList(nextToken.kind)) {
            return STNodeFactory.createNodeList(new ArrayList<>());
        }

        // Parse first expression, that has no leading comma
        STNode expr = parseExpression();
        expressions.add(expr);

        // Parse the remaining expressions
        nextToken = peek();
        STNode leadingComma;
        while (!isEndOfExpressionsList(nextToken.kind)) {
            leadingComma = parseComma();
            expressions.add(leadingComma);
            expr = parseExpression();
            expressions.add(expr);
            nextToken = peek();
        }

        return STNodeFactory.createNodeList(expressions);
    }

    /**
     * Parse foreach statement.
     * <code>foreach-stmt := foreach typed-binding-pattern in action-or-expr block-stmt</code>
     *
     * @return foreach statement
     */
    private STNode parseForEachStatement() {
        startContext(ParserRuleContext.FOREACH_STMT);
        STNode forEachKeyword = parseForEachKeyword();
        STNode type = parseTypeDescriptor();
        STNode varName = parseVariableName();
        STNode inKeyword = parseInKeyword();
        STNode actionOrExpr = parseActionOrExpression();
        STNode blockStatement = parseBlockNode();
        endContext();
        return STNodeFactory.createForEachStatementNode(forEachKeyword,
                                                        type,
                                                        varName,
                                                        inKeyword,
                                                        actionOrExpr,
                                                        blockStatement);
    }

    /**
     * Parse foreach-keyword.
     *
     * @return ForEach-keyword node
     */
    private STNode parseForEachKeyword() {
        STToken token = peek();
        if (token.kind == SyntaxKind.FOREACH_KEYWORD) {
            return consume();
        } else {
            Solution sol = recover(token, ParserRuleContext.FOREACH_KEYWORD);
            return sol.recoveredNode;
        }
    }

    /**
     * Parse in-keyword.
     *
     * @return In-keyword node
     */
    private STNode parseInKeyword() {
        STToken token = peek();
        if (token.kind == SyntaxKind.IN_KEYWORD) {
            return consume();
        } else {
            Solution sol = recover(token, ParserRuleContext.IN_KEYWORD);
            return sol.recoveredNode;
        }
    }

    /**
     * Parse type cast expression.
     * <p>
     * <code>
     * type-cast-expr := < type-cast-param > expression
     * <br/>
     * type-cast-param := [annots] type-descriptor | annots
     * </code>
     *
     * @return Parsed node
     */
    private STNode parseTypeCastExpr() {
        startContext(ParserRuleContext.TYPE_CAST_EXPRESSION);
        STNode ltToken = parseLTToken();
        STNode typeCastParam = parseTypeCastParam();
        STNode gtToken = parseGTToken();
        STNode expression = parseExpression();
        endContext();
        return STNodeFactory.createTypeCastExpressionNode(ltToken, typeCastParam, gtToken, expression);
    }

    private STNode parseTypeCastParam() {
        STNode annot;
        STNode type;
        STToken token = peek();

        switch (token.kind) {
            case AT_TOKEN:
                annot = parseAnnotations();
                token = peek();
                if (isTypeStartingToken(token.kind)) {
                    type = parseTypeDescriptor();
                } else {
                    type = STNodeFactory.createEmptyNode();
                }
                break;
            default:
                annot = STNodeFactory.createEmptyNode();
                type = parseTypeDescriptor();
                break;
        }

        return STNodeFactory.createTypeCastParamNode(annot, type);
    }

    /**
     * Parse table constructor expression.
     * <p>
     * <code>
     * table-constructor-expr := table [key-specifier] [ [row-list] ]
     * </code>
     *
     * @return Parsed node
     */
    private STNode parseTableConstructorExpr() {
        startContext(ParserRuleContext.TABLE_CONSTRUCTOR);
        STNode tableKeyword = parseTableKeyword();
        STNode keySpecifier = STNodeFactory.createEmptyNode();
        return parseTableConstructorExpr(tableKeyword, keySpecifier);
    }

    private STNode parseTableConstructorExpr(STNode tableKeyword, STNode keySpecifier) {
        return parseTableConstructorExpr(peek().kind, tableKeyword, keySpecifier);
    }

    private STNode parseTableConstructorExpr(SyntaxKind nextTokenKind, STNode tableKeyword, STNode keySpecifier) {
        STNode openBracket;
        STNode rowList;
        STNode closeBracket;

        switch (nextTokenKind) {
            case KEY_KEYWORD:
                keySpecifier = parseKeySpecifier();
                break;
            case OPEN_BRACKET_TOKEN:
                break;
            default:
                Solution solution = recover(peek(), ParserRuleContext.TABLE_KEYWORD_RHS, tableKeyword, keySpecifier);

                // If the parser recovered by inserting a token, then try to re-parse the same
                // rule with the inserted token. This is done to pick the correct branch
                // to continue the parsing.
                if (solution.action == Action.REMOVE) {
                    return solution.recoveredNode;
                }

                return parseTableConstructorExpr(solution.tokenKind, tableKeyword, keySpecifier);
        }

        openBracket = parseOpenBracket();
        rowList = parseRowList();
        closeBracket = parseCloseBracket();
        endContext();
        return STNodeFactory.createTableConstructorExpressionNode(tableKeyword,
                                                                  keySpecifier,
                                                                  openBracket,
                                                                  rowList,
                                                                  closeBracket);
    }

    /**
     * Parse table-keyword.
     *
     * @return Table-keyword node
     */
    private STNode parseTableKeyword() {
        STToken token = peek();
        if (token.kind == SyntaxKind.TABLE_KEYWORD) {
            return consume();
        } else {
            Solution sol = recover(token, ParserRuleContext.TABLE_KEYWORD);
            return sol.recoveredNode;
        }
    }

    /**
     * Parse table rows.
     * <p>
     * <code>row-list := [ mapping-constructor-expr (, mapping-constructor-expr)* ]</code>
     *
     * @return Parsed node
     */
    private STNode parseRowList() {
        List<STNode> mappings = new ArrayList<>();
        STToken nextToken = peek();

        // Return an empty list if list is empty
        if (isEndOfMappingConstructorsList(nextToken.kind)) {
            return STNodeFactory.createNodeList(new ArrayList<>());
        }

        // Parse first mapping constructor, that has no leading comma
        STNode mapExpr = parseMappingConstructorExpr();
        mappings.add(mapExpr);

        // Parse the remaining mapping constructors
        nextToken = peek();
        STNode leadingComma;
        while (!isEndOfMappingConstructorsList(nextToken.kind)) {
            leadingComma = parseComma();
            mappings.add(leadingComma);
            mapExpr = parseMappingConstructorExpr();
            mappings.add(mapExpr);
            nextToken = peek();
        }

        return STNodeFactory.createNodeList(mappings);
    }

    private boolean isEndOfMappingConstructorsList(SyntaxKind tokenKind) {
        switch (tokenKind) {
            case COMMA_TOKEN:
            case OPEN_BRACE_TOKEN:
                return false;
            default:
                return isEndOfMappingConstructor(tokenKind);
        }
    }

    /**
     * Parse key specifier.
     * <p>
     * <code>key-specifier := key ( [ field-name (, field-name)* ] )</code>
     *
     * @return Parsed node
     */
    private STNode parseKeySpecifier() {
        startContext(ParserRuleContext.KEY_SPECIFIER);
        STNode keyKeyword = parseKeyKeyword();
        STNode openParen = parseOpenParenthesis();
        STNode fieldNames = parseFieldNames();
        STNode closeParen = parseCloseParenthesis();
        endContext();
        return STNodeFactory.createKeySpecifierNode(keyKeyword, openParen, fieldNames, closeParen);
    }

    /**
     * Parse key-keyword.
     *
     * @return Key-keyword node
     */
    private STNode parseKeyKeyword() {
        STToken token = peek();
        if (token.kind == SyntaxKind.KEY_KEYWORD) {
            return consume();
        } else {
            Solution sol = recover(token, ParserRuleContext.KEY_KEYWORD);
            return sol.recoveredNode;
        }
    }

    /**
     * Parse field names.
     * <p>
     * <code>field-name-list := [ field-name (, field-name)* ]</code>
     *
     * @return Parsed node
     */
    private STNode parseFieldNames() {
        List<STNode> fieldNames = new ArrayList<>();
        STToken nextToken = peek();

        // Return an empty list if list is empty
        if (isEndOfFieldNamesList(nextToken.kind)) {
            return STNodeFactory.createNodeList(new ArrayList<>());
        }

        // Parse first field name, that has no leading comma
        STNode fieldName = parseVariableName();
        fieldNames.add(fieldName);

        // Parse the remaining field names
        nextToken = peek();
        STNode leadingComma;
        while (!isEndOfFieldNamesList(nextToken.kind)) {
            leadingComma = parseComma();
            fieldNames.add(leadingComma);
            fieldName = parseVariableName();
            fieldNames.add(fieldName);
            nextToken = peek();
        }

        return STNodeFactory.createNodeList(fieldNames);
    }

    private boolean isEndOfFieldNamesList(SyntaxKind tokenKind) {
        switch (tokenKind) {
            case COMMA_TOKEN:
            case IDENTIFIER_TOKEN:
                return false;
            default:
                return true;
        }
    }

    /**
     * Parse error type descriptor.
     * <p>
     * error-type-descriptor := error [error-type-param]
     * error-type-param := < (detail-type-descriptor | inferred-type-descriptor) >
     * detail-type-descriptor := type-descriptor
     * inferred-type-descriptor := *
     * </p>
     *
     * @return Parsed node
     */
    private STNode parseErrorTypeDescriptor() {
        startContext(ParserRuleContext.ERROR_TYPE_DESCRIPTOR);

        STNode errorKeywordToken = parseErrorKeyWord();
        STNode errorTypeParamsNode;
        STToken nextToken = peek();
        STToken nextNextToken = peek(2);
        if (nextToken.kind == SyntaxKind.LT_TOKEN || nextNextToken.kind == SyntaxKind.GT_TOKEN) {
            errorTypeParamsNode = parseErrorTypeParamsNode();
        } else {
            errorTypeParamsNode = STNodeFactory.createEmptyNode();
        }
        endContext();
        return STNodeFactory.createErrorTypeDescriptorNode(errorKeywordToken, errorTypeParamsNode);
    }

    /**
     * Parse error type param node.
     * <p>
     * error-type-param := < (detail-type-descriptor | inferred-type-descriptor) >
     * detail-type-descriptor := type-descriptor
     * inferred-type-descriptor := *
     * </p>
     *
     * @return Parsed node
     */
    private STNode parseErrorTypeParamsNode() {
        STNode ltToken = parseLTToken();
        STNode parameter;
        STToken nextToken = peek();
        if (nextToken.kind == SyntaxKind.ASTERISK_TOKEN) {
            parameter = consume();
        } else {
            parameter = parseTypeDescriptor();
        }
        STNode gtToken = parseGTToken();
        return STNodeFactory.createErrorTypeParamsNode(ltToken, parameter, gtToken);
    }

    /**
     * Parse error-keyword.
     *
     * @return Parsed error-keyword node
     */
    private STNode parseErrorKeyWord() {
        STToken token = peek();
        if (token.kind == SyntaxKind.ERROR_KEYWORD) {
            return consume();
        } else {
            Solution sol = recover(token, ParserRuleContext.ERROR_KEYWORD);
>>>>>>> 59f74d1a
            return sol.recoveredNode;
        }
    }

    /**
<<<<<<< HEAD
     * Parse interpolation start token.
     * <p>
     * <code>interpolation-start := ${</code>
     * 
     * @return Interpolation start token
     */
    private STNode parseInterpolationStart() {
        STToken token = peek();
        if (token.kind == SyntaxKind.INTERPOLATION_START_TOKEN) {
            return consume();
        } else {
            Solution sol = recover(token, ParserRuleContext.INTERPOLATION_START_TOKEN);
            return sol.recoveredNode;
        }
    }
=======
     * Parse let expression.
     * <p>
     * <code>
     * let-expr := let let-var-decl [, let-var-decl]* in expression
     * </code>
     *
     * @return Parsed node
     */
    private STNode parseLetExpression() {
        STNode letKeyword = parseLetKeyword();
        STNode letVarDeclarations = parseLetVarDeclarations();
        STNode inKeyword = parseInKeyword();
        STNode expression = parseExpression();
        return STNodeFactory.createLetExpressionNode(letKeyword, letVarDeclarations, inKeyword, expression);
    }

    /**
     * Parse let-keyword.
     *
     * @return Let-keyword node
     */
    private STNode parseLetKeyword() {
        STToken token = peek();
        if (token.kind == SyntaxKind.LET_KEYWORD) {
            return consume();
        } else {
            Solution sol = recover(token, ParserRuleContext.LET_KEYWORD);
            return sol.recoveredNode;
        }
    }

    /**
     * Parse let variable declarations.
     * <p>
     * <code>let-var-decl-list := let-var-decl [, let-var-decl]*</code>
     *
     * @return Parsed node
     */
    private STNode parseLetVarDeclarations() {
        startContext(ParserRuleContext.LET_VAR_DECL);
        List<STNode> varDecls = new ArrayList<>();
        STToken nextToken = peek();

        // Make sure at least one let variable declaration is present
        if (isEndOfLetVarDeclarations(nextToken.kind)) {
            endContext();
            this.errorHandler.reportMissingTokenError("missing let variable declaration");
            return STNodeFactory.createNodeList(varDecls);
        }

        // Parse first variable declaration, that has no leading comma
        STNode varDec = parseLetVarDec();
        varDecls.add(varDec);

        // Parse the remaining variable declarations
        nextToken = peek();
        STNode leadingComma;
        while (!isEndOfLetVarDeclarations(nextToken.kind)) {
            leadingComma = parseComma();
            varDecls.add(leadingComma);
            varDec = parseLetVarDec();
            varDecls.add(varDec);
            nextToken = peek();
        }

        endContext();
        return STNodeFactory.createNodeList(varDecls);
    }

    private boolean isEndOfLetVarDeclarations(SyntaxKind tokenKind) {
        switch (tokenKind) {
            case COMMA_TOKEN:
            case AT_TOKEN:
                return false;
            case IN_KEYWORD:
                return true;
            default:
                return !isTypeStartingToken(tokenKind);
        }
    }

    /**
     * Parse let variable declaration.
     * <p>
     * <code>let-var-decl := [annots] typed-binding-pattern = expression</code>
     *
     * @return Parsed node
     */
    private STNode parseLetVarDec() {
        STNode annot = parseAnnotations();
        //TODO: Replace type and varName with typed-binding-pattern
        STNode type = parseTypeDescriptor();
        STNode varName = parseVariableName();
        STNode assign = parseAssignOp();
        STNode expression = parseExpression();
        return STNodeFactory.createLetVariableDeclarationNode(annot, type, varName, assign, expression);
    }
>>>>>>> 59f74d1a
}<|MERGE_RESOLUTION|>--- conflicted
+++ resolved
@@ -3029,7 +3029,6 @@
         switch (expression.kind) {
             case SIMPLE_NAME_REFERENCE:
             case QUALIFIED_NAME_REFERENCE:
-            case SIMPLE_NAME_REFERENCE:
                 return true;
             case FIELD_ACCESS:
                 return isValidLVExpr(((STFieldAccessExpressionNode) expression).expression);
@@ -3107,16 +3106,6 @@
             case NEGATION_TOKEN:
             case EXCLAMATION_MARK_TOKEN:
                 return parseUnaryExpression(isRhsExpr);
-<<<<<<< HEAD
-            case BACKTICK_TOKEN:
-                return parseTemplateExpression();
-            case XML_KEYWORD:
-                nextNextToken = getNextNextToken(kind);
-                if (nextNextToken.kind == SyntaxKind.BACKTICK_TOKEN) {
-                    return parseXMLTemplateExpression();
-                }
-                // fall through
-=======
             case TRAP_KEYWORD:
                 return parseTrapExpression(isRhsExpr);
             case OPEN_BRACKET_TOKEN:
@@ -3127,7 +3116,14 @@
                 return parseTableConstructorExpr();
             case LET_KEYWORD:
                 return parseLetExpression();
->>>>>>> 59f74d1a
+            case BACKTICK_TOKEN:
+                return parseTemplateExpression();
+            case XML_KEYWORD:
+                nextNextToken = getNextNextToken(kind);
+                if (nextNextToken.kind == SyntaxKind.BACKTICK_TOKEN) {
+                    return parseXMLTemplateExpression();
+                }
+                // fall through
             default:
                 Solution solution = recover(peek(), ParserRuleContext.TERMINAL_EXPRESSION, isRhsExpr, allowActions);
 
@@ -3418,11 +3414,8 @@
             case AT_TOKEN:
             case DOCUMENTATION_LINE:
             case AS_KEYWORD:
-<<<<<<< HEAD
+            case IN_KEYWORD:
             case BACKTICK_TOKEN:
-=======
-            case IN_KEYWORD:
->>>>>>> 59f74d1a
                 return true;
             default:
                 return isSimpleType(tokenKind);
@@ -4793,7 +4786,7 @@
      * @return Parsed node
      */
     private STNode parseListeners() {
-        //TODO: Change body to align with parseOptionalExpressionsList()
+        // TODO: Change body to align with parseOptionalExpressionsList()
         startContext(ParserRuleContext.LISTENERS_LIST);
         List<STNode> listeners = new ArrayList<>();
 
@@ -5569,7 +5562,7 @@
                 if (nextNextToken.kind != SyntaxKind.EQUAL_TOKEN) {
                     return parseTypeDescStartsWithIdentifier(identifier, annots);
                 }
-                //fall through
+                // fall through
             default:
                 // If its a binary operator then this can be a compound assignment statement
                 if (isCompoundBinaryOperator(nextTokenKind)) {
@@ -6759,18 +6752,6 @@
     }
 
     /**
-<<<<<<< HEAD
-     * Parse <code>xml</code> keyword.
-     *
-     * @return xml keyword node
-     */
-    private STNode parseXMLKeyword() {
-        STToken token = peek();
-        if (token.kind == SyntaxKind.XML_KEYWORD) {
-            return consume();
-        } else {
-            Solution sol = recover(token, ParserRuleContext.XML_KEYWORD);
-=======
      * Parse fork-keyword.
      *
      * @return Fork-keyword node
@@ -6781,13 +6762,621 @@
             return consume();
         } else {
             Solution sol = recover(token, ParserRuleContext.FORK_KEYWORD);
->>>>>>> 59f74d1a
-            return sol.recoveredNode;
-        }
-    }
-
-    /**
-<<<<<<< HEAD
+            return sol.recoveredNode;
+        }
+    }
+
+    /**
+     * Parse multiple named worker declarations.
+     *
+     * @return named-worker-declarations node array
+     */
+    private STNode parseMultileNamedWorkerDeclarations() {
+        STToken token = peek();
+        ArrayList<STNode> workers = new ArrayList<>();
+
+        while (!isEndOfStatements(token.kind)) {
+            STNode stmt = parseStatement();
+            if (stmt == null) {
+                break;
+            }
+
+            switch (stmt.kind) {
+                case NAMED_WORKER_DECLARATION:
+                    workers.add(stmt);
+                    break;
+                default:
+                    this.errorHandler.reportInvalidNode(null, "Only named-workers are allowed here");
+                    break;
+            }
+            token = peek();
+        }
+
+        if (workers.isEmpty()) {
+            this.errorHandler.reportInvalidNode(null, "Fork Statement must contain atleast one named-worker");
+        }
+        STNode namedWorkers = STNodeFactory.createNodeList(workers);
+        return namedWorkers;
+    }
+
+    /**
+     * Parse fork statement.
+     * <code>fork-stmt := fork { named-worker-decl+ }</code>
+     *
+     * @return Fork statement
+     */
+    private STNode parseForkStatement() {
+        startContext(ParserRuleContext.FORK_STMT);
+        STNode forkKeyword = parseForkKeyword();
+        STNode openBrace = parseOpenBrace();
+        STNode namedWorkerDeclarations = parseMultileNamedWorkerDeclarations();
+        STNode closeBrace = parseCloseBrace();
+        endContext();
+        return STNodeFactory.createForkStatementNode(forkKeyword, openBrace, namedWorkerDeclarations, closeBrace);
+    }
+
+    /**
+     * Parse decimal floating point literal.
+     *
+     * @return Parsed node
+     */
+    private STNode parseDecimalFloatingPointLiteral() {
+        STToken token = peek();
+        if (token.kind == SyntaxKind.DECIMAL_FLOATING_POINT_LITERAL) {
+            return consume();
+        } else {
+            Solution sol = recover(token, ParserRuleContext.DECIMAL_FLOATING_POINT_LITERAL);
+            return sol.recoveredNode;
+        }
+    }
+
+    /**
+     * Parse hex floating point literal.
+     *
+     * @return Parsed node
+     */
+    private STNode parseHexFloatingPointLiteral() {
+        STToken token = peek();
+        if (token.kind == SyntaxKind.HEX_FLOATING_POINT_LITERAL) {
+            return consume();
+        } else {
+            Solution sol = recover(token, ParserRuleContext.HEX_FLOATING_POINT_LITERAL);
+            return sol.recoveredNode;
+        }
+    }
+
+    /**
+     * Parse trap expression.
+     * <p>
+     * <code>
+     * trap-expr := trap expression
+     * </code>
+     *
+     * @param isRhsExpr
+     * @return Trap expression node
+     */
+    private STNode parseTrapExpression(boolean isRhsExpr) {
+        STNode trapKeyword = parseTrapKeyword();
+
+        // allow-actions flag is always false, since there will not be any actions
+        // within the trap-expression, due to the precedence.
+        STNode expr = parseExpression(OperatorPrecedence.UNARY, isRhsExpr, false);
+        return STNodeFactory.createTrapExpressionNode(trapKeyword, expr);
+    }
+
+    /**
+     * Parse trap-keyword.
+     *
+     * @return Trap-keyword node
+     */
+    private STNode parseTrapKeyword() {
+        STToken token = peek();
+        if (token.kind == SyntaxKind.TRAP_KEYWORD) {
+            return consume();
+        } else {
+            Solution sol = recover(token, ParserRuleContext.TRAP_KEYWORD);
+            return sol.recoveredNode;
+        }
+    }
+
+    /**
+     * Parse list constructor expression.
+     * <p>
+     * <code>
+     * list-constructor-expr := [ [ expr-list ] ]
+     * <br/>
+     * expr-list := expression (, expression)*
+     * </code>
+     *
+     * @return Parsed node
+     */
+    private STNode parseListConstructorExpr() {
+        startContext(ParserRuleContext.LIST_CONSTRUCTOR);
+        STNode openBracket = parseOpenBracket();
+        STNode expressions = parseOptionalExpressionsList();
+        STNode closeBracket = parseCloseBracket();
+        endContext();
+        return STNodeFactory.createListConstructorExpressionNode(openBracket, expressions, closeBracket);
+    }
+
+    /**
+     * Parse optional expression list.
+     *
+     * @return Parsed node
+     */
+    private STNode parseOptionalExpressionsList() {
+        List<STNode> expressions = new ArrayList<>();
+        STToken nextToken = peek();
+
+        // Return an empty list if list is empty
+        if (isEndOfExpressionsList(nextToken.kind)) {
+            return STNodeFactory.createNodeList(new ArrayList<>());
+        }
+
+        // Parse first expression, that has no leading comma
+        STNode expr = parseExpression();
+        expressions.add(expr);
+
+        // Parse the remaining expressions
+        nextToken = peek();
+        STNode leadingComma;
+        while (!isEndOfExpressionsList(nextToken.kind)) {
+            leadingComma = parseComma();
+            expressions.add(leadingComma);
+            expr = parseExpression();
+            expressions.add(expr);
+            nextToken = peek();
+        }
+
+        return STNodeFactory.createNodeList(expressions);
+    }
+
+    /**
+     * Parse foreach statement.
+     * <code>foreach-stmt := foreach typed-binding-pattern in action-or-expr block-stmt</code>
+     *
+     * @return foreach statement
+     */
+    private STNode parseForEachStatement() {
+        startContext(ParserRuleContext.FOREACH_STMT);
+        STNode forEachKeyword = parseForEachKeyword();
+        STNode type = parseTypeDescriptor();
+        STNode varName = parseVariableName();
+        STNode inKeyword = parseInKeyword();
+        STNode actionOrExpr = parseActionOrExpression();
+        STNode blockStatement = parseBlockNode();
+        endContext();
+        return STNodeFactory.createForEachStatementNode(forEachKeyword, type, varName, inKeyword, actionOrExpr,
+                blockStatement);
+    }
+
+    /**
+     * Parse foreach-keyword.
+     *
+     * @return ForEach-keyword node
+     */
+    private STNode parseForEachKeyword() {
+        STToken token = peek();
+        if (token.kind == SyntaxKind.FOREACH_KEYWORD) {
+            return consume();
+        } else {
+            Solution sol = recover(token, ParserRuleContext.FOREACH_KEYWORD);
+            return sol.recoveredNode;
+        }
+    }
+
+    /**
+     * Parse in-keyword.
+     *
+     * @return In-keyword node
+     */
+    private STNode parseInKeyword() {
+        STToken token = peek();
+        if (token.kind == SyntaxKind.IN_KEYWORD) {
+            return consume();
+        } else {
+            Solution sol = recover(token, ParserRuleContext.IN_KEYWORD);
+            return sol.recoveredNode;
+        }
+    }
+
+    /**
+     * Parse type cast expression.
+     * <p>
+     * <code>
+     * type-cast-expr := < type-cast-param > expression
+     * <br/>
+     * type-cast-param := [annots] type-descriptor | annots
+     * </code>
+     *
+     * @return Parsed node
+     */
+    private STNode parseTypeCastExpr() {
+        startContext(ParserRuleContext.TYPE_CAST_EXPRESSION);
+        STNode ltToken = parseLTToken();
+        STNode typeCastParam = parseTypeCastParam();
+        STNode gtToken = parseGTToken();
+        STNode expression = parseExpression();
+        endContext();
+        return STNodeFactory.createTypeCastExpressionNode(ltToken, typeCastParam, gtToken, expression);
+    }
+
+    private STNode parseTypeCastParam() {
+        STNode annot;
+        STNode type;
+        STToken token = peek();
+
+        switch (token.kind) {
+            case AT_TOKEN:
+                annot = parseAnnotations();
+                token = peek();
+                if (isTypeStartingToken(token.kind)) {
+                    type = parseTypeDescriptor();
+                } else {
+                    type = STNodeFactory.createEmptyNode();
+                }
+                break;
+            default:
+                annot = STNodeFactory.createEmptyNode();
+                type = parseTypeDescriptor();
+                break;
+        }
+
+        return STNodeFactory.createTypeCastParamNode(annot, type);
+    }
+
+    /**
+     * Parse table constructor expression.
+     * <p>
+     * <code>
+     * table-constructor-expr := table [key-specifier] [ [row-list] ]
+     * </code>
+     *
+     * @return Parsed node
+     */
+    private STNode parseTableConstructorExpr() {
+        startContext(ParserRuleContext.TABLE_CONSTRUCTOR);
+        STNode tableKeyword = parseTableKeyword();
+        STNode keySpecifier = STNodeFactory.createEmptyNode();
+        return parseTableConstructorExpr(tableKeyword, keySpecifier);
+    }
+
+    private STNode parseTableConstructorExpr(STNode tableKeyword, STNode keySpecifier) {
+        return parseTableConstructorExpr(peek().kind, tableKeyword, keySpecifier);
+    }
+
+    private STNode parseTableConstructorExpr(SyntaxKind nextTokenKind, STNode tableKeyword, STNode keySpecifier) {
+        STNode openBracket;
+        STNode rowList;
+        STNode closeBracket;
+
+        switch (nextTokenKind) {
+            case KEY_KEYWORD:
+                keySpecifier = parseKeySpecifier();
+                break;
+            case OPEN_BRACKET_TOKEN:
+                break;
+            default:
+                Solution solution = recover(peek(), ParserRuleContext.TABLE_KEYWORD_RHS, tableKeyword, keySpecifier);
+
+                // If the parser recovered by inserting a token, then try to re-parse the same
+                // rule with the inserted token. This is done to pick the correct branch
+                // to continue the parsing.
+                if (solution.action == Action.REMOVE) {
+                    return solution.recoveredNode;
+                }
+
+                return parseTableConstructorExpr(solution.tokenKind, tableKeyword, keySpecifier);
+        }
+
+        openBracket = parseOpenBracket();
+        rowList = parseRowList();
+        closeBracket = parseCloseBracket();
+        endContext();
+        return STNodeFactory.createTableConstructorExpressionNode(tableKeyword, keySpecifier, openBracket, rowList,
+                closeBracket);
+    }
+
+    /**
+     * Parse table-keyword.
+     *
+     * @return Table-keyword node
+     */
+    private STNode parseTableKeyword() {
+        STToken token = peek();
+        if (token.kind == SyntaxKind.TABLE_KEYWORD) {
+            return consume();
+        } else {
+            Solution sol = recover(token, ParserRuleContext.TABLE_KEYWORD);
+            return sol.recoveredNode;
+        }
+    }
+
+    /**
+     * Parse table rows.
+     * <p>
+     * <code>row-list := [ mapping-constructor-expr (, mapping-constructor-expr)* ]</code>
+     *
+     * @return Parsed node
+     */
+    private STNode parseRowList() {
+        List<STNode> mappings = new ArrayList<>();
+        STToken nextToken = peek();
+
+        // Return an empty list if list is empty
+        if (isEndOfMappingConstructorsList(nextToken.kind)) {
+            return STNodeFactory.createNodeList(new ArrayList<>());
+        }
+
+        // Parse first mapping constructor, that has no leading comma
+        STNode mapExpr = parseMappingConstructorExpr();
+        mappings.add(mapExpr);
+
+        // Parse the remaining mapping constructors
+        nextToken = peek();
+        STNode leadingComma;
+        while (!isEndOfMappingConstructorsList(nextToken.kind)) {
+            leadingComma = parseComma();
+            mappings.add(leadingComma);
+            mapExpr = parseMappingConstructorExpr();
+            mappings.add(mapExpr);
+            nextToken = peek();
+        }
+
+        return STNodeFactory.createNodeList(mappings);
+    }
+
+    private boolean isEndOfMappingConstructorsList(SyntaxKind tokenKind) {
+        switch (tokenKind) {
+            case COMMA_TOKEN:
+            case OPEN_BRACE_TOKEN:
+                return false;
+            default:
+                return isEndOfMappingConstructor(tokenKind);
+        }
+    }
+
+    /**
+     * Parse key specifier.
+     * <p>
+     * <code>key-specifier := key ( [ field-name (, field-name)* ] )</code>
+     *
+     * @return Parsed node
+     */
+    private STNode parseKeySpecifier() {
+        startContext(ParserRuleContext.KEY_SPECIFIER);
+        STNode keyKeyword = parseKeyKeyword();
+        STNode openParen = parseOpenParenthesis();
+        STNode fieldNames = parseFieldNames();
+        STNode closeParen = parseCloseParenthesis();
+        endContext();
+        return STNodeFactory.createKeySpecifierNode(keyKeyword, openParen, fieldNames, closeParen);
+    }
+
+    /**
+     * Parse key-keyword.
+     *
+     * @return Key-keyword node
+     */
+    private STNode parseKeyKeyword() {
+        STToken token = peek();
+        if (token.kind == SyntaxKind.KEY_KEYWORD) {
+            return consume();
+        } else {
+            Solution sol = recover(token, ParserRuleContext.KEY_KEYWORD);
+            return sol.recoveredNode;
+        }
+    }
+
+    /**
+     * Parse field names.
+     * <p>
+     * <code>field-name-list := [ field-name (, field-name)* ]</code>
+     *
+     * @return Parsed node
+     */
+    private STNode parseFieldNames() {
+        List<STNode> fieldNames = new ArrayList<>();
+        STToken nextToken = peek();
+
+        // Return an empty list if list is empty
+        if (isEndOfFieldNamesList(nextToken.kind)) {
+            return STNodeFactory.createNodeList(new ArrayList<>());
+        }
+
+        // Parse first field name, that has no leading comma
+        STNode fieldName = parseVariableName();
+        fieldNames.add(fieldName);
+
+        // Parse the remaining field names
+        nextToken = peek();
+        STNode leadingComma;
+        while (!isEndOfFieldNamesList(nextToken.kind)) {
+            leadingComma = parseComma();
+            fieldNames.add(leadingComma);
+            fieldName = parseVariableName();
+            fieldNames.add(fieldName);
+            nextToken = peek();
+        }
+
+        return STNodeFactory.createNodeList(fieldNames);
+    }
+
+    private boolean isEndOfFieldNamesList(SyntaxKind tokenKind) {
+        switch (tokenKind) {
+            case COMMA_TOKEN:
+            case IDENTIFIER_TOKEN:
+                return false;
+            default:
+                return true;
+        }
+    }
+
+    /**
+     * Parse error type descriptor.
+     * <p>
+     * error-type-descriptor := error [error-type-param]
+     * error-type-param := < (detail-type-descriptor | inferred-type-descriptor) >
+     * detail-type-descriptor := type-descriptor
+     * inferred-type-descriptor := *
+     * </p>
+     *
+     * @return Parsed node
+     */
+    private STNode parseErrorTypeDescriptor() {
+        startContext(ParserRuleContext.ERROR_TYPE_DESCRIPTOR);
+
+        STNode errorKeywordToken = parseErrorKeyWord();
+        STNode errorTypeParamsNode;
+        STToken nextToken = peek();
+        STToken nextNextToken = peek(2);
+        if (nextToken.kind == SyntaxKind.LT_TOKEN || nextNextToken.kind == SyntaxKind.GT_TOKEN) {
+            errorTypeParamsNode = parseErrorTypeParamsNode();
+        } else {
+            errorTypeParamsNode = STNodeFactory.createEmptyNode();
+        }
+        endContext();
+        return STNodeFactory.createErrorTypeDescriptorNode(errorKeywordToken, errorTypeParamsNode);
+    }
+
+    /**
+     * Parse error type param node.
+     * <p>
+     * error-type-param := < (detail-type-descriptor | inferred-type-descriptor) >
+     * detail-type-descriptor := type-descriptor
+     * inferred-type-descriptor := *
+     * </p>
+     *
+     * @return Parsed node
+     */
+    private STNode parseErrorTypeParamsNode() {
+        STNode ltToken = parseLTToken();
+        STNode parameter;
+        STToken nextToken = peek();
+        if (nextToken.kind == SyntaxKind.ASTERISK_TOKEN) {
+            parameter = consume();
+        } else {
+            parameter = parseTypeDescriptor();
+        }
+        STNode gtToken = parseGTToken();
+        return STNodeFactory.createErrorTypeParamsNode(ltToken, parameter, gtToken);
+    }
+
+    /**
+     * Parse error-keyword.
+     *
+     * @return Parsed error-keyword node
+     */
+    private STNode parseErrorKeyWord() {
+        STToken token = peek();
+        if (token.kind == SyntaxKind.ERROR_KEYWORD) {
+            return consume();
+        } else {
+            Solution sol = recover(token, ParserRuleContext.ERROR_KEYWORD);
+            return sol.recoveredNode;
+        }
+    }
+
+    /**
+     * Parse let expression.
+     * <p>
+     * <code>
+     * let-expr := let let-var-decl [, let-var-decl]* in expression
+     * </code>
+     *
+     * @return Parsed node
+     */
+    private STNode parseLetExpression() {
+        STNode letKeyword = parseLetKeyword();
+        STNode letVarDeclarations = parseLetVarDeclarations();
+        STNode inKeyword = parseInKeyword();
+        STNode expression = parseExpression();
+        return STNodeFactory.createLetExpressionNode(letKeyword, letVarDeclarations, inKeyword, expression);
+    }
+
+    /**
+     * Parse let-keyword.
+     *
+     * @return Let-keyword node
+     */
+    private STNode parseLetKeyword() {
+        STToken token = peek();
+        if (token.kind == SyntaxKind.LET_KEYWORD) {
+            return consume();
+        } else {
+            Solution sol = recover(token, ParserRuleContext.LET_KEYWORD);
+            return sol.recoveredNode;
+        }
+    }
+
+    /**
+     * Parse let variable declarations.
+     * <p>
+     * <code>let-var-decl-list := let-var-decl [, let-var-decl]*</code>
+     *
+     * @return Parsed node
+     */
+    private STNode parseLetVarDeclarations() {
+        startContext(ParserRuleContext.LET_VAR_DECL);
+        List<STNode> varDecls = new ArrayList<>();
+        STToken nextToken = peek();
+
+        // Make sure at least one let variable declaration is present
+        if (isEndOfLetVarDeclarations(nextToken.kind)) {
+            endContext();
+            this.errorHandler.reportMissingTokenError("missing let variable declaration");
+            return STNodeFactory.createNodeList(varDecls);
+        }
+
+        // Parse first variable declaration, that has no leading comma
+        STNode varDec = parseLetVarDec();
+        varDecls.add(varDec);
+
+        // Parse the remaining variable declarations
+        nextToken = peek();
+        STNode leadingComma;
+        while (!isEndOfLetVarDeclarations(nextToken.kind)) {
+            leadingComma = parseComma();
+            varDecls.add(leadingComma);
+            varDec = parseLetVarDec();
+            varDecls.add(varDec);
+            nextToken = peek();
+        }
+
+        endContext();
+        return STNodeFactory.createNodeList(varDecls);
+    }
+
+    private boolean isEndOfLetVarDeclarations(SyntaxKind tokenKind) {
+        switch (tokenKind) {
+            case COMMA_TOKEN:
+            case AT_TOKEN:
+                return false;
+            case IN_KEYWORD:
+                return true;
+            default:
+                return !isTypeStartingToken(tokenKind);
+        }
+    }
+
+    /**
+     * Parse let variable declaration.
+     * <p>
+     * <code>let-var-decl := [annots] typed-binding-pattern = expression</code>
+     *
+     * @return Parsed node
+     */
+    private STNode parseLetVarDec() {
+        STNode annot = parseAnnotations();
+        // TODO: Replace type and varName with typed-binding-pattern
+        STNode type = parseTypeDescriptor();
+        STNode varName = parseVariableName();
+        STNode assign = parseAssignOp();
+        STNode expression = parseExpression();
+        return STNodeFactory.createLetVariableDeclarationNode(annot, type, varName, assign, expression);
+    }
+
+    /**
      * Parse raw backtick string template expression.
      * <p>
      * <code>BacktickString := ` expression `</code>
@@ -6850,6 +7439,21 @@
         STNode endingBackTick = parseBacktickToken();
         return STNodeFactory.createTemplateExpressionNode(SyntaxKind.XML_TEMPLATE_EXPRESSION, xmlKeyword,
                 startingBackTick, content, endingBackTick);
+    }
+
+    /**
+     * Parse <code>xml</code> keyword.
+     *
+     * @return xml keyword node
+     */
+    private STNode parseXMLKeyword() {
+        STToken token = peek();
+        if (token.kind == SyntaxKind.XML_KEYWORD) {
+            return consume();
+        } else {
+            Solution sol = recover(token, ParserRuleContext.XML_KEYWORD);
+            return sol.recoveredNode;
+        }
     }
 
     /**
@@ -6903,7 +7507,24 @@
     }
 
     /**
-     * @return
+     * Parse interpolation start token.
+     * <p>
+     * <code>interpolation-start := ${</code>
+     * 
+     * @return Interpolation start token
+     */
+    private STNode parseInterpolationStart() {
+        STToken token = peek();
+        if (token.kind == SyntaxKind.INTERPOLATION_START_TOKEN) {
+            return consume();
+        } else {
+            Solution sol = recover(token, ParserRuleContext.INTERPOLATION_START_TOKEN);
+            return sol.recoveredNode;
+        }
+    }
+
+    /**
+     * Remove if there any tokens left after the expression inside the interpolation.
      */
     private void removeAdditionalTokensInInterpolation() {
         while (true) {
@@ -6931,639 +7552,7 @@
             return consume();
         } else {
             Solution sol = recover(token, ParserRuleContext.BACKTICK_TOKEN);
-=======
-     * Parse multiple named worker declarations.
-     *
-     * @return named-worker-declarations node array
-     */
-    private STNode parseMultileNamedWorkerDeclarations() {
-        STToken token = peek();
-        ArrayList<STNode> workers = new ArrayList<>();
-
-        while (!isEndOfStatements(token.kind)) {
-            STNode stmt = parseStatement();
-            if (stmt == null) {
-                break;
-            }
-
-            switch (stmt.kind) {
-                case NAMED_WORKER_DECLARATION:
-                    workers.add(stmt);
-                    break;
-                default:
-                    this.errorHandler.reportInvalidNode(null, "Only named-workers are allowed here");
-                    break;
-            }
-            token = peek();
-        }
-
-        if (workers.isEmpty()) {
-            this.errorHandler.reportInvalidNode(null, "Fork Statement must contain atleast one named-worker");
-        }
-        STNode namedWorkers = STNodeFactory.createNodeList(workers);
-        return namedWorkers;
-    }
-
-    /**
-     * Parse fork statement.
-     * <code>fork-stmt := fork { named-worker-decl+ }</code>
-     *
-     * @return Fork statement
-     */
-    private STNode parseForkStatement() {
-        startContext(ParserRuleContext.FORK_STMT);
-        STNode forkKeyword = parseForkKeyword();
-        STNode openBrace = parseOpenBrace();
-        STNode namedWorkerDeclarations = parseMultileNamedWorkerDeclarations();
-        STNode closeBrace = parseCloseBrace();
-        endContext();
-        return STNodeFactory.createForkStatementNode(forkKeyword, openBrace, namedWorkerDeclarations, closeBrace);
-    }
-
-    /**
-     * Parse decimal floating point literal.
-     *
-     * @return Parsed node
-     */
-    private STNode parseDecimalFloatingPointLiteral() {
-        STToken token = peek();
-        if (token.kind == SyntaxKind.DECIMAL_FLOATING_POINT_LITERAL) {
-            return consume();
-        } else {
-            Solution sol = recover(token, ParserRuleContext.DECIMAL_FLOATING_POINT_LITERAL);
-            return sol.recoveredNode;
-        }
-    }
-
-    /**
-     * Parse hex floating point literal.
-     *
-     * @return Parsed node
-     */
-    private STNode parseHexFloatingPointLiteral() {
-        STToken token = peek();
-        if (token.kind == SyntaxKind.HEX_FLOATING_POINT_LITERAL) {
-            return consume();
-        } else {
-            Solution sol = recover(token, ParserRuleContext.HEX_FLOATING_POINT_LITERAL);
-            return sol.recoveredNode;
-        }
-    }
-
-    /**
-     * Parse trap expression.
-     * <p>
-     * <code>
-     * trap-expr := trap expression
-     * </code>
-     *
-     * @param isRhsExpr
-     * @return Trap expression node
-     */
-    private STNode parseTrapExpression(boolean isRhsExpr) {
-        STNode trapKeyword = parseTrapKeyword();
-
-        // allow-actions flag is always false, since there will not be any actions
-        // within the trap-expression, due to the precedence.
-        STNode expr = parseExpression(OperatorPrecedence.UNARY, isRhsExpr, false);
-        return STNodeFactory.createTrapExpressionNode(trapKeyword, expr);
-    }
-
-    /**
-     * Parse trap-keyword.
-     *
-     * @return Trap-keyword node
-     */
-    private STNode parseTrapKeyword() {
-        STToken token = peek();
-        if (token.kind == SyntaxKind.TRAP_KEYWORD) {
-            return consume();
-        } else {
-            Solution sol = recover(token, ParserRuleContext.TRAP_KEYWORD);
-            return sol.recoveredNode;
-        }
-    }
-
-    /**
-     * Parse list constructor expression.
-     * <p>
-     * <code>
-     * list-constructor-expr := [ [ expr-list ] ]
-     * <br/>
-     * expr-list := expression (, expression)*
-     * </code>
-     *
-     * @return Parsed node
-     */
-    private STNode parseListConstructorExpr() {
-        startContext(ParserRuleContext.LIST_CONSTRUCTOR);
-        STNode openBracket = parseOpenBracket();
-        STNode expressions = parseOptionalExpressionsList();
-        STNode closeBracket = parseCloseBracket();
-        endContext();
-        return STNodeFactory.createListConstructorExpressionNode(openBracket, expressions, closeBracket);
-    }
-
-    /**
-     * Parse optional expression list.
-     *
-     * @return Parsed node
-     */
-    private STNode parseOptionalExpressionsList() {
-        List<STNode> expressions = new ArrayList<>();
-        STToken nextToken = peek();
-
-        // Return an empty list if list is empty
-        if (isEndOfExpressionsList(nextToken.kind)) {
-            return STNodeFactory.createNodeList(new ArrayList<>());
-        }
-
-        // Parse first expression, that has no leading comma
-        STNode expr = parseExpression();
-        expressions.add(expr);
-
-        // Parse the remaining expressions
-        nextToken = peek();
-        STNode leadingComma;
-        while (!isEndOfExpressionsList(nextToken.kind)) {
-            leadingComma = parseComma();
-            expressions.add(leadingComma);
-            expr = parseExpression();
-            expressions.add(expr);
-            nextToken = peek();
-        }
-
-        return STNodeFactory.createNodeList(expressions);
-    }
-
-    /**
-     * Parse foreach statement.
-     * <code>foreach-stmt := foreach typed-binding-pattern in action-or-expr block-stmt</code>
-     *
-     * @return foreach statement
-     */
-    private STNode parseForEachStatement() {
-        startContext(ParserRuleContext.FOREACH_STMT);
-        STNode forEachKeyword = parseForEachKeyword();
-        STNode type = parseTypeDescriptor();
-        STNode varName = parseVariableName();
-        STNode inKeyword = parseInKeyword();
-        STNode actionOrExpr = parseActionOrExpression();
-        STNode blockStatement = parseBlockNode();
-        endContext();
-        return STNodeFactory.createForEachStatementNode(forEachKeyword,
-                                                        type,
-                                                        varName,
-                                                        inKeyword,
-                                                        actionOrExpr,
-                                                        blockStatement);
-    }
-
-    /**
-     * Parse foreach-keyword.
-     *
-     * @return ForEach-keyword node
-     */
-    private STNode parseForEachKeyword() {
-        STToken token = peek();
-        if (token.kind == SyntaxKind.FOREACH_KEYWORD) {
-            return consume();
-        } else {
-            Solution sol = recover(token, ParserRuleContext.FOREACH_KEYWORD);
-            return sol.recoveredNode;
-        }
-    }
-
-    /**
-     * Parse in-keyword.
-     *
-     * @return In-keyword node
-     */
-    private STNode parseInKeyword() {
-        STToken token = peek();
-        if (token.kind == SyntaxKind.IN_KEYWORD) {
-            return consume();
-        } else {
-            Solution sol = recover(token, ParserRuleContext.IN_KEYWORD);
-            return sol.recoveredNode;
-        }
-    }
-
-    /**
-     * Parse type cast expression.
-     * <p>
-     * <code>
-     * type-cast-expr := < type-cast-param > expression
-     * <br/>
-     * type-cast-param := [annots] type-descriptor | annots
-     * </code>
-     *
-     * @return Parsed node
-     */
-    private STNode parseTypeCastExpr() {
-        startContext(ParserRuleContext.TYPE_CAST_EXPRESSION);
-        STNode ltToken = parseLTToken();
-        STNode typeCastParam = parseTypeCastParam();
-        STNode gtToken = parseGTToken();
-        STNode expression = parseExpression();
-        endContext();
-        return STNodeFactory.createTypeCastExpressionNode(ltToken, typeCastParam, gtToken, expression);
-    }
-
-    private STNode parseTypeCastParam() {
-        STNode annot;
-        STNode type;
-        STToken token = peek();
-
-        switch (token.kind) {
-            case AT_TOKEN:
-                annot = parseAnnotations();
-                token = peek();
-                if (isTypeStartingToken(token.kind)) {
-                    type = parseTypeDescriptor();
-                } else {
-                    type = STNodeFactory.createEmptyNode();
-                }
-                break;
-            default:
-                annot = STNodeFactory.createEmptyNode();
-                type = parseTypeDescriptor();
-                break;
-        }
-
-        return STNodeFactory.createTypeCastParamNode(annot, type);
-    }
-
-    /**
-     * Parse table constructor expression.
-     * <p>
-     * <code>
-     * table-constructor-expr := table [key-specifier] [ [row-list] ]
-     * </code>
-     *
-     * @return Parsed node
-     */
-    private STNode parseTableConstructorExpr() {
-        startContext(ParserRuleContext.TABLE_CONSTRUCTOR);
-        STNode tableKeyword = parseTableKeyword();
-        STNode keySpecifier = STNodeFactory.createEmptyNode();
-        return parseTableConstructorExpr(tableKeyword, keySpecifier);
-    }
-
-    private STNode parseTableConstructorExpr(STNode tableKeyword, STNode keySpecifier) {
-        return parseTableConstructorExpr(peek().kind, tableKeyword, keySpecifier);
-    }
-
-    private STNode parseTableConstructorExpr(SyntaxKind nextTokenKind, STNode tableKeyword, STNode keySpecifier) {
-        STNode openBracket;
-        STNode rowList;
-        STNode closeBracket;
-
-        switch (nextTokenKind) {
-            case KEY_KEYWORD:
-                keySpecifier = parseKeySpecifier();
-                break;
-            case OPEN_BRACKET_TOKEN:
-                break;
-            default:
-                Solution solution = recover(peek(), ParserRuleContext.TABLE_KEYWORD_RHS, tableKeyword, keySpecifier);
-
-                // If the parser recovered by inserting a token, then try to re-parse the same
-                // rule with the inserted token. This is done to pick the correct branch
-                // to continue the parsing.
-                if (solution.action == Action.REMOVE) {
-                    return solution.recoveredNode;
-                }
-
-                return parseTableConstructorExpr(solution.tokenKind, tableKeyword, keySpecifier);
-        }
-
-        openBracket = parseOpenBracket();
-        rowList = parseRowList();
-        closeBracket = parseCloseBracket();
-        endContext();
-        return STNodeFactory.createTableConstructorExpressionNode(tableKeyword,
-                                                                  keySpecifier,
-                                                                  openBracket,
-                                                                  rowList,
-                                                                  closeBracket);
-    }
-
-    /**
-     * Parse table-keyword.
-     *
-     * @return Table-keyword node
-     */
-    private STNode parseTableKeyword() {
-        STToken token = peek();
-        if (token.kind == SyntaxKind.TABLE_KEYWORD) {
-            return consume();
-        } else {
-            Solution sol = recover(token, ParserRuleContext.TABLE_KEYWORD);
-            return sol.recoveredNode;
-        }
-    }
-
-    /**
-     * Parse table rows.
-     * <p>
-     * <code>row-list := [ mapping-constructor-expr (, mapping-constructor-expr)* ]</code>
-     *
-     * @return Parsed node
-     */
-    private STNode parseRowList() {
-        List<STNode> mappings = new ArrayList<>();
-        STToken nextToken = peek();
-
-        // Return an empty list if list is empty
-        if (isEndOfMappingConstructorsList(nextToken.kind)) {
-            return STNodeFactory.createNodeList(new ArrayList<>());
-        }
-
-        // Parse first mapping constructor, that has no leading comma
-        STNode mapExpr = parseMappingConstructorExpr();
-        mappings.add(mapExpr);
-
-        // Parse the remaining mapping constructors
-        nextToken = peek();
-        STNode leadingComma;
-        while (!isEndOfMappingConstructorsList(nextToken.kind)) {
-            leadingComma = parseComma();
-            mappings.add(leadingComma);
-            mapExpr = parseMappingConstructorExpr();
-            mappings.add(mapExpr);
-            nextToken = peek();
-        }
-
-        return STNodeFactory.createNodeList(mappings);
-    }
-
-    private boolean isEndOfMappingConstructorsList(SyntaxKind tokenKind) {
-        switch (tokenKind) {
-            case COMMA_TOKEN:
-            case OPEN_BRACE_TOKEN:
-                return false;
-            default:
-                return isEndOfMappingConstructor(tokenKind);
-        }
-    }
-
-    /**
-     * Parse key specifier.
-     * <p>
-     * <code>key-specifier := key ( [ field-name (, field-name)* ] )</code>
-     *
-     * @return Parsed node
-     */
-    private STNode parseKeySpecifier() {
-        startContext(ParserRuleContext.KEY_SPECIFIER);
-        STNode keyKeyword = parseKeyKeyword();
-        STNode openParen = parseOpenParenthesis();
-        STNode fieldNames = parseFieldNames();
-        STNode closeParen = parseCloseParenthesis();
-        endContext();
-        return STNodeFactory.createKeySpecifierNode(keyKeyword, openParen, fieldNames, closeParen);
-    }
-
-    /**
-     * Parse key-keyword.
-     *
-     * @return Key-keyword node
-     */
-    private STNode parseKeyKeyword() {
-        STToken token = peek();
-        if (token.kind == SyntaxKind.KEY_KEYWORD) {
-            return consume();
-        } else {
-            Solution sol = recover(token, ParserRuleContext.KEY_KEYWORD);
-            return sol.recoveredNode;
-        }
-    }
-
-    /**
-     * Parse field names.
-     * <p>
-     * <code>field-name-list := [ field-name (, field-name)* ]</code>
-     *
-     * @return Parsed node
-     */
-    private STNode parseFieldNames() {
-        List<STNode> fieldNames = new ArrayList<>();
-        STToken nextToken = peek();
-
-        // Return an empty list if list is empty
-        if (isEndOfFieldNamesList(nextToken.kind)) {
-            return STNodeFactory.createNodeList(new ArrayList<>());
-        }
-
-        // Parse first field name, that has no leading comma
-        STNode fieldName = parseVariableName();
-        fieldNames.add(fieldName);
-
-        // Parse the remaining field names
-        nextToken = peek();
-        STNode leadingComma;
-        while (!isEndOfFieldNamesList(nextToken.kind)) {
-            leadingComma = parseComma();
-            fieldNames.add(leadingComma);
-            fieldName = parseVariableName();
-            fieldNames.add(fieldName);
-            nextToken = peek();
-        }
-
-        return STNodeFactory.createNodeList(fieldNames);
-    }
-
-    private boolean isEndOfFieldNamesList(SyntaxKind tokenKind) {
-        switch (tokenKind) {
-            case COMMA_TOKEN:
-            case IDENTIFIER_TOKEN:
-                return false;
-            default:
-                return true;
-        }
-    }
-
-    /**
-     * Parse error type descriptor.
-     * <p>
-     * error-type-descriptor := error [error-type-param]
-     * error-type-param := < (detail-type-descriptor | inferred-type-descriptor) >
-     * detail-type-descriptor := type-descriptor
-     * inferred-type-descriptor := *
-     * </p>
-     *
-     * @return Parsed node
-     */
-    private STNode parseErrorTypeDescriptor() {
-        startContext(ParserRuleContext.ERROR_TYPE_DESCRIPTOR);
-
-        STNode errorKeywordToken = parseErrorKeyWord();
-        STNode errorTypeParamsNode;
-        STToken nextToken = peek();
-        STToken nextNextToken = peek(2);
-        if (nextToken.kind == SyntaxKind.LT_TOKEN || nextNextToken.kind == SyntaxKind.GT_TOKEN) {
-            errorTypeParamsNode = parseErrorTypeParamsNode();
-        } else {
-            errorTypeParamsNode = STNodeFactory.createEmptyNode();
-        }
-        endContext();
-        return STNodeFactory.createErrorTypeDescriptorNode(errorKeywordToken, errorTypeParamsNode);
-    }
-
-    /**
-     * Parse error type param node.
-     * <p>
-     * error-type-param := < (detail-type-descriptor | inferred-type-descriptor) >
-     * detail-type-descriptor := type-descriptor
-     * inferred-type-descriptor := *
-     * </p>
-     *
-     * @return Parsed node
-     */
-    private STNode parseErrorTypeParamsNode() {
-        STNode ltToken = parseLTToken();
-        STNode parameter;
-        STToken nextToken = peek();
-        if (nextToken.kind == SyntaxKind.ASTERISK_TOKEN) {
-            parameter = consume();
-        } else {
-            parameter = parseTypeDescriptor();
-        }
-        STNode gtToken = parseGTToken();
-        return STNodeFactory.createErrorTypeParamsNode(ltToken, parameter, gtToken);
-    }
-
-    /**
-     * Parse error-keyword.
-     *
-     * @return Parsed error-keyword node
-     */
-    private STNode parseErrorKeyWord() {
-        STToken token = peek();
-        if (token.kind == SyntaxKind.ERROR_KEYWORD) {
-            return consume();
-        } else {
-            Solution sol = recover(token, ParserRuleContext.ERROR_KEYWORD);
->>>>>>> 59f74d1a
-            return sol.recoveredNode;
-        }
-    }
-
-    /**
-<<<<<<< HEAD
-     * Parse interpolation start token.
-     * <p>
-     * <code>interpolation-start := ${</code>
-     * 
-     * @return Interpolation start token
-     */
-    private STNode parseInterpolationStart() {
-        STToken token = peek();
-        if (token.kind == SyntaxKind.INTERPOLATION_START_TOKEN) {
-            return consume();
-        } else {
-            Solution sol = recover(token, ParserRuleContext.INTERPOLATION_START_TOKEN);
-            return sol.recoveredNode;
-        }
-    }
-=======
-     * Parse let expression.
-     * <p>
-     * <code>
-     * let-expr := let let-var-decl [, let-var-decl]* in expression
-     * </code>
-     *
-     * @return Parsed node
-     */
-    private STNode parseLetExpression() {
-        STNode letKeyword = parseLetKeyword();
-        STNode letVarDeclarations = parseLetVarDeclarations();
-        STNode inKeyword = parseInKeyword();
-        STNode expression = parseExpression();
-        return STNodeFactory.createLetExpressionNode(letKeyword, letVarDeclarations, inKeyword, expression);
-    }
-
-    /**
-     * Parse let-keyword.
-     *
-     * @return Let-keyword node
-     */
-    private STNode parseLetKeyword() {
-        STToken token = peek();
-        if (token.kind == SyntaxKind.LET_KEYWORD) {
-            return consume();
-        } else {
-            Solution sol = recover(token, ParserRuleContext.LET_KEYWORD);
-            return sol.recoveredNode;
-        }
-    }
-
-    /**
-     * Parse let variable declarations.
-     * <p>
-     * <code>let-var-decl-list := let-var-decl [, let-var-decl]*</code>
-     *
-     * @return Parsed node
-     */
-    private STNode parseLetVarDeclarations() {
-        startContext(ParserRuleContext.LET_VAR_DECL);
-        List<STNode> varDecls = new ArrayList<>();
-        STToken nextToken = peek();
-
-        // Make sure at least one let variable declaration is present
-        if (isEndOfLetVarDeclarations(nextToken.kind)) {
-            endContext();
-            this.errorHandler.reportMissingTokenError("missing let variable declaration");
-            return STNodeFactory.createNodeList(varDecls);
-        }
-
-        // Parse first variable declaration, that has no leading comma
-        STNode varDec = parseLetVarDec();
-        varDecls.add(varDec);
-
-        // Parse the remaining variable declarations
-        nextToken = peek();
-        STNode leadingComma;
-        while (!isEndOfLetVarDeclarations(nextToken.kind)) {
-            leadingComma = parseComma();
-            varDecls.add(leadingComma);
-            varDec = parseLetVarDec();
-            varDecls.add(varDec);
-            nextToken = peek();
-        }
-
-        endContext();
-        return STNodeFactory.createNodeList(varDecls);
-    }
-
-    private boolean isEndOfLetVarDeclarations(SyntaxKind tokenKind) {
-        switch (tokenKind) {
-            case COMMA_TOKEN:
-            case AT_TOKEN:
-                return false;
-            case IN_KEYWORD:
-                return true;
-            default:
-                return !isTypeStartingToken(tokenKind);
-        }
-    }
-
-    /**
-     * Parse let variable declaration.
-     * <p>
-     * <code>let-var-decl := [annots] typed-binding-pattern = expression</code>
-     *
-     * @return Parsed node
-     */
-    private STNode parseLetVarDec() {
-        STNode annot = parseAnnotations();
-        //TODO: Replace type and varName with typed-binding-pattern
-        STNode type = parseTypeDescriptor();
-        STNode varName = parseVariableName();
-        STNode assign = parseAssignOp();
-        STNode expression = parseExpression();
-        return STNodeFactory.createLetVariableDeclarationNode(annot, type, varName, assign, expression);
-    }
->>>>>>> 59f74d1a
+            return sol.recoveredNode;
+        }
+    }
 }