/*
 * Copyright (c) 2020, WSO2 Inc. (http://www.wso2.org) All Rights Reserved.
 *
 * WSO2 Inc. licenses this file to you under the Apache License,
 * Version 2.0 (the "License"); you may not use this file except
 * in compliance with the License.
 * You may obtain a copy of the License at
 *
 *   http://www.apache.org/licenses/LICENSE-2.0
 *
 * Unless required by applicable law or agreed to in writing,
 * software distributed under the License is distributed on an
 * "AS IS" BASIS, WITHOUT WARRANTIES OR CONDITIONS OF ANY
 * KIND, either express or implied.  See the License for the
 * specific language governing permissions and limitations
 * under the License.
 */
package io.ballerinalang.compiler.internal.parser;

import io.ballerinalang.compiler.internal.parser.AbstractParserErrorHandler.Action;
import io.ballerinalang.compiler.internal.parser.AbstractParserErrorHandler.Solution;
import io.ballerinalang.compiler.internal.parser.tree.STBracedExpressionNode;
import io.ballerinalang.compiler.internal.parser.tree.STCheckExpressionNode;
import io.ballerinalang.compiler.internal.parser.tree.STFieldAccessExpressionNode;
import io.ballerinalang.compiler.internal.parser.tree.STIndexedExpressionNode;
import io.ballerinalang.compiler.internal.parser.tree.STMissingToken;
import io.ballerinalang.compiler.internal.parser.tree.STNode;
import io.ballerinalang.compiler.internal.parser.tree.STNodeFactory;
import io.ballerinalang.compiler.internal.parser.tree.STToken;
import io.ballerinalang.compiler.syntax.tree.SyntaxKind;
import io.ballerinalang.compiler.text.TextDocument;
import io.ballerinalang.compiler.text.TextDocuments;

import java.util.ArrayDeque;
import java.util.ArrayList;
import java.util.List;

/**
 * A LL(k) recursive-descent parser for ballerina.
 *
 * @since 1.2.0
 */
public class BallerinaParser extends AbstractParser {

    private static final OperatorPrecedence DEFAULT_OP_PRECEDENCE = OperatorPrecedence.ACTION;

    // TODO: Remove this.
    private ParserRuleContext currentParamKind = ParserRuleContext.REQUIRED_PARAM;

    protected BallerinaParser(AbstractTokenReader tokenReader) {
        super(tokenReader, new BallerinaParserErrorHandler(tokenReader));
    }

    /**
     * Start parsing the given input.
     *
     * @return Parsed node
     */
    @Override
    public STNode parse() {
        return parseCompUnit();
    }

    /**
     * Start parsing the input from a given context. Supported starting points are:
     * <ul>
     * <li>Module part (a file)</li>
     * <li>Top level node</li>
     * <li>Statement</li>
     * <li>Expression</li>
     * </ul>
     *
     * @param context Context to start parsing
     * @return Parsed node
     */
    public STNode parse(ParserRuleContext context) {
        switch (context) {
            case COMP_UNIT:
                return parseCompUnit();
            case TOP_LEVEL_NODE:
                startContext(ParserRuleContext.COMP_UNIT);
                return parseTopLevelNode();
            case STATEMENT:
                startContext(ParserRuleContext.COMP_UNIT);
                startContext(ParserRuleContext.FUNC_DEFINITION);
                startContext(ParserRuleContext.FUNC_BODY_BLOCK);
                return parseStatement();
            case EXPRESSION:
                startContext(ParserRuleContext.COMP_UNIT);
                startContext(ParserRuleContext.FUNC_DEFINITION);
                startContext(ParserRuleContext.FUNC_BODY_BLOCK);
                startContext(ParserRuleContext.STATEMENT);
                return parseExpression();
            default:
                throw new UnsupportedOperationException("Cannot start parsing from: " + context);
        }
    }

    /**
     * Resume the parsing from the given context.
     *
     * @param context Context to resume parsing
     * @param args Arguments that requires to continue parsing from the given parser context
     * @return Parsed node
     */
    @Override
    public STNode resumeParsing(ParserRuleContext context, Object... args) {
        switch (context) {
            case COMP_UNIT:
                return parseCompUnit();
            case EXTERNAL_FUNC_BODY:
                return parseExternalFunctionBody();
            case FUNC_BODY:
                return parseFunctionBody();
            case OPEN_BRACE:
                return parseOpenBrace();
            case CLOSE_BRACE:
                return parseCloseBrace();
            case FUNC_NAME:
                return parseFunctionName();
            case OPEN_PARENTHESIS:
                return parseOpenParenthesis();
            case PARAM_LIST:
                return parseParamList();
            case RETURN_TYPE_DESCRIPTOR:
                return parseReturnTypeDescriptor();
            case SIMPLE_TYPE_DESCRIPTOR:
                return parseTypeDescriptor();
            case ASSIGN_OP:
                return parseAssignOp();
            case EXTERNAL_KEYWORD:
                return parseExternalKeyword();
            case FUNC_BODY_BLOCK:
                return parseFunctionBodyBlock();
            case SEMICOLON:
                return parseSemicolon();
            case CLOSE_PARENTHESIS:
                return parseCloseParenthesis();
            case VARIABLE_NAME:
                return parseVariableName();
            case TERMINAL_EXPRESSION:
                return parseTerminalExpression((boolean) args[0], (boolean) args[1]);
            case STATEMENT:
                return parseStatement();
            case STATEMENT_WITHOUT_ANNOTS:
                return parseStatement((STNode) args[0]);
            case EXPRESSION_RHS:
                return parseExpressionRhs((OperatorPrecedence) args[0], (STNode) args[1], (boolean) args[2],
                        (boolean) args[3]);
            case PARAMETER:
                return parseParameter((STNode) args[0], (int) args[1]);
            case PARAMETER_WITHOUT_ANNOTS:
                return parseParamGivenAnnots((STNode) args[0], (STNode) args[1], (int) args[2]);
            case AFTER_PARAMETER_TYPE:
                return parseAfterParamType((STNode) args[0], (STNode) args[1], (STNode) args[2], (STNode) args[3]);
            case PARAMETER_RHS:
                return parseParameterRhs((STNode) args[0], (STNode) args[1], (STNode) args[2], (STNode) args[3],
                        (STNode) args[4]);
            case TOP_LEVEL_NODE:
                return parseTopLevelNode();
            case TOP_LEVEL_NODE_WITHOUT_METADATA:
                return parseTopLevelNode((STNode) args[0]);
            case TOP_LEVEL_NODE_WITHOUT_MODIFIER:
                return parseTopLevelNode((STNode) args[0], (STNode) args[1]);
            case STATEMENT_START_IDENTIFIER:
                return parseStatementStartIdentifier();
            case VAR_DECL_STMT_RHS:
                return parseVarDeclRhs((STNode) args[0], (STNode) args[1], (STNode) args[2], (STNode) args[3],
                        (boolean) args[4]);
            case TYPE_REFERENCE:
                return parseTypeReference();
            case FIELD_DESCRIPTOR_RHS:
                return parseFieldDescriptorRhs((STNode) args[0], (STNode) args[1], (STNode) args[2]);
            case NAMED_OR_POSITIONAL_ARG_RHS:
                return parseNamedOrPositionalArg((STNode) args[0]);
            case RECORD_BODY_START:
                return parseRecordBodyStartDelimiter();
            case TYPE_DESCRIPTOR:
                return parseTypeDescriptor();
            case OBJECT_MEMBER:
                return parseObjectMember();
            case OBJECT_FUNC_OR_FIELD_WITHOUT_VISIBILITY:
                return parseObjectMethodOrField((STNode) args[0], (STNode) args[1]);
            case OBJECT_FIELD_RHS:
                return parseObjectFieldRhs((STNode) args[0], (STNode) args[1], (STNode) args[2], (STNode) args[3]);
            case OBJECT_TYPE_FIRST_QUALIFIER:
                return parseObjectTypeQualifiers();
            case OBJECT_TYPE_SECOND_QUALIFIER:
                return parseObjectTypeSecondQualifier((STNode) args[0]);
            case OBJECT_KEYWORD:
                return parseObjectKeyword();
            case TYPE_NAME:
                return parseTypeName();
            case IF_KEYWORD:
                return parseIfKeyword();
            case ELSE_KEYWORD:
                return parseElseKeyword();
            case ELSE_BODY:
                return parseElseBody();
            case WHILE_KEYWORD:
                return parseWhileKeyword();
            case PANIC_KEYWORD:
                return parsePanicKeyword();
            case MAJOR_VERSION:
                return parseMajorVersion();
            case IMPORT_DECL_RHS:
                return parseImportDecl((STNode) args[0], (STNode) args[1]);
            case IMPORT_PREFIX:
                return parseImportPrefix();
            case IMPORT_MODULE_NAME:
            case IMPORT_ORG_OR_MODULE_NAME:
            case VARIABLE_REF:
            case FIELD_OR_FUNC_NAME:
            case SERVICE_NAME:
                return parseIdentifier(context);
            case IMPORT_KEYWORD:
                return parseImportKeyword();
            case SLASH:
                return parseSlashToken();
            case DOT:
                return parseDotToken();
            case IMPORT_VERSION_DECL:
                return parseVersion();
            case VERSION_KEYWORD:
                return parseVersionKeywrod();
            case VERSION_NUMBER:
                return parseVersionNumber();
            case DECIMAL_INTEGER_LITERAL:
                return parseDecimalIntLiteral(context);
            case IMPORT_SUB_VERSION:
                return parseSubVersion(context);
            case IMPORT_PREFIX_DECL:
                return parseImportPrefixDecl();
            case AS_KEYWORD:
                return parseAsKeyword();
            case CONTINUE_KEYWORD:
                return parseContinueKeyword();
            case BREAK_KEYWORD:
                return parseBreakKeyword();
            case RETURN_KEYWORD:
                return parseReturnKeyword();
            case MAPPING_FIELD:
                return parseMappingField((STNode) args[0]);
            case SPECIFIC_FIELD_RHS:
                return parseSpecificFieldRhs((STNode) args[0], (STNode) args[1]);
            case STRING_LITERAL:
                return parseStringLiteral();
            case COLON:
                return parseColon();
            case OPEN_BRACKET:
                return parseOpenBracket();
            case RESOURCE_DEF:
                return parseResource();
            case OPTIONAL_SERVICE_NAME:
                return parseServiceName();
            case SERVICE_KEYWORD:
                return parseServiceKeyword();
            case ON_KEYWORD:
                return parseOnKeyword();
            case RESOURCE_KEYWORD:
                return parseResourceKeyword();
            case LISTENER_KEYWORD:
                return parseListenerKeyword();
            case NIL_TYPE_DESCRIPTOR:
                return parseNilTypeDescriptor();
            case COMPOUND_ASSIGNMENT_STMT:
                return parseCompoundAssignmentStmt();
            case TYPEOF_KEYWORD:
                return parseTypeofKeyword();
            case ARRAY_TYPE_DESCRIPTOR:
                return parseArrayTypeDescriptor((STNode) args[0]);
            case ARRAY_LENGTH:
                return parseArrayLength();
            case FUNC_DEFINITION:
            case REQUIRED_PARAM:
            case ANNOT_REFERENCE:
                return parseIdentifier(context);
            case IS_KEYWORD:
                return parseIsKeyword();
            case STMT_START_WITH_EXPR_RHS:
                return parseStamentStartWithExpr((STNode) args[0], (STNode) args[1]);
            case COMMA:
                return parseComma();
            case CONST_DECL_TYPE:
                return parseConstDecl((STNode) args[0], (STNode) args[1], (STNode) args[2]);
            case STMT_START_WITH_IDENTIFIER:
                return parseStatementStartsWithIdentifier((STNode) args[0], (STNode) args[1]);
            case PARAMETERIZED_TYPE_DESCRIPTOR:
                return parseParameterizedTypeDescriptor();
            case LT:
                return parseLTToken();
            case GT:
                return parseGTToken();
            case NIL_LITERAL:
                return parseNilLiteral();
            case RECORD_FIELD_OR_RECORD_END:
                return parseFieldOrRestDescriptor((boolean) args[0]);
            case ANNOTATION_KEYWORD:
                return parseAnnotationKeyword();
            case ANNOT_DECL_OPTIONAL_TYPE:
                return parseAnnotationDeclFromType((STNode) args[0], (STNode) args[1], (STNode) args[2],
                        (STNode) args[3]);
            case ANNOT_DECL_RHS:
                return parseAnnotationDeclRhs((STNode) args[0], (STNode) args[1], (STNode) args[2], (STNode) args[3],
                        (STNode) args[4]);
            case ANNOT_OPTIONAL_ATTACH_POINTS:
                return parseAnnotationDeclAttachPoints((STNode) args[0], (STNode) args[1], (STNode) args[2],
                        (STNode) args[3], (STNode) args[4], (STNode) args[5]);
            case SOURCE_KEYWORD:
                return parseSourceKeyword();
            case ATTACH_POINT_IDENT:
                return parseAttachPointIdent((STNode) args[0]);
            case IDENT_AFTER_OBJECT_IDENT:
                return parseIdentAfterObjectIdent();
            case FUNCTION_IDENT:
                return parseFunctionIdent();
            case FIELD_IDENT:
                return parseFieldIdent();
            case ATTACH_POINT_END:
                return parseAttachPointEnd();
            case XMLNS_KEYWORD:
                return parseXMLNSKeyword();
            case XML_NAMESPACE_PREFIX_DECL:
                return parseXMLDeclRhs((STNode) args[0], (STNode) args[1]);
            case NAMESPACE_PREFIX:
                return parseNamespacePrefix();
            case WORKER_KEYWORD:
                return parseWorkerKeyword();
            case WORKER_NAME:
                return parseWorkerName();
            case FORK_KEYWORD:
                return parseForkKeyword();
            case DECIMAL_FLOATING_POINT_LITERAL:
                return parseDecimalFloatingPointLiteral();
            case HEX_FLOATING_POINT_LITERAL:
                return parseHexFloatingPointLiteral();
            case TRAP_KEYWORD:
                return parseTrapKeyword();
            case IN_KEYWORD:
                return parseInKeyword();
            case FOREACH_KEYWORD:
                return parseForEachKeyword();
            case TABLE_KEYWORD:
                return parseTableKeyword();
            case KEY_KEYWORD:
                return parseKeyKeyword();
            case TABLE_KEYWORD_RHS:
                return parseTableConstructorExpr((STNode) args[0], (STNode) args[1]);
            case ERROR_KEYWORD:
                return parseErrorKeyWord();
            case ERROR_TYPE_DESCRIPTOR:
                return parseErrorTypeDescriptor();
            case LET_KEYWORD:
                return parseLetKeyword();
<<<<<<< HEAD
            case STREAM_KEYWORD:
                return parseStreamKeyWord();
            case STREAM_TYPE_DESCRIPTOR:
                return parseStreamTypeDescriptor();
            case STREAM_TYPE_PARAMS:
                return parseStreamTypeParamsNode((STNode) args[0], (STNode) args[1]);
=======
            case TEMPLATE_START:
            case TEMPLATE_END:
                return parseBacktickToken(context);
>>>>>>> d3a95f17
            default:
                throw new IllegalStateException("cannot resume parsing the rule: " + context);
        }
    }

    /*
     * Private methods
     */

    /*
     * Private methods.
     */

    /**
     * Parse a given input and returns the AST. Starts parsing from the top of a compilation unit.
     *
     * @return Parsed node
     */
    private STNode parseCompUnit() {
        startContext(ParserRuleContext.COMP_UNIT);
        STToken token = peek();
        List<STNode> otherDecls = new ArrayList<>();
        List<STNode> importDecls = new ArrayList<>();

        boolean processImports = true;
        while (token.kind != SyntaxKind.EOF_TOKEN) {
            STNode decl = parseTopLevelNode(token.kind);
            if (decl.kind == SyntaxKind.IMPORT_DECLARATION) {
                if (processImports) {
                    importDecls.add(decl);
                } else {
                    // If an import occurs after any other module level declaration,
                    // we add it to the other-decl list to preserve the order. But
                    // log an error and mark it as invalid.
                    otherDecls.add(decl);
                    this.errorHandler.reportInvalidNode(token, "imports must be declared before other declarations");
                }
            } else {
                if (processImports) {
                    // While processing imports, if we reach any other declaration,
                    // then mark this as the end of processing imports.
                    processImports = false;
                }
                otherDecls.add(decl);
            }
            token = peek();
        }

        STToken eof = consume();
        endContext();

        return STNodeFactory.createModulePartNode(STNodeFactory.createNodeList(importDecls),
                STNodeFactory.createNodeList(otherDecls), eof);
    }

    /**
     * Parse top level node having an optional modifier preceding it.
     *
     * @return Parsed node
     */
    private STNode parseTopLevelNode() {
        STToken token = peek();
        return parseTopLevelNode(token.kind);
    }

    protected STNode parseTopLevelNode(SyntaxKind tokenKind) {
        STNode metadata;
        switch (tokenKind) {
            case EOF_TOKEN:
                return consume();
            case DOCUMENTATION_LINE:
            case AT_TOKEN:
                metadata = parseMetaData(tokenKind);
                return parseTopLevelNode(metadata);
            case IMPORT_KEYWORD:
            case FINAL_KEYWORD:
            case PUBLIC_KEYWORD:
            case FUNCTION_KEYWORD:
            case TYPE_KEYWORD:
            case LISTENER_KEYWORD:
            case CONST_KEYWORD:
            case ANNOTATION_KEYWORD:
            case XMLNS_KEYWORD:
            case SERVICE_KEYWORD:
                // TODO: add type binding pattern
                metadata = createEmptyMetadata();
                break;
            case IDENTIFIER_TOKEN:
                // Here we assume that after recovering, we'll never reach here.
                // Otherwise the tokenOffset will not be 1.
                if (isModuleVarDeclStart(1)) {
                    // This is an early exit, so that we don't have to do the same check again.
                    return parseModuleVarDecl(createEmptyMetadata(), null);
                }
                // Else fall through
            default:
                if (isTypeStartingToken(tokenKind) && tokenKind != SyntaxKind.IDENTIFIER_TOKEN) {
                    metadata = createEmptyMetadata();
                    break;
                }

                STToken token = peek();
                Solution solution = recover(token, ParserRuleContext.TOP_LEVEL_NODE);

                if (solution.action == Action.KEEP) {
                    // If the solution is {@link Action#KEEP}, that means next immediate token is
                    // at the correct place, but some token after that is not. There only one such
                    // cases here, which is the `case IDENTIFIER_TOKEN`. So accept it, and continue.
                    metadata = STNodeFactory.createNodeList(new ArrayList<>());
                    break;
                }

                // If the parser recovered by inserting a token, then try to re-parse the same
                // rule with the inserted token. This is done to pick the correct branch
                // to continue the parsing.
                if (solution.action == Action.REMOVE) {
                    return solution.recoveredNode;
                }

                return parseTopLevelNode(solution.tokenKind);
        }

        return parseTopLevelNode(tokenKind, metadata);
    }

    /**
     * Parse top level node having an optional modifier preceding it, given the next token kind.
     *
     * @param tokenKind Next token kind
     * @return Parsed node
     */
    private STNode parseTopLevelNode(STNode metadata) {
        STToken nextToken = peek();
        return parseTopLevelNode(nextToken.kind, metadata);
    }

    private STNode parseTopLevelNode(SyntaxKind tokenKind, STNode metadata) {
        STNode qualifier = null;
        switch (tokenKind) {
            case EOF_TOKEN:
                if (metadata != null) {
                    this.errorHandler.reportInvalidNode(null, "invalid metadata");
                }
                return consume();
            case PUBLIC_KEYWORD:
                qualifier = parseQualifier();
                tokenKind = peek().kind;
                break;
            case FUNCTION_KEYWORD:
            case TYPE_KEYWORD:
            case LISTENER_KEYWORD:
            case CONST_KEYWORD:
            case FINAL_KEYWORD:
            case IMPORT_KEYWORD:
            case ANNOTATION_KEYWORD:
            case XMLNS_KEYWORD:
                // TODO: add type binding pattern
                break;
            case IDENTIFIER_TOKEN:
                // Here we assume that after recovering, we'll never reach here.
                // Otherwise the tokenOffset will not be 1.
                if (isModuleVarDeclStart(1)) {
                    // This is an early exit, so that we don't have to do the same check again.
                    return parseModuleVarDecl(metadata, null);
                }
                // Else fall through
            default:
                if (isTypeStartingToken(tokenKind) && tokenKind != SyntaxKind.IDENTIFIER_TOKEN) {
                    break;
                }

                STToken token = peek();
                Solution solution = recover(token, ParserRuleContext.TOP_LEVEL_NODE_WITHOUT_METADATA, metadata);

                // If the parser recovered by inserting a token, then try to re-parse the same
                // rule with the inserted token. This is done to pick the correct branch
                // to continue the parsing.
                if (solution.action == Action.REMOVE) {
                    return solution.recoveredNode;
                }

                if (solution.action == Action.KEEP) {
                    // If the solution is {@link Action#KEEP}, that means next immediate token is
                    // at the correct place, but some token after that is not. There only one such
                    // cases here, which is the `case IDENTIFIER_TOKEN`. So accept it, and continue.
                    qualifier = STNodeFactory.createEmptyNode();
                    break;
                }

                return parseTopLevelNode(solution.tokenKind, metadata);
        }

        return parseTopLevelNode(tokenKind, metadata, qualifier);
    }

    /**
     * Check whether the cursor is at the start of a module level var-decl.
     *
     * @param lookahead Offset of the token to to check
     * @return <code>true</code> if the cursor is at the start of a module level var-decl.
     *         <code>false</code> otherwise.
     */
    private boolean isModuleVarDeclStart(int lookahead) {
        // Assumes that we reach here after a peek()
        STToken nextToken = peek(lookahead + 1);
        switch (nextToken.kind) {
            case EQUAL_TOKEN:
                // Scenario: foo =
                // Even though this is not valid, consider this as a var-decl and continue;
            case OPEN_BRACKET_TOKEN:
                // Scenario foo[] (Array type descriptor with custom type)
            case QUESTION_MARK_TOKEN:
                // Scenario foo? (Optional type descriptor with custom type)
            case PIPE_TOKEN:
                // Scenario foo| (Union type descriptor with custom type)
                return true;
            case IDENTIFIER_TOKEN:
                switch (peek(lookahead + 2).kind) {
                    case EQUAL_TOKEN: // Scenario: foo bar =
                    case SEMICOLON_TOKEN: // Scenario: foo bar;
                        return true;
                    default:
                        return false;
                }
            case COLON_TOKEN:
                if (lookahead > 1) {
                    // This means there's a colon somewhere after the type name.
                    // This is not a valid var-decl.
                    return false;
                }

                // Scenario: foo:bar baz ...
                if (peek(lookahead + 2).kind != SyntaxKind.IDENTIFIER_TOKEN) {
                    return false;
                }
                return isModuleVarDeclStart(lookahead + 2);
            default:
                return false;
        }
    }

    /**
     * Parse import declaration.
     * <p>
     * <code>import-decl :=  import [org-name /] module-name [version sem-ver] [as import-prefix] ;</code>
     *
     * @return Parsed node
     */
    private STNode parseImportDecl() {
        startContext(ParserRuleContext.IMPORT_DECL);
        this.tokenReader.startMode(ParserMode.IMPORT);
        STNode importKeyword = parseImportKeyword();
        STNode identifier = parseIdentifier(ParserRuleContext.IMPORT_ORG_OR_MODULE_NAME);

        STToken token = peek();
        STNode importDecl = parseImportDecl(token.kind, importKeyword, identifier);
        this.tokenReader.endMode();
        endContext();
        return importDecl;
    }

    /**
     * Parse import keyword.
     *
     * @return Parsed node
     */
    private STNode parseImportKeyword() {
        STToken token = peek();
        if (token.kind == SyntaxKind.IMPORT_KEYWORD) {
            return consume();
        } else {
            Solution sol = recover(token, ParserRuleContext.IMPORT_KEYWORD);
            return sol.recoveredNode;
        }
    }

    /**
     * Parse identifier.
     *
     * @return Parsed node
     */
    private STNode parseIdentifier(ParserRuleContext currentCtx) {
        STToken token = peek();
        if (token.kind == SyntaxKind.IDENTIFIER_TOKEN) {
            return consume();
        } else {
            Solution sol = recover(token, currentCtx);
            return sol.recoveredNode;
        }
    }

    /**
     * Parse RHS of the import declaration. This includes the components after the
     * starting identifier (org-name/module-name) of the import decl.
     *
     * @param importKeyword Import keyword
     * @param identifier Org-name or the module name
     * @return Parsed node
     */
    private STNode parseImportDecl(STNode importKeyword, STNode identifier) {
        STToken nextToken = peek();
        return parseImportDecl(nextToken.kind, importKeyword, identifier);
    }

    private STNode parseImportDecl(SyntaxKind tokenKind, STNode importKeyword, STNode identifier) {
        STNode orgName;
        STNode moduleName;
        STNode version;
        STNode alias;

        switch (tokenKind) {
            case SLASH_TOKEN:
                STNode slash = parseSlashToken();
                orgName = STNodeFactory.createImportOrgNameNode(identifier, slash);
                moduleName = parseModuleName();
                version = parseVersion();
                alias = parseImportPrefixDecl();
                break;
            case DOT_TOKEN:
            case VERSION_KEYWORD:
                orgName = STNodeFactory.createEmptyNode();
                moduleName = parseModuleName(tokenKind, identifier);
                version = parseVersion();
                alias = parseImportPrefixDecl();
                break;
            case AS_KEYWORD:
                orgName = STNodeFactory.createEmptyNode();
                moduleName = parseModuleName(tokenKind, identifier);
                version = STNodeFactory.createEmptyNode();
                alias = parseImportPrefixDecl();
                break;
            case SEMICOLON_TOKEN:
                orgName = STNodeFactory.createEmptyNode();
                moduleName = parseModuleName(tokenKind, identifier);
                version = STNodeFactory.createEmptyNode();
                alias = STNodeFactory.createEmptyNode();
                break;
            default:
                Solution solution = recover(peek(), ParserRuleContext.IMPORT_DECL_RHS, importKeyword, identifier);

                // rule with the inserted token. This is done to pick the correct branch
                // to continue the parsing.
                if (solution.action == Action.REMOVE) {
                    return solution.recoveredNode;
                }

                return parseImportDecl(solution.tokenKind, importKeyword, identifier);
        }

        STNode semicolon = parseSemicolon();
        return STNodeFactory.createImportDeclarationNode(importKeyword, orgName, moduleName, version, alias, semicolon);
    }

    /**
     * parse slash token.
     *
     * @return Parsed node
     */
    private STNode parseSlashToken() {
        STToken token = peek();
        if (token.kind == SyntaxKind.SLASH_TOKEN) {
            return consume();
        } else {
            Solution sol = recover(token, ParserRuleContext.SLASH);
            return sol.recoveredNode;
        }
    }

    /**
     * Parse dot token.
     *
     * @return Parsed node
     */
    private STNode parseDotToken() {
        STToken nextToken = peek();
        return parseDotToken(nextToken.kind);
    }

    private STNode parseDotToken(SyntaxKind tokenKind) {
        if (tokenKind == SyntaxKind.DOT_TOKEN) {
            return consume();
        } else {
            Solution sol = recover(peek(), ParserRuleContext.DOT);
            return sol.recoveredNode;
        }
    }

    /**
     * Parse module name of a import declaration.
     *
     * @return Parsed node
     */
    private STNode parseModuleName() {
        STNode moduleNameStart = parseIdentifier(ParserRuleContext.IMPORT_MODULE_NAME);
        return parseModuleName(peek().kind, moduleNameStart);
    }

    /**
     * Parse import module name of a import declaration, given the module name start identifier.
     *
     * @param moduleNameStart Starting identifier of the module name
     * @return Parsed node
     */
    private STNode parseModuleName(SyntaxKind nextTokenKind, STNode moduleNameStart) {
        List<STNode> moduleNameParts = new ArrayList<>();
        moduleNameParts.add(moduleNameStart);

        while (!isEndOfImportModuleName(nextTokenKind)) {
            moduleNameParts.add(parseDotToken());
            moduleNameParts.add(parseIdentifier(ParserRuleContext.IMPORT_MODULE_NAME));
            nextTokenKind = peek().kind;
        }

        return STNodeFactory.createNodeList(moduleNameParts);
    }

    private boolean isEndOfImportModuleName(SyntaxKind nextTokenKind) {
        return nextTokenKind != SyntaxKind.DOT_TOKEN && nextTokenKind != SyntaxKind.IDENTIFIER_TOKEN;
    }

    private boolean isEndOfImportDecl(SyntaxKind nextTokenKind) {
        switch (nextTokenKind) {
            case SEMICOLON_TOKEN:
            case PUBLIC_KEYWORD:
            case FUNCTION_KEYWORD:
            case TYPE_KEYWORD:
            case ABSTRACT_KEYWORD:
            case CONST_KEYWORD:
            case EOF_TOKEN:
            case SERVICE_KEYWORD:
            case IMPORT_KEYWORD:
            case FINAL_KEYWORD:
                return true;
            default:
                return false;
        }
    }

    /**
     * Parse version component of a import declaration.
     * <p>
     * <code>version-decl := version sem-ver</code>
     *
     * @return Parsed node
     */
    private STNode parseVersion() {
        STToken nextToken = peek();
        return parseVersion(nextToken.kind);
    }

    private STNode parseVersion(SyntaxKind nextTokenKind) {
        switch (nextTokenKind) {
            case VERSION_KEYWORD:
                STNode versionKeyword = parseVersionKeywrod();
                STNode versionNumber = parseVersionNumber();
                return STNodeFactory.createImportVersionNode(versionKeyword, versionNumber);
            case AS_KEYWORD:
            case SEMICOLON_TOKEN:
                return STNodeFactory.createEmptyNode();
            default:
                if (isEndOfImportDecl(nextTokenKind)) {
                    return STNodeFactory.createEmptyNode();
                }

                STToken token = peek();
                Solution solution = recover(token, ParserRuleContext.IMPORT_VERSION_DECL);

                // If the parser recovered by inserting a token, then try to re-parse the same
                // rule with the inserted token. This is done to pick the correct branch
                // to continue the parsing.
                if (solution.action == Action.REMOVE) {
                    return solution.recoveredNode;
                }

                return parseVersion(solution.tokenKind);
        }

    }

    /**
     * Parse version keywrod.
     *
     * @return Parsed node
     */
    private STNode parseVersionKeywrod() {
        STToken nextToken = peek();
        if (nextToken.kind == SyntaxKind.VERSION_KEYWORD) {
            return consume();
        } else {
            Solution sol = recover(peek(), ParserRuleContext.VERSION_KEYWORD);
            return sol.recoveredNode;
        }
    }

    /**
     * Parse version number.
     * <p>
     * <code>sem-ver := major-num [. minor-num [. patch-num]]
     * <br/>
     * major-num := DecimalNumber
     * <br/>
     * minor-num := DecimalNumber
     * <br/>
     * patch-num := DecimalNumber
     * </code>
     *
     * @return Parsed node
     */
    private STNode parseVersionNumber() {
        STToken nextToken = peek();
        return parseVersionNumber(nextToken.kind);
    }

    private STNode parseVersionNumber(SyntaxKind nextTokenKind) {
        STNode majorVersion;
        switch (nextTokenKind) {
            case DECIMAL_INTEGER_LITERAL:
                majorVersion = parseMajorVersion();
                break;
            default:
                STToken token = peek();
                Solution solution = recover(token, ParserRuleContext.VERSION_NUMBER);

                // If the parser recovered by inserting a token, then try to re-parse the same
                // rule with the inserted token. This is done to pick the correct branch
                // to continue the parsing.
                if (solution.action == Action.REMOVE) {
                    return solution.recoveredNode;
                }

                return parseVersionNumber(solution.tokenKind);
        }

        List<STNode> versionParts = new ArrayList<>();
        versionParts.add(majorVersion);

        STNode minorVersion = parseMinorVersion();
        if (minorVersion != null) {
            versionParts.add(minorVersion);

            STNode patchVersion = parsePatchVersion();
            if (patchVersion != null) {
                versionParts.add(patchVersion);
            }
        }

        return STNodeFactory.createNodeList(versionParts);

    }

    private STNode parseMajorVersion() {
        return parseDecimalIntLiteral(ParserRuleContext.MAJOR_VERSION);
    }

    private STNode parseMinorVersion() {
        return parseSubVersion(ParserRuleContext.MINOR_VERSION);
    }

    private STNode parsePatchVersion() {
        return parseSubVersion(ParserRuleContext.PATCH_VERSION);
    }

    /**
     * Parse decimal literal.
     *
     * @param context Context in which the decimal literal is used.
     * @return Parsed node
     */
    private STNode parseDecimalIntLiteral(ParserRuleContext context) {
        STToken nextToken = peek();
        if (nextToken.kind == SyntaxKind.DECIMAL_INTEGER_LITERAL) {
            return consume();
        } else {
            Solution sol = recover(peek(), context);
            return sol.recoveredNode;
        }
    }

    /**
     * Parse sub version. i.e: minor-version/patch-version.
     *
     * @param context Context indicating what kind of sub-version is being parsed.
     * @return Parsed node
     */
    private STNode parseSubVersion(ParserRuleContext context) {
        STToken nextToken = peek();
        return parseSubVersion(nextToken.kind, context);
    }

    private STNode parseSubVersion(SyntaxKind nextTokenKind, ParserRuleContext context) {
        switch (nextTokenKind) {
            case AS_KEYWORD:
            case SEMICOLON_TOKEN:
                return null;
            case DOT_TOKEN:
                STNode leadingDot = parseDotToken();
                STNode versionNumber = parseDecimalIntLiteral(context);
                return STNodeFactory.createImportSubVersionNode(leadingDot, versionNumber);
            default:
                STToken token = peek();
                Solution solution = recover(token, ParserRuleContext.IMPORT_SUB_VERSION);

                // If the parser recovered by inserting a token, then try to re-parse the same
                // rule with the inserted token. This is done to pick the correct branch
                // to continue the parsing.
                if (solution.action == Action.REMOVE) {
                    return solution.recoveredNode;
                }

                return parseSubVersion(solution.tokenKind, context);
        }
    }

    /**
     * Parse import prefix declaration.
     * <p>
     * <code>import-prefix-decl := as import-prefix
     * <br/>
     * import-prefix := a identifier | _
     * </code>
     *
     * @return Parsed node
     */
    private STNode parseImportPrefixDecl() {
        STToken token = peek();
        return parseImportPrefixDecl(token.kind);
    }

    private STNode parseImportPrefixDecl(SyntaxKind nextTokenKind) {
        switch (nextTokenKind) {
            case AS_KEYWORD:
                STNode asKeyword = parseAsKeyword();
                STNode prefix = parseImportPrefix();
                return STNodeFactory.createImportPrefixNode(asKeyword, prefix);
            case SEMICOLON_TOKEN:
                return STNodeFactory.createEmptyNode();
            default:
                if (isEndOfImportDecl(nextTokenKind)) {
                    return STNodeFactory.createEmptyNode();
                }

                STToken token = peek();
                Solution solution = recover(token, ParserRuleContext.IMPORT_PREFIX_DECL);

                // If the parser recovered by inserting a token, then try to re-parse the same
                // rule with the inserted token. This is done to pick the correct branch
                // to continue the parsing.
                if (solution.action == Action.REMOVE) {
                    return solution.recoveredNode;
                }

                return parseImportPrefixDecl(solution.tokenKind);
        }
    }

    /**
     * Parse <code>as</code> keyword.
     *
     * @return Parsed node
     */
    private STNode parseAsKeyword() {
        STToken nextToken = peek();
        if (nextToken.kind == SyntaxKind.AS_KEYWORD) {
            return consume();
        } else {
            Solution sol = recover(peek(), ParserRuleContext.AS_KEYWORD);
            return sol.recoveredNode;
        }
    }

    /**
     * Parse import prefix.
     *
     * @return Parsed node
     */
    private STNode parseImportPrefix() {
        STToken nextToken = peek();
        if (nextToken.kind == SyntaxKind.IDENTIFIER_TOKEN) {
            return consume();
        } else {
            Solution sol = recover(peek(), ParserRuleContext.IMPORT_PREFIX);
            return sol.recoveredNode;
        }
    }

    /**
     * Parse top level node, given the modifier that precedes it.
     *
     * @param qualifier Qualifier that precedes the top level node
     * @return Parsed node
     */
    private STNode parseTopLevelNode(STNode metadata, STNode qualifier) {
        STToken token = peek();
        return parseTopLevelNode(token.kind, metadata, qualifier);
    }

    /**
     * Parse top level node given the next token kind and the modifier that precedes it.
     *
     * @param tokenKind Next token kind
     * @param qualifier Qualifier that precedes the top level node
     * @return Parsed top-level node
     */
    private STNode parseTopLevelNode(SyntaxKind tokenKind, STNode metadata, STNode qualifier) {
        switch (tokenKind) {
            case FUNCTION_KEYWORD:
                return parseFunctionDefinition(metadata, getQualifier(qualifier));
            case TYPE_KEYWORD:
                return parseModuleTypeDefinition(metadata, getQualifier(qualifier));
            case LISTENER_KEYWORD:
                return parseListenerDeclaration(metadata, getQualifier(qualifier));
            case CONST_KEYWORD:
                return parseConstantDeclaration(metadata, getQualifier(qualifier));
            case ANNOTATION_KEYWORD:
                STNode constKeyword = STNodeFactory.createEmptyNode();
                return parseAnnotationDeclaration(metadata, getQualifier(qualifier), constKeyword);
            case IMPORT_KEYWORD:
                reportInvalidQualifier(qualifier);
                // TODO log error for metadata
                return parseImportDecl();
            case XMLNS_KEYWORD:
                reportInvalidQualifier(qualifier);
                // TODO log error for metadata
                return parseXMLNamepsaceDeclaration();

            // TODO: add all 'type starting tokens' here. should be same as 'parseTypeDescriptor(...)'
            // TODO: add type binding pattern
            case FINAL_KEYWORD:
                reportInvalidQualifier(qualifier);
                STNode finalKeyword = parseFinalKeyword();
                return parseVariableDecl(metadata, finalKeyword, true);
            case SERVICE_KEYWORD:
                if (isServiceDeclStart(ParserRuleContext.TOP_LEVEL_NODE, 1)) {
                    reportInvalidQualifier(qualifier);
                    return parseServiceDecl(metadata);
                }

                return parseModuleVarDecl(metadata, qualifier);
            case IDENTIFIER_TOKEN:
                // Here we assume that after recovering, we'll never reach here.
                // Otherwise the tokenOffset will not be 1.
                if (isModuleVarDeclStart(1)) {
                    return parseModuleVarDecl(metadata, qualifier);
                }
                // fall through
            default:
                if (isTypeStartingToken(tokenKind) && tokenKind != SyntaxKind.IDENTIFIER_TOKEN) {
                    return parseModuleVarDecl(metadata, qualifier);
                }

                STToken token = peek();
                Solution solution =
                        recover(token, ParserRuleContext.TOP_LEVEL_NODE_WITHOUT_MODIFIER, metadata, qualifier);

                // If the parser recovered by inserting a token, then try to re-parse the same
                // rule with the inserted token. This is done to pick the correct branch
                // to continue the parsing.
                if (solution.action == Action.REMOVE) {
                    return solution.recoveredNode;
                }

                if (solution.action == Action.KEEP) {
                    // If the solution is {@link Action#KEEP}, that means next immediate token is
                    // at the correct place, but some token after that is not. There only one such
                    // cases here, which is the `case IDENTIFIER_TOKEN`. So accept it, and continue.
                    return parseModuleVarDecl(metadata, qualifier);
                }

                return parseTopLevelNode(solution.tokenKind, metadata, qualifier);
        }

    }

    private STNode parseModuleVarDecl(STNode metadata, STNode qualifier) {
        reportInvalidQualifier(qualifier);
        STNode finalKeyword = STNodeFactory.createEmptyNode();
        return parseVariableDecl(metadata, finalKeyword, true);
    }

    private STNode getQualifier(STNode qualifier) {
        return qualifier == null ? STNodeFactory.createEmptyNode() : qualifier;
    }

    private void reportInvalidQualifier(STNode qualifier) {
        if (qualifier != null && qualifier.kind != SyntaxKind.NONE) {
            this.errorHandler.reportInvalidNode((STToken) qualifier,
                    "invalid qualifier '" + qualifier.toString().trim() + "'");
        }
    }

    /**
     * Parse access modifiers.
     *
     * @return Parsed node
     */
    private STNode parseQualifier() {
        STToken token = peek();
        if (token.kind == SyntaxKind.PUBLIC_KEYWORD) {
            return consume();
        } else {
            Solution sol = recover(token, ParserRuleContext.PUBLIC_KEYWORD);
            return sol.recoveredNode;
        }
    }

    /**
     * <p>
     * Parse function definition. A function definition has the following structure.
     * </p>
     * <code>
     * function-defn := FUNCTION identifier function-signature function-body
     * </code>
     *
     * @param metadata Metadata
     * @param visibilityQualifier Visibility qualifier
     * @return Parsed node
     */
    private STNode parseFunctionDefinition(STNode metadata, STNode visibilityQualifier) {
        startContext(ParserRuleContext.FUNC_DEFINITION);
        STNode functionKeyword = parseFunctionKeyword();
        STNode name = parseFunctionName();
        STNode openParenthesis = parseOpenParenthesis();
        STNode parameters = parseParamList();
        STNode closeParenthesis = parseCloseParenthesis();
        STNode returnTypeDesc = parseReturnTypeDescriptor();
        STNode body = parseFunctionBody();

        endContext();
        return STNodeFactory.createFunctionDefinitionNode(metadata, visibilityQualifier, functionKeyword, name,
                openParenthesis, parameters, closeParenthesis, returnTypeDesc, body);
    }

    /**
     * Parse function keyword. Need to validate the token before consuming,
     * since we can reach here while recovering.
     *
     * @return Parsed node
     */
    private STNode parseFunctionKeyword() {
        STToken token = peek();
        if (token.kind == SyntaxKind.FUNCTION_KEYWORD) {
            return consume();
        } else {
            Solution sol = recover(token, ParserRuleContext.FUNCTION_KEYWORD);
            return sol.recoveredNode;
        }
    }

    /**
     * Parse function name.
     *
     * @return Parsed node
     */
    private STNode parseFunctionName() {
        STToken token = peek();
        if (token.kind == SyntaxKind.IDENTIFIER_TOKEN) {
            return consume();
        } else {
            Solution sol = recover(token, ParserRuleContext.FUNC_NAME);
            return sol.recoveredNode;
        }
    }

    /**
     * Parse open parenthesis.
     *
     * @return Parsed node
     */
    private STNode parseOpenParenthesis() {
        STToken token = peek();
        if (token.kind == SyntaxKind.OPEN_PAREN_TOKEN) {
            return consume();
        } else {
            Solution sol = recover(token, ParserRuleContext.OPEN_PARENTHESIS);
            return sol.recoveredNode;
        }
    }

    /**
     * Parse close parenthesis.
     *
     * @return Parsed node
     */
    private STNode parseCloseParenthesis() {
        STToken token = peek();
        if (token.kind == SyntaxKind.CLOSE_PAREN_TOKEN) {
            return consume();
        } else {
            Solution sol = recover(token, ParserRuleContext.CLOSE_PARENTHESIS);
            return sol.recoveredNode;
        }
    }

    /**
     * <p>
     * Parse parameter list.
     * </p>
     * <code>
     * param-list := required-params [, defaultable-params] [, rest-param]
     *     <br/>&nbsp;| defaultable-params [, rest-param]
     *     <br/>&nbsp;| [rest-param]
     * <br/><br/>
     * required-params := required-param (, required-param)*
     * <br/><br/>
     * required-param := [annots] [public] type-descriptor [param-name]
     * <br/><br/>
     * defaultable-params := defaultable-param (, defaultable-param)*
     * <br/><br/>
     * defaultable-param := [annots] [public] type-descriptor [param-name] default-value
     * <br/><br/>
     * rest-param := [annots] type-descriptor ... [param-name]
     * <br/><br/>
     * param-name := identifier
     * </code>
     *
     * @return Parsed node
     */
    private STNode parseParamList() {
        startContext(ParserRuleContext.PARAM_LIST);
        ArrayList<STNode> paramsList = new ArrayList<>();

        STToken token = peek();
        if (isEndOfParametersList(token.kind)) {
            STNode params = STNodeFactory.createNodeList(paramsList);
            endContext();
            return params;
        }

        // Parse the first parameter. Comma precedes the first parameter doesn't exist.
        STNode startingComma = STNodeFactory.createEmptyNode();
        this.currentParamKind = ParserRuleContext.REQUIRED_PARAM;
        paramsList.add(parseParameter(startingComma));

        // Parse follow-up parameters.
        token = peek();
        while (!isEndOfParametersList(token.kind)) {
            STNode leadingComma = parseComma();
            STNode param = parseParameter(leadingComma);
            paramsList.add(param);
            token = peek();
        }

        STNode params = STNodeFactory.createNodeList(paramsList);
        endContext();
        return params;
    }

    /**
     * Parse a single parameter. Parameter can be a required parameter, a defaultable
     * parameter, or a rest parameter.
     *
     * @param leadingComma Comma that occurs before the param
     * @return Parsed node
     */
    private STNode parseParameter(STNode leadingComma) {
        STToken token = peek();
        if (this.currentParamKind == ParserRuleContext.REST_PARAM) {
            // This is an erroneous scenario, where there are more parameters after
            // the rest parameter. Log an error, and continue the remainder of the
            // parameters by removing the order restriction.

            // TODO: mark the node as erroneous
            this.errorHandler.reportInvalidNode(token, "cannot have more parameters after the rest-parameter");
            startContext(ParserRuleContext.REQUIRED_PARAM);
        } else {
            startContext(this.currentParamKind);
        }

        return parseParameter(token.kind, leadingComma, 1);
    }

    private STNode parseParameter(STNode leadingComma, int nextTokenOffset) {
        return parseParameter(peek().kind, leadingComma, nextTokenOffset);
    }

    private STNode parseParameter(SyntaxKind nextTokenKind, STNode leadingComma, int nextTokenOffset) {
        STNode annots;
        switch (nextTokenKind) {
            case AT_TOKEN:
                annots = parseAnnotations(nextTokenKind);
                nextTokenKind = peek().kind;
                break;
            case PUBLIC_KEYWORD:
            case IDENTIFIER_TOKEN:
                annots = STNodeFactory.createNodeList(new ArrayList<>());
                break;
            default:
                if (nextTokenKind != SyntaxKind.IDENTIFIER_TOKEN && isTypeStartingToken(nextTokenKind)) {
                    annots = STNodeFactory.createNodeList(new ArrayList<>());
                    break;
                }

                STToken token = peek();
                Solution solution = recover(token, ParserRuleContext.PARAMETER, leadingComma, nextTokenOffset);

                if (solution.action == Action.KEEP) {
                    // If the solution is {@link Action#KEEP}, that means next immediate token is
                    // at the correct place, but some token after that is not. There only one such
                    // cases here, which is the `case IDENTIFIER_TOKEN`. So accept it, and continue.
                    annots = STNodeFactory.createNodeList(new ArrayList<>());
                    break;
                }

                // If the parser recovered by inserting a token, then try to re-parse the same
                // rule with the inserted token. This is done to pick the correct branch
                // to continue the parsing.
                if (solution.action == Action.REMOVE) {
                    return solution.recoveredNode;
                }

                // Since we come here after recovering by insertion, then the current token becomes the next token.
                // So the nextNextToken offset becomes 1.
                return parseParameter(solution.tokenKind, leadingComma, 0);
        }

        return parseParamGivenAnnots(nextTokenKind, leadingComma, annots, 1);
    }

    private STNode parseParamGivenAnnots(STNode leadingComma, STNode annots, int nextNextTokenOffset) {
        return parseParamGivenAnnots(peek().kind, leadingComma, annots, nextNextTokenOffset);
    }

    private STNode parseParamGivenAnnots(SyntaxKind nextTokenKind, STNode leadingComma, STNode annots,
                                         int nextTokenOffset) {
        STNode qualifier;
        switch (nextTokenKind) {
            case PUBLIC_KEYWORD:
                qualifier = parseQualifier();
                break;
            case IDENTIFIER_TOKEN:
                qualifier = STNodeFactory.createEmptyNode();
                break;
            case AT_TOKEN: // Annotations can't reach here
            default:
                if (isTypeStartingToken(nextTokenKind) && nextTokenKind != SyntaxKind.IDENTIFIER_TOKEN) {
                    qualifier = STNodeFactory.createEmptyNode();
                    break;
                }

                STToken token = peek();
                Solution solution = recover(token, ParserRuleContext.PARAMETER_WITHOUT_ANNOTS, leadingComma, annots,
                        nextTokenOffset);

                if (solution.action == Action.KEEP) {
                    // If the solution is {@link Action#KEEP}, that means next immediate token is
                    // at the correct place, but some token after that is not. There only one such
                    // cases here, which is the `case IDENTIFIER_TOKEN`. So accept it, and continue.
                    qualifier = STNodeFactory.createEmptyNode();
                    break;
                }

                // If the parser recovered by inserting a token, then try to re-parse the same
                // rule with the inserted token. This is done to pick the correct branch
                // to continue the parsing.
                if (solution.action == Action.REMOVE) {
                    return solution.recoveredNode;
                }

                // Since we come here after recovering by insertion, then the current token becomes the next token.
                // So the nextNextToken offset becomes 1.
                return parseParamGivenAnnots(solution.tokenKind, leadingComma, annots, 0);
        }

        return parseParamGivenAnnotsAndQualifier(leadingComma, annots, qualifier);
    }

    private STNode parseParamGivenAnnotsAndQualifier(STNode leadingComma, STNode annots, STNode qualifier) {
        STNode type = parseTypeDescriptor();
        STNode param = parseAfterParamType(leadingComma, annots, qualifier, type);
        endContext();
        return param;
    }

    private STNode parseAfterParamType(STNode leadingComma, STNode annots, STNode qualifier, STNode type) {
        STToken token = peek();
        return parseAfterParamType(token.kind, leadingComma, annots, qualifier, type);
    }

    private STNode parseAfterParamType(SyntaxKind tokenKind, STNode leadingComma, STNode annots, STNode qualifier,
                                       STNode type) {
        switch (tokenKind) {
            case ELLIPSIS_TOKEN:
                this.currentParamKind = ParserRuleContext.REST_PARAM;
                switchContext(ParserRuleContext.REST_PARAM);
                reportInvalidQualifier(qualifier);
                STNode ellipsis = parseEllipsis();
                STNode paramName = parseVariableName();
                return STNodeFactory.createRestParameterNode(leadingComma, annots, type, ellipsis, paramName);
            case IDENTIFIER_TOKEN:
                paramName = parseVariableName();
                return parseParameterRhs(leadingComma, annots, qualifier, type, paramName);
            default:
                STToken token = peek();
                Solution solution =
                        recover(token, ParserRuleContext.AFTER_PARAMETER_TYPE, leadingComma, annots, qualifier, type);

                // If the parser recovered by inserting a token, then try to re-parse the same
                // rule with the inserted token. This is done to pick the correct branch
                // to continue the parsing.
                if (solution.action == Action.REMOVE) {
                    return solution.recoveredNode;
                }

                return parseAfterParamType(solution.tokenKind, leadingComma, annots, qualifier, type);
        }
    }

    /**
     * Parse ellipsis.
     *
     * @return Parsed node
     */
    private STNode parseEllipsis() {
        STToken token = peek();
        if (token.kind == SyntaxKind.ELLIPSIS_TOKEN) {
            return consume(); // parse '...'
        } else {
            Solution sol = recover(token, ParserRuleContext.ELLIPSIS);
            return sol.recoveredNode;
        }
    }

    /**
     * <p>
     * Parse the right hand side of a required/defaultable parameter.
     * </p>
     * <code>parameter-rhs := [= expression]</code>
     *
     * @param leadingComma Comma that precedes this parameter
     * @param annots Annotations attached to the parameter
     * @param qualifier Visibility qualifier
     * @param type Type descriptor
     * @param paramName Name of the parameter
     * @return Parsed parameter node
     */
    private STNode parseParameterRhs(STNode leadingComma, STNode annots, STNode qualifier, STNode type,
                                     STNode paramName) {
        STToken token = peek();
        return parseParameterRhs(token.kind, leadingComma, annots, qualifier, type, paramName);
    }

    private STNode parseParameterRhs(SyntaxKind tokenKind, STNode leadingComma, STNode annots, STNode qualifier,
                                     STNode type, STNode paramName) {
        // Required parameters
        if (isEndOfParameter(tokenKind)) {
            if (this.currentParamKind == ParserRuleContext.DEFAULTABLE_PARAM) {
                // This is an erroneous scenario, where a required parameters comes after
                // a defaulatble parameter. Log an error, and continue.

                // TODO: mark the node as erroneous
                this.errorHandler.reportInvalidNode(peek(),
                        "cannot have a required parameter after a defaultable parameter");
            }

            return STNodeFactory.createRequiredParameterNode(leadingComma, annots, qualifier, type, paramName);
        } else if (tokenKind == SyntaxKind.EQUAL_TOKEN) {

            // If we were processing required params so far and found a defualtable
            // parameter, then switch the context to defaultable params.
            if (this.currentParamKind == ParserRuleContext.REQUIRED_PARAM) {
                this.currentParamKind = ParserRuleContext.DEFAULTABLE_PARAM;
                switchContext(ParserRuleContext.DEFAULTABLE_PARAM);
            }

            // Defaultable parameters
            STNode equal = parseAssignOp();
            STNode expr = parseExpression();
            return STNodeFactory.createDefaultableParameterNode(leadingComma, annots, qualifier, type, paramName, equal,
                    expr);
        } else {
            STToken token = peek();
            Solution solution =
                    recover(token, ParserRuleContext.PARAMETER_RHS, leadingComma, annots, qualifier, type, paramName);

            // If the parser recovered by inserting a token, then try to re-parse the same
            // rule with the inserted token. This is done to pick the correct branch
            // to continue the parsing.
            if (solution.action == Action.REMOVE) {
                return solution.recoveredNode;
            }

            return parseParameterRhs(solution.tokenKind, leadingComma, annots, qualifier, type, paramName);
        }
    }

    /**
     * Parse comma.
     *
     * @return Parsed node
     */
    private STNode parseComma() {
        STToken token = peek();
        if (token.kind == SyntaxKind.COMMA_TOKEN) {
            return consume();
        } else {
            Solution sol = recover(token, ParserRuleContext.COMMA);
            return sol.recoveredNode;
        }
    }

    /**
     * Check whether the given token is an end of a parameter.
     *
     * @param tokenKind Next token kind
     * @return <code>true</code> if the token represents an end of a parameter. <code>false</code> otherwise
     */
    private boolean isEndOfParameter(SyntaxKind tokenKind) {
        switch (tokenKind) {
            case EOF_TOKEN:
            case CLOSE_BRACE_TOKEN:
            case CLOSE_PAREN_TOKEN:
            case CLOSE_BRACKET_TOKEN:
            case SEMICOLON_TOKEN:
            case COMMA_TOKEN:
            case PUBLIC_KEYWORD:
            case FUNCTION_KEYWORD:
            case RETURNS_KEYWORD:
            case TYPE_KEYWORD:
            case LISTENER_KEYWORD:
            case IF_KEYWORD:
            case WHILE_KEYWORD:
            case AT_TOKEN:
                return true;
            default:
                return false;
        }
    }

    /**
     * Check whether the given token is an end of a parameter-list.
     *
     * @param tokenKind Next token kind
     * @return <code>true</code> if the token represents an end of a parameter-list. <code>false</code> otherwise
     */
    private boolean isEndOfParametersList(SyntaxKind tokenKind) {
        switch (tokenKind) {
            case EOF_TOKEN:
            case CLOSE_BRACE_TOKEN:
            case CLOSE_PAREN_TOKEN:
            case CLOSE_BRACKET_TOKEN:
            case SEMICOLON_TOKEN:
            case FUNCTION_KEYWORD:
            case RETURNS_KEYWORD:
            case TYPE_KEYWORD:
            case LISTENER_KEYWORD:
            case IF_KEYWORD:
            case WHILE_KEYWORD:
            case OPEN_BRACE_TOKEN:
                return true;
            default:
                return false;
        }
    }

    /**
     * Parse return type descriptor of a function. A return type descriptor has the following structure.
     *
     * <code>return-type-descriptor := [ returns annots type-descriptor ]</code>
     *
     * @return Parsed node
     */
    private STNode parseReturnTypeDescriptor() {
        startContext(ParserRuleContext.RETURN_TYPE_DESCRIPTOR);

        // If the return type is not present, simply return
        STToken token = peek();
        if (token.kind != SyntaxKind.RETURNS_KEYWORD) {
            endContext();
            return STNodeFactory.createEmptyNode();
        }

        STNode returnsKeyword = consume();
        STNode annot = parseAnnotations();
        STNode type = parseTypeDescriptor();

        endContext();
        return STNodeFactory.createReturnTypeDescriptorNode(returnsKeyword, annot, type);
    }

    /**
     * <p>
     * Parse a type descriptor. A type descriptor has the following structure.
     * </p>
     * <code>type-descriptor :=
     *      &nbsp;simple-type-descriptor<br/>
     *      &nbsp;| structured-type-descriptor<br/>
     *      &nbsp;| behavioral-type-descriptor<br/>
     *      &nbsp;| singleton-type-descriptor<br/>
     *      &nbsp;| union-type-descriptor<br/>
     *      &nbsp;| optional-type-descriptor<br/>
     *      &nbsp;| any-type-descriptor<br/>
     *      &nbsp;| anydata-type-descriptor<br/>
     *      &nbsp;| byte-type-descriptor<br/>
     *      &nbsp;| json-type-descriptor<br/>
     *      &nbsp;| type-descriptor-reference<br/>
     *      &nbsp;| ( type-descriptor )
     * <br/>
     * type-descriptor-reference := qualified-identifier</code>
     *
     * @return Parsed node
     */
    private STNode parseTypeDescriptor() {
        STToken token = peek();
        STNode typeDesc = parseTypeDescriptor(token.kind);
        return parseComplexTypeDescriptor(typeDesc);

    }

    /**
     * This will handle the parsing of optional,array,union type desc to infinite length.
     *
     * @param typeDesc
     *
     * @return Parsed type descriptor node
     */
    private STNode parseComplexTypeDescriptor(STNode typeDesc) {
        STToken nextToken = peek();
        switch (nextToken.kind) {
            // If next token after a type descriptor is <code>?</code> then it is an optional type descriptor
            case QUESTION_MARK_TOKEN:
                return parseComplexTypeDescriptor(parseOptionalTypeDescriptor(typeDesc));
            // If next token after a type descriptor is <code>[</code> then it is an array type descriptor
            case OPEN_BRACKET_TOKEN:
                return parseComplexTypeDescriptor(parseArrayTypeDescriptor(typeDesc));
            // If next token after a type descriptor is <code>[</code> then it is an array type descriptor
            case PIPE_TOKEN:
                return parseComplexTypeDescriptor(parseUnionTypeDescriptor(typeDesc));
            default:
                return typeDesc;
        }
    }

    /**
     * <p>
     * Parse a type descriptor, given the next token kind.
     * </p>
     * If the preceding token is <code>?</code> then it is an optional type descriptor
     *
     * @param tokenKind Next token kind
     * @return Parsed node
     */
    private STNode parseTypeDescriptor(SyntaxKind tokenKind) {
        switch (tokenKind) {
            case IDENTIFIER_TOKEN:
                return parseTypeReference();
            case RECORD_KEYWORD:
                // Record type descriptor
                return parseRecordTypeDescriptor();
            case OBJECT_KEYWORD:
            case ABSTRACT_KEYWORD:
            case CLIENT_KEYWORD:
                // Object type descriptor
                return parseObjectTypeDescriptor();
            case OPEN_PAREN_TOKEN:
                // nil type descriptor '()'
                return parseNilTypeDescriptor();
            case MAP_KEYWORD: // map type desc
            case FUTURE_KEYWORD: // future type desc
            case TYPEDESC_KEYWORD: // typedesc type desc
                return parseParameterizedTypeDescriptor();
            case ERROR_KEYWORD: // error type descriptor
                return parseErrorTypeDescriptor();
            case STREAM_KEYWORD: // stream type desc
                return parseStreamTypeDescriptor();
            default:
                if (isSimpleType(tokenKind)) {
                    return parseSimpleTypeDescriptor();
                }

                STToken token = peek();
                Solution solution = recover(token, ParserRuleContext.TYPE_DESCRIPTOR);

                // If the parser recovered by inserting a token, then try to re-parse the same
                // rule with the inserted token. This is done to pick the correct branch
                // to continue the parsing.
                if (solution.action == Action.REMOVE) {
                    return solution.recoveredNode;
                }

                return parseTypeDescriptor(solution.tokenKind);
        }
    }

    /**
     * Parse simple type descriptor.
     *
     * @return Parsed node
     */
    private STNode parseSimpleTypeDescriptor() {
        STToken node = peek();
        if (isSimpleType(node.kind)) {
            STToken token = consume();
            SyntaxKind typeKind = getTypeSyntaxKind(token.kind);
            return STNodeFactory.createBuiltinSimpleNameReferenceNode(typeKind, token);
        } else {
            Solution sol = recover(peek(), ParserRuleContext.SIMPLE_TYPE_DESCRIPTOR);
            return sol.recoveredNode;
        }
    }

    /**
     * <p>
     * Parse function body. A function body has the following structure.
     * </p>
     * <code>
     * function-body := function-body-block | external-function-body
     * external-function-body := = annots external ;
     * function-body-block := { [default-worker-init, named-worker-decl+] default-worker }
     * </code>
     *
     * @return Parsed node
     */
    private STNode parseFunctionBody() {
        STToken token = peek();
        return parseFunctionBody(token.kind);
    }

    /**
     * Parse function body, given the next token kind.
     *
     * @param tokenKind Next token kind
     * @return Parsed node
     */
    protected STNode parseFunctionBody(SyntaxKind tokenKind) {
        switch (tokenKind) {
            case EQUAL_TOKEN:
                return parseExternalFunctionBody();
            case OPEN_BRACE_TOKEN:
                return parseFunctionBodyBlock();
            default:
                STToken token = peek();
                Solution solution = recover(token, ParserRuleContext.FUNC_BODY);

                // If the parser recovered by inserting a token, then try to re-parse the same
                // rule with the inserted token. This is done to pick the correct branch
                // to continue the parsing.

                if (solution.action == Action.REMOVE) {
                    return solution.recoveredNode;
                }

                // If the recovered token is not something that can be re-parsed,
                // then don't try to re-parse the same rule.
                if (solution.tokenKind == SyntaxKind.NONE) {
                    return STNodeFactory.createMissingToken(solution.tokenKind);
                }

                return parseFunctionBody(solution.tokenKind);
        }
    }

    /**
     * <p>
     * Parse function body block. A function body block has the following structure.
     * </p>
     *
     * <code>
     * function-body-block := { [default-worker-init, named-worker-decl+] default-worker }<br/>
     * default-worker-init := sequence-stmt<br/>
     * default-worker := sequence-stmt<br/>
     * named-worker-decl := worker worker-name return-type-descriptor { sequence-stmt }<br/>
     * worker-name := identifier<br/>
     * </code>
     *
     * @return Parsed node
     */
    private STNode parseFunctionBodyBlock() {
        startContext(ParserRuleContext.FUNC_BODY_BLOCK);
        STNode openBrace = parseOpenBrace();
        STToken token = peek();

        ArrayList<STNode> firstStmtList = new ArrayList<>();
        ArrayList<STNode> workers = new ArrayList<>();
        ArrayList<STNode> secondStmtList = new ArrayList<>();

        ParserRuleContext currentCtx = ParserRuleContext.DEFAULT_WORKER_INIT;
        boolean hasNamedWorkers = false;
        while (!isEndOfStatements(token.kind)) {
            STNode stmt = parseStatement();
            if (stmt == null) {
                break;
            }

            switch (currentCtx) {
                case DEFAULT_WORKER_INIT:
                    if (stmt.kind != SyntaxKind.NAMED_WORKER_DECLARATION) {
                        firstStmtList.add(stmt);
                        break;
                    }
                    // We come here when we find the first named-worker-decl.
                    // Switch to parsing named-workers.
                    currentCtx = ParserRuleContext.NAMED_WORKERS;
                    hasNamedWorkers = true;
                    // fall through
                case NAMED_WORKERS:
                    if (stmt.kind == SyntaxKind.NAMED_WORKER_DECLARATION) {
                        workers.add(stmt);
                        break;
                    }
                    // Otherwise switch to parsing default-worker
                    currentCtx = ParserRuleContext.DEFAULT_WORKER;
                    // fall through
                case DEFAULT_WORKER:
                default:
                    if (stmt.kind == SyntaxKind.NAMED_WORKER_DECLARATION) {
                        this.errorHandler.reportInvalidNode(null, "named-workers are not allowed here");
                        break;
                    }
                    secondStmtList.add(stmt);
                    break;
            }
            token = peek();
        }

        STNode namedWorkersList;
        STNode statements;
        if (hasNamedWorkers) {
            STNode workerInitStatements = STNodeFactory.createNodeList(firstStmtList);
            STNode namedWorkers = STNodeFactory.createNodeList(workers);
            namedWorkersList = STNodeFactory.createNamedWorkerDeclarator(workerInitStatements, namedWorkers);
            statements = STNodeFactory.createNodeList(secondStmtList);
        } else {
            namedWorkersList = STNodeFactory.createEmptyNode();
            statements = STNodeFactory.createNodeList(firstStmtList);
        }

        STNode closeBrace = parseCloseBrace();
        endContext();
        return STNodeFactory.createFunctionBodyBlockNode(openBrace, namedWorkersList, statements, closeBrace);
    }

    private boolean isEndOfRecordTypeNode(SyntaxKind nextTokenKind) {
        switch (nextTokenKind) {
            case EOF_TOKEN:
            case CLOSE_BRACE_TOKEN:
            case CLOSE_BRACE_PIPE_TOKEN:
            case TYPE_KEYWORD:
            case FUNCTION_KEYWORD:
            case PUBLIC_KEYWORD:
            case LISTENER_KEYWORD:
            case IMPORT_KEYWORD:
                return true;
            case SERVICE_KEYWORD:
                return isServiceDeclStart(ParserRuleContext.RECORD_FIELD, 1);
            default:
                return false;
        }
    }

    private boolean isEndOfObjectTypeNode(SyntaxKind tokenKind) {
        switch (tokenKind) {
            case EOF_TOKEN:
            case CLOSE_BRACE_TOKEN:
            case CLOSE_BRACE_PIPE_TOKEN:
            case IMPORT_KEYWORD:
                return true;
            case SERVICE_KEYWORD:
                return isServiceDeclStart(ParserRuleContext.OBJECT_MEMBER, 1);
            default:
                return false;
        }
    }

    /**
     * Parse type reference or variable reference.
     *
     * @return Parsed node
     */
    private STNode parseStatementStartIdentifier() {
        return parseQualifiedIdentifier(ParserRuleContext.STATEMENT_START_IDENTIFIER);
    }

    /**
     * Parse variable name.
     *
     * @return Parsed node
     */
    private STNode parseVariableName() {
        STToken token = peek();
        return parseVariableName(token.kind);
    }

    /**
     * Parse variable name.
     *
     * @return Parsed node
     */
    private STNode parseVariableName(SyntaxKind tokenKind) {
        if (tokenKind == SyntaxKind.IDENTIFIER_TOKEN) {
            return consume();
        } else {
            Solution sol = recover(peek(), ParserRuleContext.VARIABLE_NAME);
            return sol.recoveredNode;
        }
    }

    /**
     * Parse open brace.
     *
     * @return Parsed node
     */
    private STNode parseOpenBrace() {
        STToken token = peek();
        if (token.kind == SyntaxKind.OPEN_BRACE_TOKEN) {
            return consume();
        } else {
            Solution sol = recover(token, ParserRuleContext.OPEN_BRACE);
            return sol.recoveredNode;
        }
    }

    /**
     * Parse close brace.
     *
     * @return Parsed node
     */
    private STNode parseCloseBrace() {
        STToken token = peek();
        if (token.kind == SyntaxKind.CLOSE_BRACE_TOKEN) {
            return consume();
        } else {
            Solution sol = recover(token, ParserRuleContext.CLOSE_BRACE);
            return sol.recoveredNode;
        }
    }

    /**
     * <p>
     * Parse external function body. An external function body has the following structure.
     * </p>
     * <code>
     * external-function-body := = annots external ;
     * </code>
     *
     * @return Parsed node
     */
    private STNode parseExternalFunctionBody() {
        startContext(ParserRuleContext.EXTERNAL_FUNC_BODY);
        STNode assign = parseAssignOp();
        STNode annotation = parseAnnotations();
        STNode externalKeyword = parseExternalKeyword();
        STNode semicolon = parseSemicolon();

        endContext();
        return STNodeFactory.createExternalFunctionBodyNode(assign, annotation, externalKeyword, semicolon);
    }

    /**
     * Parse semicolon.
     *
     * @return Parsed node
     */
    private STNode parseSemicolon() {
        STToken token = peek();
        if (token.kind == SyntaxKind.SEMICOLON_TOKEN) {
            return consume();
        } else {
            Solution sol = recover(token, ParserRuleContext.SEMICOLON);
            return sol.recoveredNode;
        }
    }

    /**
     * Parse <code>external</code> keyword.
     *
     * @return Parsed node
     */
    private STNode parseExternalKeyword() {
        STToken token = peek();
        if (token.kind == SyntaxKind.EXTERNAL_KEYWORD) {
            return consume();
        } else {
            Solution sol = recover(token, ParserRuleContext.EXTERNAL_KEYWORD);
            return sol.recoveredNode;
        }
    }

    /*
     * Operators
     */

    /**
     * Parse assign operator.
     *
     * @return Parsed node
     */
    private STNode parseAssignOp() {
        STToken token = peek();
        if (token.kind == SyntaxKind.EQUAL_TOKEN) {
            return consume();
        } else {
            Solution sol = recover(token, ParserRuleContext.ASSIGN_OP);
            return sol.recoveredNode;
        }
    }

    /**
     * Parse binary operator.
     *
     * @return Parsed node
     */
    private STNode parseBinaryOperator() {
        STToken token = peek();
        if (isBinaryOperator(token.kind)) {
            return consume();
        } else {
            Solution sol = recover(token, ParserRuleContext.BINARY_OPERATOR);
            return sol.recoveredNode;
        }
    }

    /**
     * Check whether the given token kind is a binary operator.
     *
     * @param kind STToken kind
     * @return <code>true</code> if the token kind refers to a binary operator. <code>false</code> otherwise
     */
    private boolean isBinaryOperator(SyntaxKind kind) {
        switch (kind) {
            case PLUS_TOKEN:
            case MINUS_TOKEN:
            case SLASH_TOKEN:
            case ASTERISK_TOKEN:
            case GT_TOKEN:
            case LT_TOKEN:
            case EQUAL_GT_TOKEN:
            case DOUBLE_EQUAL_TOKEN:
            case TRIPPLE_EQUAL_TOKEN:
            case LT_EQUAL_TOKEN:
            case GT_EQUAL_TOKEN:
            case NOT_EQUAL_TOKEN:
            case NOT_DOUBLE_EQUAL_TOKEN:
            case BITWISE_AND_TOKEN:
            case BITWISE_XOR_TOKEN:
            case PIPE_TOKEN:
            case LOGICAL_AND_TOKEN:
            case LOGICAL_OR_TOKEN:
                return true;
            default:
                return false;
        }
    }

    /**
     * Get the precedence of a given operator.
     *
     * @param binaryOpKind Operator kind
     * @return Precedence of the given operator
     */
    private OperatorPrecedence getOpPrecedence(SyntaxKind binaryOpKind) {
        switch (binaryOpKind) {
            case ASTERISK_TOKEN: // multiplication
            case SLASH_TOKEN: // division
                return OperatorPrecedence.MULTIPLICATIVE;
            case PLUS_TOKEN:
            case MINUS_TOKEN:
                return OperatorPrecedence.ADDITIVE;
            case GT_TOKEN:
            case LT_TOKEN:
            case GT_EQUAL_TOKEN:
            case LT_EQUAL_TOKEN:
            case IS_KEYWORD:
                return OperatorPrecedence.BINARY_COMPARE;
            case DOT_TOKEN:
            case OPEN_BRACKET_TOKEN:
            case OPEN_PAREN_TOKEN:
                return OperatorPrecedence.MEMBER_ACCESS;
            case DOUBLE_EQUAL_TOKEN:
            case TRIPPLE_EQUAL_TOKEN:
            case NOT_EQUAL_TOKEN:
            case NOT_DOUBLE_EQUAL_TOKEN:
                return OperatorPrecedence.EQUALITY;
            case BITWISE_AND_TOKEN:
                return OperatorPrecedence.BITWISE_AND;
            case BITWISE_XOR_TOKEN:
                return OperatorPrecedence.BITWISE_XOR;
            case PIPE_TOKEN:
                return OperatorPrecedence.BITWISE_OR;
            case LOGICAL_AND_TOKEN:
                return OperatorPrecedence.LOGICAL_AND;
            case LOGICAL_OR_TOKEN:
                return OperatorPrecedence.LOGICAL_OR;
            case RIGHT_ARROW_TOKEN:
                return OperatorPrecedence.ACTION;
            default:
                throw new UnsupportedOperationException("Unsupported binary operator '" + binaryOpKind + "'");
        }
    }

    /**
     * <p>
     * Get the operator kind to insert during recovery, given the precedence level.
     * </p>
     *
     * @param opPrecedenceLevel Precedence of the given operator
     * @return Kind of the operator to insert
     */
    private SyntaxKind getBinaryOperatorKindToInsert(OperatorPrecedence opPrecedenceLevel) {
        switch (opPrecedenceLevel) {
            case UNARY:
            case ACTION:
                // If the current precedence level is unary/action, then we return
                // the binary operator with closest precedence level to it.
                // Therefore fall through
            case MULTIPLICATIVE:
                return SyntaxKind.ASTERISK_TOKEN;
            case ADDITIVE:
                return SyntaxKind.PLUS_TOKEN;
            case BINARY_COMPARE:
                return SyntaxKind.LT_TOKEN;
            case EQUALITY:
                return SyntaxKind.DOUBLE_EQUAL_TOKEN;
            case BITWISE_AND:
                return SyntaxKind.BITWISE_AND_TOKEN;
            case BITWISE_XOR:
                return SyntaxKind.BITWISE_XOR_TOKEN;
            case BITWISE_OR:
                return SyntaxKind.PIPE_TOKEN;
            case LOGICAL_AND:
                return SyntaxKind.LOGICAL_AND_TOKEN;
            case LOGICAL_OR:
                return SyntaxKind.LOGICAL_OR_TOKEN;
            default:
                throw new UnsupportedOperationException(
                        "Unsupported operator precedence level'" + opPrecedenceLevel + "'");
        }
    }

    /**
     * <p>
     * Parse a module type definition.
     * </p>
     * <code>module-type-defn := metadata [public] type identifier type-descriptor ;</code>
     *
     * @param metadata Metadata
     * @param qualifier Visibility qualifier
     * @return Parsed node
     */
    private STNode parseModuleTypeDefinition(STNode metadata, STNode qualifier) {
        startContext(ParserRuleContext.MODULE_TYPE_DEFINITION);
        STNode typeKeyword = parseTypeKeyword();
        STNode typeName = parseTypeName();
        STNode typeDescriptor = parseTypeDescriptor();
        STNode semicolon = parseSemicolon();
        endContext();
        return STNodeFactory.createTypeDefinitionNode(metadata, qualifier, typeKeyword, typeName, typeDescriptor,
                semicolon);
    }

    /**
     * Parse type keyword.
     *
     * @return Parsed node
     */
    private STNode parseTypeKeyword() {
        STToken token = peek();
        if (token.kind == SyntaxKind.TYPE_KEYWORD) {
            return consume();
        } else {
            Solution sol = recover(token, ParserRuleContext.TYPE_KEYWORD);
            return sol.recoveredNode;
        }
    }

    /**
     * Parse type name.
     *
     * @return Parsed node
     */
    private STNode parseTypeName() {
        STToken token = peek();
        if (token.kind == SyntaxKind.IDENTIFIER_TOKEN) {
            return consume();
        } else {
            Solution sol = recover(token, ParserRuleContext.TYPE_NAME);
            return sol.recoveredNode;
        }
    }

    /**
     * <p>
     * Parse record type descriptor. A record type descriptor body has the following structure.
     * </p>
     *
     * <code>record-type-descriptor := inclusive-record-type-descriptor | exclusive-record-type-descriptor
     * <br/><br/>inclusive-record-type-descriptor := record { field-descriptor* }
     * <br/><br/>exclusive-record-type-descriptor := record {| field-descriptor* [record-rest-descriptor] |}
     * </code>
     *
     * @return Parsed node
     */
    private STNode parseRecordTypeDescriptor() {
        startContext(ParserRuleContext.RECORD_TYPE_DESCRIPTOR);
        STNode recordKeyword = parseRecordKeyword();
        STNode bodyStartDelimiter = parseRecordBodyStartDelimiter();

        boolean isInclusive = bodyStartDelimiter.kind == SyntaxKind.OPEN_BRACE_TOKEN;
        STNode fields = parseFieldDescriptors(isInclusive);

        STNode bodyEndDelimiter = parseRecordBodyCloseDelimiter(bodyStartDelimiter.kind);
        endContext();

        return STNodeFactory.createRecordTypeDescriptorNode(recordKeyword, bodyStartDelimiter, fields,
                bodyEndDelimiter);
    }

    /**
     * Parse record body start delimiter.
     *
     * @return Parsed node
     */
    private STNode parseRecordBodyStartDelimiter() {
        STToken token = peek();
        return parseRecordBodyStartDelimiter(token.kind);
    }

    private STNode parseRecordBodyStartDelimiter(SyntaxKind kind) {
        switch (kind) {
            case OPEN_BRACE_PIPE_TOKEN:
                return parseClosedRecordBodyStart();
            case OPEN_BRACE_TOKEN:
                return parseOpenBrace();
            default:
                STToken token = peek();
                Solution solution = recover(token, ParserRuleContext.RECORD_BODY_START);

                // If the parser recovered by inserting a token, then try to re-parse the same
                // rule with the inserted token. This is done to pick the correct branch
                // to continue the parsing.
                if (solution.action == Action.REMOVE) {
                    return solution.recoveredNode;
                }

                return parseRecordBodyStartDelimiter(solution.tokenKind);
        }
    }

    /**
     * Parse closed-record body start delimiter.
     *
     * @return Parsed node
     */
    private STNode parseClosedRecordBodyStart() {
        STToken token = peek();
        if (token.kind == SyntaxKind.OPEN_BRACE_PIPE_TOKEN) {
            return consume();
        } else {
            Solution sol = recover(token, ParserRuleContext.CLOSED_RECORD_BODY_START);
            return sol.recoveredNode;
        }
    }

    /**
     * Parse record body close delimiter.
     *
     * @return Parsed node
     */
    private STNode parseRecordBodyCloseDelimiter(SyntaxKind startingDelimeter) {
        switch (startingDelimeter) {
            case OPEN_BRACE_PIPE_TOKEN:
                return parseClosedRecordBodyEnd();
            case OPEN_BRACE_TOKEN:
                return parseCloseBrace();
            default:
                // Ideally should never reach here.

                STToken token = peek();
                Solution solution = recover(token, ParserRuleContext.RECORD_BODY_END);

                // If the parser recovered by inserting a token, then try to re-parse the same
                // rule with the inserted token. This is done to pick the correct branch
                // to continue the parsing.
                if (solution.action == Action.REMOVE) {
                    return solution.recoveredNode;
                }

                return parseRecordBodyCloseDelimiter(solution.tokenKind);
        }
    }

    /**
     * Parse closed-record body end delimiter.
     *
     * @return Parsed node
     */
    private STNode parseClosedRecordBodyEnd() {
        STToken token = peek();
        if (token.kind == SyntaxKind.CLOSE_BRACE_PIPE_TOKEN) {
            return consume();
        } else {
            Solution sol = recover(token, ParserRuleContext.CLOSED_RECORD_BODY_END);
            return sol.recoveredNode;
        }
    }

    /**
     * Parse record keyword.
     *
     * @return Parsed node
     */
    private STNode parseRecordKeyword() {
        STToken token = peek();
        if (token.kind == SyntaxKind.RECORD_KEYWORD) {
            return consume();
        } else {
            Solution sol = recover(token, ParserRuleContext.RECORD_KEYWORD);
            return sol.recoveredNode;
        }
    }

    /**
     * <p>
     * Parse field descriptors.
     * </p>
     *
     * @return Parsed node
     */
    private STNode parseFieldDescriptors(boolean isInclusive) {
        ArrayList<STNode> recordFields = new ArrayList<>();
        STToken token = peek();
        boolean endOfFields = false;
        while (!isEndOfRecordTypeNode(token.kind)) {
            STNode field = parseFieldOrRestDescriptor(isInclusive);
            if (field == null) {
                endOfFields = true;
                break;
            }
            recordFields.add(field);
            token = peek();

            if (field.kind == SyntaxKind.RECORD_REST_TYPE) {
                break;
            }
        }

        // Following loop will only run if there are more fields after the rest type descriptor.
        // Try to parse them and mark as invalid.
        while (!endOfFields && !isEndOfRecordTypeNode(token.kind)) {
            parseFieldOrRestDescriptor(isInclusive);
            // TODO: Mark these nodes as error/invalid nodes.
            this.errorHandler.reportInvalidNode(token, "cannot have more fields after the rest type descriptor");
            token = peek();
        }

        return STNodeFactory.createNodeList(recordFields);
    }

    /**
     * <p>
     * Parse field descriptor or rest descriptor.
     * </p>
     *
     * <code>
     * <br/><br/>field-descriptor := individual-field-descriptor | record-type-reference
     * <br/><br/><br/>individual-field-descriptor := metadata type-descriptor field-name [? | default-value] ;
     * <br/><br/>field-name := identifier
     * <br/><br/>default-value := = expression
     * <br/><br/>record-type-reference := * type-reference ;
     * <br/><br/>record-rest-descriptor := type-descriptor ... ;
     * </code>
     *
     * @return Parsed node
     */
    private STNode parseFieldOrRestDescriptor(boolean isInclusive) {
        return parseFieldOrRestDescriptor(peek().kind, isInclusive);
    }

    private STNode parseFieldOrRestDescriptor(SyntaxKind nextTokenKind, boolean isInclusive) {
        switch (nextTokenKind) {
            case CLOSE_BRACE_TOKEN:
            case CLOSE_BRACE_PIPE_TOKEN:
                return null;
            case ASTERISK_TOKEN:
                // record-type-reference
                startContext(ParserRuleContext.RECORD_FIELD);
                STNode asterisk = consume();
                STNode type = parseTypeReference();
                STNode semicolonToken = parseSemicolon();
                endContext();
                return STNodeFactory.createTypeReferenceNode(asterisk, type, semicolonToken);
            case AT_TOKEN:
                startContext(ParserRuleContext.RECORD_FIELD);
                STNode metadata = parseMetaData(nextTokenKind);
                type = parseTypeDescriptor();
                STNode fieldOrRestDesc = parseFieldDescriptor(isInclusive, type, metadata);
                endContext();
                return fieldOrRestDesc;
            default:
                if (isTypeStartingToken(nextTokenKind)) {
                    // individual-field-descriptor
                    startContext(ParserRuleContext.RECORD_FIELD);
                    metadata = createEmptyMetadata();
                    type = parseTypeDescriptor(nextTokenKind);
                    fieldOrRestDesc = parseFieldDescriptor(isInclusive, type, metadata);
                    endContext();
                    return fieldOrRestDesc;
                }

                STToken token = peek();
                Solution solution = recover(token, ParserRuleContext.RECORD_FIELD_OR_RECORD_END, isInclusive);

                // If the parser recovered by inserting a token, then try to re-parse the same
                // rule with the inserted token. This is done to pick the correct branch
                // to continue the parsing.
                if (solution.action == Action.REMOVE) {
                    return solution.recoveredNode;
                }

                return parseFieldOrRestDescriptor(solution.tokenKind, isInclusive);
        }
    }

    private STNode parseFieldDescriptor(boolean isInclusive, STNode type, STNode metadata) {
        if (isInclusive) {
            STNode fieldName = parseVariableName();
            return parseFieldDescriptorRhs(metadata, type, fieldName);
        } else {
            return parseFieldOrRestDescriptorRhs(metadata, type);
        }
    }

    /**
     * Parse type reference.
     * <code>type-reference := identifier | qualified-identifier</code>
     *
     * @return Type reference node
     */
    private STNode parseTypeReference() {
        return parseQualifiedIdentifier(ParserRuleContext.TYPE_REFERENCE);
    }

    /**
     * Parse identifier or qualified identifier.
     *
     * @return Identifier node
     */
    private STNode parseQualifiedIdentifier(ParserRuleContext currentCtx) {
        STToken token = peek();
        if (token.kind == SyntaxKind.IDENTIFIER_TOKEN) {
            STNode typeRefOrPkgRef = consume();
            return parseQualifiedIdentifier(typeRefOrPkgRef);
        } else {
            Solution sol = recover(token, currentCtx);
            return sol.recoveredNode;
        }
    }

    /**
     * Parse identifier or qualified identifier, given the starting identifier.
     *
     * @param identifier Starting identifier
     * @return Parse node
     */
    private STNode parseQualifiedIdentifier(STNode identifier) {
        STToken nextToken = peek(1);
        if (nextToken.kind != SyntaxKind.COLON_TOKEN) {
            return STNodeFactory.createSimpleNameReferenceNode(identifier);
        }

        STToken nextNextToken = peek(2);
        if (nextNextToken.kind == SyntaxKind.IDENTIFIER_TOKEN) {
            STToken colon = consume();
            STToken varOrFuncName = consume();
            return STNodeFactory.createQualifiedNameReferenceNode(identifier, colon, varOrFuncName);
        } else {
            this.errorHandler.removeInvalidToken();
            return parseQualifiedIdentifier(identifier);
        }
    }

    /**
     * Parse RHS of a field or rest type descriptor.
     *
     * @param metadata Metadata
     * @param type Type descriptor
     * @return Parsed node
     */
    private STNode parseFieldOrRestDescriptorRhs(STNode metadata, STNode type) {
        STToken token = peek();
        return parseFieldOrRestDescriptorRhs(token.kind, metadata, type);
    }

    private STNode parseFieldOrRestDescriptorRhs(SyntaxKind kind, STNode metadata, STNode type) {
        switch (kind) {
            case ELLIPSIS_TOKEN:
                // TODO: report error for invalid metadata
                STNode ellipsis = parseEllipsis();
                STNode semicolonToken = parseSemicolon();
                return STNodeFactory.createRecordRestDescriptorNode(type, ellipsis, semicolonToken);
            case IDENTIFIER_TOKEN:
                STNode fieldName = parseVariableName();
                return parseFieldDescriptorRhs(metadata, type, fieldName);
            default:
                STToken token = peek();
                Solution solution = recover(token, ParserRuleContext.FIELD_OR_REST_DESCIPTOR_RHS, metadata, type);

                // If the parser recovered by inserting a token, then try to re-parse the same
                // rule with the inserted token. This is done to pick the correct branch
                // to continue the parsing.
                if (solution.action == Action.REMOVE) {
                    return solution.recoveredNode;
                }

                return parseFieldOrRestDescriptorRhs(solution.tokenKind, metadata, type);
        }
    }

    /**
     * <p>
     * Parse field descriptor rhs.
     * </p>
     *
     * @param metadata Metadata
     * @param type Type descriptor
     * @param fieldName Field name
     * @return Parsed node
     */
    private STNode parseFieldDescriptorRhs(STNode metadata, STNode type, STNode fieldName) {
        STToken token = peek();
        return parseFieldDescriptorRhs(token.kind, metadata, type, fieldName);
    }

    /**
     * <p>
     * Parse field descriptor rhs.
     * </p>
     *
     * <code>
     * field-descriptor := [? | default-value] ;
     * <br/>default-value := = expression
     * </code>
     *
     * @param kind Kind of the next token
     * @param metadata Metadata
     * @param type Type descriptor
     * @param fieldName Field name
     * @return Parsed node
     */
    private STNode parseFieldDescriptorRhs(SyntaxKind kind, STNode metadata, STNode type, STNode fieldName) {
        switch (kind) {
            case SEMICOLON_TOKEN:
                STNode questionMarkToken = STNodeFactory.createEmptyNode();
                STNode semicolonToken = parseSemicolon();
                return STNodeFactory.createRecordFieldNode(metadata, type, fieldName, questionMarkToken,
                        semicolonToken);
            case QUESTION_MARK_TOKEN:
                questionMarkToken = parseQuestionMark();
                semicolonToken = parseSemicolon();
                return STNodeFactory.createRecordFieldNode(metadata, type, fieldName, questionMarkToken,
                        semicolonToken);
            case EQUAL_TOKEN:
                // parseRecordDefaultValue();
                STNode equalsToken = parseAssignOp();
                STNode expression = parseExpression();
                semicolonToken = parseSemicolon();
                return STNodeFactory.createRecordFieldWithDefaultValueNode(metadata, type, fieldName, equalsToken,
                        expression, semicolonToken);
            default:
                STToken token = peek();
                Solution solution = recover(token, ParserRuleContext.FIELD_DESCRIPTOR_RHS, metadata, type, fieldName);

                // If the parser recovered by inserting a token, then try to re-parse the same
                // rule with the inserted token. This is done to pick the correct branch
                // to continue the parsing.
                if (solution.action == Action.REMOVE) {
                    return solution.recoveredNode;
                }

                return parseFieldDescriptorRhs(solution.tokenKind, metadata, type, fieldName);
        }
    }

    /**
     * Parse question mark.
     *
     * @return Parsed node
     */
    private STNode parseQuestionMark() {
        STToken token = peek();
        if (token.kind == SyntaxKind.QUESTION_MARK_TOKEN) {
            return consume(); // '?' token
        } else {
            Solution sol = recover(token, ParserRuleContext.QUESTION_MARK);
            return sol.recoveredNode;
        }
    }

    /*
     * Statements
     */

    /**
     * Parse statements, until an end of a block is reached.
     *
     * @return Parsed node
     */
    private STNode parseStatements() {
        STToken token = peek();

        ArrayList<STNode> stmts = new ArrayList<>();
        while (!isEndOfStatements(token.kind)) {
            STNode stmt = parseStatement();
            if (stmt == null) {
                break;
            }

            if (stmt.kind == SyntaxKind.NAMED_WORKER_DECLARATION) {
                this.errorHandler.reportInvalidNode(null, "named-workers are not allowed here");
                break;
            }

            stmts.add(stmt);
            token = peek();
        }

        return STNodeFactory.createNodeList(stmts);
    }

    private boolean isEndOfStatements(SyntaxKind tokenKind) {
        switch (tokenKind) {
            case EOF_TOKEN:
            case CLOSE_BRACE_TOKEN:
                return true;
            case SERVICE_KEYWORD:
                return isServiceDeclStart(ParserRuleContext.STATEMENT, 1);
            default:
                return false;
        }
    }

    /**
     * Parse a single statement.
     *
     * @return Parsed node
     */
    protected STNode parseStatement() {
        STToken token = peek();
        return parseStatement(token.kind);
    }

    private STNode parseStatement(SyntaxKind tokenKind) {
        STNode annots = null;
        switch (tokenKind) {
            case CLOSE_BRACE_TOKEN:
                // Returning null marks the end of statements
                return null;
            case SEMICOLON_TOKEN:
                this.errorHandler.removeInvalidToken();
                return parseStatement();
            case AT_TOKEN:
                annots = parseAnnotations(tokenKind);
                tokenKind = peek().kind;
                break;
            case FINAL_KEYWORD:

                // Statements starts other than var-decl
            case IF_KEYWORD:
            case WHILE_KEYWORD:
            case PANIC_KEYWORD:
            case CHECK_KEYWORD:
            case CHECKPANIC_KEYWORD:
            case CONTINUE_KEYWORD:
            case BREAK_KEYWORD:
            case RETURN_KEYWORD:
            case TYPE_KEYWORD:
            case LOCK_KEYWORD:
            case OPEN_BRACE_TOKEN:
            case FORK_KEYWORD:
            case FOREACH_KEYWORD:

                // Even-though worker is not a statement, we parse it as statements.
                // then validates it based on the context. This is done to provide
                // better error messages
            case WORKER_KEYWORD:
                break;
            default:
                // Var-decl-stmt start
                if (isTypeStartingToken(tokenKind)) {
                    break;
                }

                // Expression-stmt start
                if (isValidLHSExpression(tokenKind)) {
                    break;
                }

                STToken token = peek();
                Solution solution = recover(token, ParserRuleContext.STATEMENT);

                // If the parser recovered by inserting a token, then try to re-parse the same
                // rule with the inserted token. This is done to pick the correct branch
                // to continue the parsing.
                if (solution.action == Action.REMOVE) {
                    return solution.recoveredNode;
                }

                return parseStatement(solution.tokenKind);
        }

        return parseStatement(tokenKind, annots);
    }

    private STNode getAnnotations(STNode nullbaleAnnot) {
        if (nullbaleAnnot != null) {
            return nullbaleAnnot;
        }

        return STNodeFactory.createNodeList(new ArrayList<>());
    }

    private STNode parseStatement(STNode annots) {
        return parseStatement(peek().kind, annots);
    }

    /**
     * Parse a single statement, given the next token kind.
     *
     * @param tokenKind Next token kind
     * @return Parsed node
     */
    private STNode parseStatement(SyntaxKind tokenKind, STNode annots) {
        // TODO: validate annotations: not every statement supports annots
        switch (tokenKind) {
            case CLOSE_BRACE_TOKEN:
                this.errorHandler.reportInvalidNode(null, "invalid annotations");
                // Returning null marks the end of statements
                return null;
            case SEMICOLON_TOKEN:
                this.errorHandler.removeInvalidToken();
                return parseStatement(tokenKind, annots);
            case FINAL_KEYWORD:
                STNode finalKeyword = parseFinalKeyword();
                return parseVariableDecl(getAnnotations(annots), finalKeyword, false);
            case IF_KEYWORD:
                return parseIfElseBlock();
            case WHILE_KEYWORD:
                return parseWhileStatement();
            case PANIC_KEYWORD:
                return parsePanicStatement();
            case CONTINUE_KEYWORD:
                return parseContinueStatement();
            case BREAK_KEYWORD:
                return parseBreakStatement();
            case RETURN_KEYWORD:
                return parseReturnStatement();
            case TYPE_KEYWORD:
                return parseLocalTypeDefinitionStatement(getAnnotations(annots));
            case CHECK_KEYWORD:
            case CHECKPANIC_KEYWORD:
                // Need to pass the token kind, since we may be coming here after recovering.
                // If so, `peek().kind` will not be same as `tokenKind`.
                return parseStamentStartsWithExpr(tokenKind, getAnnotations(annots));
            case IDENTIFIER_TOKEN:
                // If the statement starts with an identifier, it could be a var-decl-stmt
                // with a user defined type, or some statement starts with an expression
                return parseStatementStartsWithIdentifier(getAnnotations(annots));
            case LOCK_KEYWORD:
                return parseLockStatement();
            case OPEN_BRACE_TOKEN:
                return parseBlockNode();
            case WORKER_KEYWORD:
                // Even-though worker is not a statement, we parse it as statements.
                // then validates it based on the context. This is done to provide
                // better error messages
                return parseNamedWorkerDeclaration(getAnnotations(annots));
            case FORK_KEYWORD:
                return parseForkStatement();
            case FOREACH_KEYWORD:
                return parseForEachStatement();
            default:
                if (isTypeStartingToken(tokenKind)) {
                    // If the statement starts with a type, then its a var declaration.
                    // This is an optimization since if we know the next token is a type, then
                    // we can parse the var-def faster.
                    finalKeyword = STNodeFactory.createEmptyNode();
                    return parseVariableDecl(getAnnotations(annots), finalKeyword, false);
                }
                STToken token = peek();
                Solution solution = recover(token, ParserRuleContext.STATEMENT_WITHOUT_ANNOTS, annots);

                // If the parser recovered by inserting a token, then try to re-parse the same
                // rule with the inserted token. This is done to pick the correct branch
                // to continue the parsing.
                if (solution.action == Action.REMOVE) {
                    return solution.recoveredNode;
                }

                return parseStatement(solution.tokenKind, annots);
        }
    }

    /**
     * <p>
     * Parse variable declaration. Variable declaration can be a local or module level.
     * </p>
     *
     * <code>
     * local-var-decl-stmt := local-init-var-decl-stmt | local-no-init-var-decl-stmt
     * <br/><br/>
     * local-init-var-decl-stmt := [annots] [final] typed-binding-pattern = action-or-expr ;
     * <br/><br/>
     * local-no-init-var-decl-stmt := [annots] [final] type-descriptor variable-name ;
     * </code>
     *
     * @param annots Annotations or metadata
     * @param finalKeyword Final keyword
     * @return Parsed node
     */
    private STNode parseVariableDecl(STNode annots, STNode finalKeyword, boolean isModuleVar) {
        startContext(ParserRuleContext.VAR_DECL_STMT);
        STNode type = parseTypeDescriptor();
        STNode varName = parseVariableName();
        STNode varDecl = parseVarDeclRhs(annots, finalKeyword, type, varName, isModuleVar);
        endContext();
        return varDecl;
    }

    /**
     * Parse final keyword.
     *
     * @return Parsed node
     */
    private STNode parseFinalKeyword() {
        STToken token = peek();
        if (token.kind == SyntaxKind.FINAL_KEYWORD) {
            return consume();
        } else {
            Solution sol = recover(token, ParserRuleContext.FINAL_KEYWORD);
            return sol.recoveredNode;
        }
    }

    /**
     * <p>
     * Parse the right hand side of a variable declaration statement.
     * </p>
     * <code>
     * var-decl-rhs := ; | = action-or-expr ;
     * </code>
     *
     * @param metadata metadata
     * @param finalKeyword Final keyword
     * @param type Type descriptor
     * @param varName Variable name
     * @return Parsed node
     */
    private STNode parseVarDeclRhs(STNode metadata, STNode finalKeyword, STNode type, STNode varName,
                                   boolean isModuleVar) {
        STToken token = peek();
        return parseVarDeclRhs(token.kind, metadata, finalKeyword, type, varName, isModuleVar);
    }

    /**
     * Parse the right hand side of a variable declaration statement, given the
     * next token kind.
     *
     * @param tokenKind Next token kind
     * @param metadata Metadata
     * @param finalKeyword Final keyword
     * @param type Type descriptor
     * @param varName Variable name
     * @param isModuleVar flag indicating whether the var is module level
     * @return Parsed node
     */
    private STNode parseVarDeclRhs(SyntaxKind tokenKind, STNode metadata, STNode finalKeyword, STNode type,
                                   STNode varName, boolean isModuleVar) {
        STNode assign;
        STNode expr;
        STNode semicolon;
        switch (tokenKind) {
            case EQUAL_TOKEN:
                assign = parseAssignOp();
                if (isModuleVar) {
                    expr = parseExpression();
                } else {
                    expr = parseActionOrExpression();
                }
                semicolon = parseSemicolon();
                break;
            case SEMICOLON_TOKEN:
                if (isModuleVar) {
                    this.errorHandler.reportMissingTokenError("assignment required");
                }
                assign = STNodeFactory.createEmptyNode();
                expr = STNodeFactory.createEmptyNode();
                semicolon = parseSemicolon();
                break;
            default:
                STToken token = peek();
                Solution solution = recover(token, ParserRuleContext.VAR_DECL_STMT_RHS, metadata, finalKeyword, type,
                        varName, isModuleVar);

                // If the parser recovered by inserting a token, then try to re-parse the same
                // rule with the inserted token. This is done to pick the correct branch
                // to continue the parsing.
                if (solution.action == Action.REMOVE) {
                    return solution.recoveredNode;
                }

                return parseVarDeclRhs(solution.tokenKind, metadata, finalKeyword, type, varName, isModuleVar);
        }

        if (isModuleVar) {
            return STNodeFactory.createModuleVariableDeclarationNode(metadata, finalKeyword, type, varName, assign,
                    expr, semicolon);
        }

        return STNodeFactory.createVariableDeclarationNode(metadata, finalKeyword, type, varName, assign, expr,
                semicolon);
    }

    /**
     * <p>
     * Parse the RHS portion of the assignment.
     * </p>
     * <code>assignment-stmt-rhs := = action-or-expr ;</code>
     *
     * @param lvExpr LHS expression
     * @return Parsed node
     */
    private STNode parseAssignmentStmtRhs(STNode lvExpr) {
        validateLVExpr(lvExpr);
        STNode assign = parseAssignOp();
        STNode expr = parseActionOrExpression();
        STNode semicolon = parseSemicolon();
        return STNodeFactory.createAssignmentStatementNode(lvExpr, assign, expr, semicolon);
    }

    /*
     * Expressions
     */

    /**
     * Parse expression. This will start parsing expressions from the lowest level of precedence.
     *
     * @return Parsed node
     */
    protected STNode parseExpression() {
        return parseExpression(DEFAULT_OP_PRECEDENCE, true, false);
    }

    /**
     * Parse action or expression. This will start parsing actions or expressions from the lowest level of precedence.
     *
     * @return Parsed node
     */
    private STNode parseActionOrExpression() {
        return parseExpression(DEFAULT_OP_PRECEDENCE, true, true);
    }

    private STNode parseActionOrExpression(SyntaxKind tokenKind) {
        return parseExpression(tokenKind, DEFAULT_OP_PRECEDENCE, true, true);
    }

    private STNode parseActionOrExpression(boolean isRhsExpr) {
        return parseExpression(DEFAULT_OP_PRECEDENCE, isRhsExpr, true);
    }

    /**
     * Parse expression.
     *
     * @param isRhsExpr Flag indicating whether this is a rhs expression
     * @return Parsed node
     */
    private STNode parseExpression(boolean isRhsExpr) {
        return parseExpression(DEFAULT_OP_PRECEDENCE, isRhsExpr, false);
    }

    private void validateLVExpr(STNode expression) {
        if (isValidLVExpr(expression)) {
            return;
        }
        this.errorHandler.reportInvalidNode(null, "invalid expression for assignment lhs");
    }

    private boolean isValidLVExpr(STNode expression) {
        switch (expression.kind) {
            case SIMPLE_NAME_REFERENCE:
            case QUALIFIED_NAME_REFERENCE:
                return true;
            case FIELD_ACCESS:
                return isValidLVExpr(((STFieldAccessExpressionNode) expression).expression);
            case INDEXED_EXPRESSION:
                return isValidLVExpr(((STIndexedExpressionNode) expression).containerExpression);
            default:
                return false;
        }
    }

    /**
     * Parse an expression that has an equal or higher precedence than a given level.
     *
     * @param precedenceLevel Precedence level of expression to be parsed
     * @param isRhsExpr Flag indicating whether this is a rhs expression
     * @param allowActions Flag indicating whether the current context support actions
     * @return Parsed node
     */
    private STNode parseExpression(OperatorPrecedence precedenceLevel, boolean isRhsExpr, boolean allowActions) {
        STToken token = peek();
        return parseExpression(token.kind, precedenceLevel, isRhsExpr, allowActions);
    }

    private STNode parseExpression(SyntaxKind kind, OperatorPrecedence precedenceLevel, boolean isRhsExpr,
                                   boolean allowActions) {
        STNode expr = parseTerminalExpression(kind, isRhsExpr, allowActions);
        return parseExpressionRhs(precedenceLevel, expr, isRhsExpr, allowActions);
    }

    /**
     * Parse terminal expressions. A terminal expression has the highest precedence level
     * out of all expressions, and will be at the leaves of an expression tree.
     *
     * @param isRhsExpr Is a rhs expression
     * @param allowActions Allow actions
     * @return Parsed node
     */
    private STNode parseTerminalExpression(boolean isRhsExpr, boolean allowActions) {
        return parseTerminalExpression(peek().kind, isRhsExpr, allowActions);
    }

    private STNode parseTerminalExpression(SyntaxKind kind, boolean isRhsExpr, boolean allowActions) {
        // TODO: Whenever a new expression start is added, make sure to
        // add it to all the other places as well.
        switch (kind) {
            case DECIMAL_INTEGER_LITERAL:
            case HEX_INTEGER_LITERAL:
            case STRING_LITERAL:
            case NULL_KEYWORD:
            case TRUE_KEYWORD:
            case FALSE_KEYWORD:
            case DECIMAL_FLOATING_POINT_LITERAL:
            case HEX_FLOATING_POINT_LITERAL:
                return parseBasicLiteral();
            case IDENTIFIER_TOKEN:
                return parseQualifiedIdentifier(ParserRuleContext.VARIABLE_REF);
            case OPEN_PAREN_TOKEN:
                STToken nextNextToken = getNextNextToken(kind);
                // parse nil literal '()'
                if (nextNextToken.kind == SyntaxKind.CLOSE_PAREN_TOKEN) {
                    return parseNilLiteral();
                }
                return parseBracedExpression(isRhsExpr, allowActions);
            case CHECK_KEYWORD:
            case CHECKPANIC_KEYWORD:
                // In the checking action, nested actions are allowed. And that's the only
                // place where actions are allowed within an action or an expression.
                return parseCheckExpression(isRhsExpr, allowActions);
            case OPEN_BRACE_TOKEN:
                return parseMappingConstructorExpr();
            case TYPEOF_KEYWORD:
                return parseTypeofExpression(isRhsExpr);
            case PLUS_TOKEN:
            case MINUS_TOKEN:
            case NEGATION_TOKEN:
            case EXCLAMATION_MARK_TOKEN:
                return parseUnaryExpression(isRhsExpr);
            case TRAP_KEYWORD:
                return parseTrapExpression(isRhsExpr);
            case OPEN_BRACKET_TOKEN:
                return parseListConstructorExpr();
            case LT_TOKEN:
                return parseTypeCastExpr();
            case TABLE_KEYWORD:
                return parseTableConstructorExpr();
            case LET_KEYWORD:
                return parseLetExpression();
            case BACKTICK_TOKEN:
                return parseTemplateExpression();
            case XML_KEYWORD:
                nextNextToken = getNextNextToken(kind);
                if (nextNextToken.kind == SyntaxKind.BACKTICK_TOKEN) {
                    return parseXMLTemplateExpression();
                }
                // fall through
            default:
                Solution solution = recover(peek(), ParserRuleContext.TERMINAL_EXPRESSION, isRhsExpr, allowActions);

                if (solution.action == Action.REMOVE) {
                    return solution.recoveredNode;
                }

                if (solution.action == Action.KEEP) {
                    return parseXMLTemplateExpression();
                }

                switch (solution.tokenKind) {
                    case IDENTIFIER_TOKEN:
                        return parseQualifiedIdentifier(solution.recoveredNode);
                    case DECIMAL_INTEGER_LITERAL:
                    case HEX_INTEGER_LITERAL:
                    case STRING_LITERAL:
                    case NULL_KEYWORD:
                    case TRUE_KEYWORD:
                    case FALSE_KEYWORD:
                    case DECIMAL_FLOATING_POINT_LITERAL:
                    case HEX_FLOATING_POINT_LITERAL:
                        return solution.recoveredNode;
                    default:
                        return parseTerminalExpression(solution.tokenKind, isRhsExpr, allowActions);
                }
        }
    }

    private STNode parseActionOrExpressionInLhs(SyntaxKind nextTokenKind, STNode lhsExpr) {
        return parseExpressionRhs(nextTokenKind, DEFAULT_OP_PRECEDENCE, lhsExpr, false, true);
    }

    /**
     * <p>
     * Parse the right-hand-side of an expression.
     * </p>
     * <code>expr-rhs := (binary-op expression
     *                              | dot identifier
     *                              | open-bracket expression close-bracket
     *                          )*</code>
     *
     * @param precedenceLevel Precedence level of the expression that is being parsed currently
     * @param lhsExpr LHS expression of the expression
     * @param isLVExpr Flag indicating whether this is on a lhsExpr of a statement
     * @param allowActions Flag indicating whether the current context support actions
     * @return Parsed node
     */
    private STNode parseExpressionRhs(OperatorPrecedence precedenceLevel, STNode lhsExpr, boolean isLVExpr,
                                      boolean allowActions) {
        STToken token = peek();
        return parseExpressionRhs(token.kind, precedenceLevel, lhsExpr, isLVExpr, allowActions);
    }

    /**
     * Parse the right hand side of an expression given the next token kind.
     *
     * @param tokenKind Next token kind
     * @param currentPrecedenceLevel Precedence level of the expression that is being parsed currently
     * @param lhsExpr LHS expression
     * @param isRhsExpr Flag indicating whether this is a rhs expr or not
     * @param allowActions Flag indicating whether to allow actions or not
     * @return Parsed node
     */
    private STNode parseExpressionRhs(SyntaxKind tokenKind, OperatorPrecedence currentPrecedenceLevel, STNode lhsExpr,
                                      boolean isRhsExpr, boolean allowActions) {
        if (isEndOfExpression(tokenKind, isRhsExpr)) {
            return lhsExpr;
        }

        if (!isValidExprRhsStart(tokenKind)) {
            STToken token = peek();
            Solution solution = recover(token, ParserRuleContext.EXPRESSION_RHS, currentPrecedenceLevel, lhsExpr,
                    isRhsExpr, allowActions);

            // If the current rule was recovered by removing a token,
            // then this entire rule is already parsed while recovering.
            // so we done need to parse the remaining of this rule again.
            // Proceed only if the recovery action was an insertion.
            if (solution.action == Action.REMOVE) {
                return solution.recoveredNode;
            }

            // If the parser recovered by inserting a token, then try to re-parse the same
            // rule with the inserted token. This is done to pick the correct branch to
            // continue the parsing.
            if (solution.ctx == ParserRuleContext.BINARY_OPERATOR) {
                // We come here if the operator is missing. Treat this as injecting an operator
                // that matches to the current operator precedence level, and continue.
                SyntaxKind binaryOpKind = getBinaryOperatorKindToInsert(currentPrecedenceLevel);
                return parseExpressionRhs(binaryOpKind, currentPrecedenceLevel, lhsExpr, isRhsExpr, allowActions);
            } else {
                return parseExpressionRhs(solution.tokenKind, currentPrecedenceLevel, lhsExpr, isRhsExpr, allowActions);
            }
        }

        // If the precedence level of the operator that was being parsed is higher than
        // the newly found (next) operator, then return and finish the previous expr,
        // because it has a higher precedence.
        OperatorPrecedence nextOperatorPrecedence = getOpPrecedence(tokenKind);
        if (currentPrecedenceLevel.isHigherThan(nextOperatorPrecedence)) {
            return lhsExpr;
        }

        STNode newLhsExpr;
        switch (tokenKind) {
            case OPEN_PAREN_TOKEN:
                newLhsExpr = parseFuncCall(lhsExpr);
                break;
            case OPEN_BRACKET_TOKEN:
                newLhsExpr = parseMemberAccessExpr(lhsExpr);
                break;
            case DOT_TOKEN:
                newLhsExpr = parseFieldAccessOrMethodCall(lhsExpr);
                break;
            case IS_KEYWORD:
                newLhsExpr = parseTypeTestExpression(lhsExpr);
                break;
            case RIGHT_ARROW_TOKEN:
                newLhsExpr = parseAction(tokenKind, lhsExpr);
                if (!allowActions) {
                    this.errorHandler.reportInvalidNode(null, "actions are not allowed here");
                }
                break;
            default:
                STNode operator = parseBinaryOperator();

                // Parse the expression that follows the binary operator, until a operator
                // with different precedence is encountered. If an operator with a lower
                // precedence is reached, then come back here and finish the current
                // binary expr. If a an operator with higher precedence level is reached,
                // then complete that binary-expr, come back here and finish the current expr.

                // Actions within binary-expressions are not allowed.
                STNode rhsExpr = parseExpression(nextOperatorPrecedence, isRhsExpr, false);
                newLhsExpr = STNodeFactory.createBinaryExpressionNode(SyntaxKind.BINARY_EXPRESSION, lhsExpr, operator,
                        rhsExpr);
                break;
        }

        // Then continue the operators with the same precedence level.
        return parseExpressionRhs(currentPrecedenceLevel, newLhsExpr, isRhsExpr, allowActions);
    }

    private boolean isValidExprRhsStart(SyntaxKind tokenKind) {
        switch (tokenKind) {
            case OPEN_PAREN_TOKEN:
            case DOT_TOKEN:
            case OPEN_BRACKET_TOKEN:
            case IS_KEYWORD:
            case RIGHT_ARROW_TOKEN:
                return true;
            default:
                return isBinaryOperator(tokenKind);
        }
    }

    /**
     * Parse member access expression.
     *
     * @param lhsExpr Container expression
     * @return Member access expression
     */
    private STNode parseMemberAccessExpr(STNode lhsExpr) {
        STNode openBracket = parseOpenBracket();

        STNode keyExpr;
        switch (peek().kind) {
            case CLOSE_BRACKET_TOKEN:
                // array-type-desc can have an empty array-len-expr
                keyExpr = STNodeFactory.createEmptyNode();
                break;
            case ASTERISK_TOKEN:
                keyExpr = consume();
                break;
            default:
                keyExpr = parseExpression();
                break;
        }

        STNode closeBracket = parseCloseBracket();
        return STNodeFactory.createIndexedExpressionNode(lhsExpr, openBracket, keyExpr, closeBracket);
    }

    /**
     * Parse close bracket.
     *
     * @return Parsed node
     */
    private STNode parseCloseBracket() {
        STToken token = peek();
        if (token.kind == SyntaxKind.CLOSE_BRACKET_TOKEN) {
            return consume();
        } else {
            Solution sol = recover(token, ParserRuleContext.CLOSE_BRACKET);
            return sol.recoveredNode;
        }
    }

    /**
     * Parse field access expression and method call expression.
     *
     * @param lhsExpr Preceding expression of the field access or method call
     * @return One of <code>field-access-expression</code> or <code>method-call-expression</code>.
     */
    private STNode parseFieldAccessOrMethodCall(STNode lhsExpr) {
        STNode dotToken = parseDotToken();
        STNode fieldOrMethodName = parseIdentifier(ParserRuleContext.FIELD_OR_FUNC_NAME);

        STToken nextToken = peek();
        if (nextToken.kind == SyntaxKind.OPEN_PAREN_TOKEN) {
            // function invocation
            STNode openParen = parseOpenParenthesis();
            STNode args = parseArgsList();
            STNode closeParen = parseCloseParenthesis();
            return STNodeFactory.createMethodCallExpressionNode(lhsExpr, dotToken, fieldOrMethodName, openParen, args,
                    closeParen);
        }

        // Everything else is field-access
        return STNodeFactory.createFieldAccessExpressionNode(lhsExpr, dotToken, fieldOrMethodName);
    }

    /**
     * <p>
     * Parse braced expression.
     * </p>
     * <code>braced-expr := ( expression )</code>
     *
     * @param isRhsExpr Flag indicating whether this is on a rhsExpr of a statement
     * @param allowActions Allow actions
     * @return Parsed node
     */
    private STNode parseBracedExpression(boolean isRhsExpr, boolean allowActions) {
        STNode openParen = parseOpenParenthesis();
        STNode expr;
        if (allowActions) {
            expr = parseActionOrExpression(isRhsExpr);
        } else {
            expr = parseExpression(isRhsExpr);
        }

        STNode closeParen = parseCloseParenthesis();
        if (isAction(expr)) {
            return STNodeFactory.createBracedExpressionNode(SyntaxKind.BRACED_ACTION, openParen, expr, closeParen);
        } else {
            return STNodeFactory.createBracedExpressionNode(SyntaxKind.BRACED_EXPRESSION, openParen, expr, closeParen);
        }
    }

    /**
     * Check whether a given node is an action node.
     *
     * @param node Node to check
     * @return <code>true</code> if the node is an action node. <code>false</code> otherwise
     */
    private boolean isAction(STNode node) {
        switch (node.kind) {
            case REMOTE_METHOD_CALL_ACTION:
            case BRACED_ACTION:
            case CHECK_ACTION:
                return true;
            default:
                return false;
        }
    }

    /**
     * Check whether the given token is an end of a expression.
     *
     * @param tokenKind Token to check
     * @param isRhsExpr Flag indicating whether this is on a rhsExpr of a statement
     * @return <code>true</code> if the token represents an end of a block. <code>false</code> otherwise
     */
    private boolean isEndOfExpression(SyntaxKind tokenKind, boolean isRhsExpr) {
        if (!isRhsExpr) {
            if (isCompoundBinaryOperator(tokenKind)) {
                return true;
            }
            return !isValidExprRhsStart(tokenKind);
        }

        switch (tokenKind) {
            case CLOSE_BRACE_TOKEN:
            case OPEN_BRACE_TOKEN:
            case CLOSE_PAREN_TOKEN:
            case CLOSE_BRACKET_TOKEN:
            case SEMICOLON_TOKEN:
            case COMMA_TOKEN:
            case PUBLIC_KEYWORD:
            case FUNCTION_KEYWORD:
            case EOF_TOKEN:
            case CONST_KEYWORD:
            case LISTENER_KEYWORD:
            case EQUAL_TOKEN:
            case AT_TOKEN:
            case DOCUMENTATION_LINE:
            case AS_KEYWORD:
            case IN_KEYWORD:
            case BACKTICK_TOKEN:
                return true;
            default:
                return isSimpleType(tokenKind);
        }
    }

    /**
     * Parse basic literals. It is assumed that we come here after validation.
     *
     * @return Parsed node
     */
    private STNode parseBasicLiteral() {
        STToken literalToken = consume();
        return STNodeFactory.createBasicLiteralNode(literalToken.kind, literalToken);
    }

    /**
     * Parse function call expression.
     * <code>function-call-expr := function-reference ( arg-list )
     * function-reference := variable-reference</code>
     *
     * @param identifier Function name
     * @return Function call expression
     */
    private STNode parseFuncCall(STNode identifier) {
        STNode openParen = parseOpenParenthesis();
        STNode args = parseArgsList();
        STNode closeParen = parseCloseParenthesis();
        return STNodeFactory.createFunctionCallExpressionNode(identifier, openParen, args, closeParen);
    }

    /**
     * Parse function call argument list.
     *
     * @return Parsed agrs list
     */
    private STNode parseArgsList() {
        startContext(ParserRuleContext.ARG_LIST);
        ArrayList<STNode> argsList = new ArrayList<>();

        STToken token = peek();
        if (isEndOfParametersList(token.kind)) {
            STNode args = STNodeFactory.createNodeList(argsList);
            endContext();
            return args;
        }

        SyntaxKind lastProcessedArgKind = parseFirstArg(argsList);
        parseFollowUpArg(argsList, lastProcessedArgKind);

        STNode args = STNodeFactory.createNodeList(argsList);
        endContext();
        return args;
    }

    /**
     * Parse the first argument of a function call.
     *
     * @param argsList Arguments list to which the parsed argument must be added
     * @return Kind of the argument first argument.
     */
    private SyntaxKind parseFirstArg(ArrayList<STNode> argsList) {
        startContext(ParserRuleContext.ARG);

        // Comma precedes the first argument is an empty node, since it doesn't exist.
        STNode leadingComma = STNodeFactory.createEmptyNode();
        STNode arg = parseArg(leadingComma);
        endContext();

        if (SyntaxKind.POSITIONAL_ARG.ordinal() <= arg.kind.ordinal()) {
            argsList.add(arg);
            return arg.kind;
        } else {
            reportInvalidOrderOfArgs(peek(), SyntaxKind.POSITIONAL_ARG, arg.kind);
            return SyntaxKind.POSITIONAL_ARG;
        }
    }

    /**
     * Parse follow up arguments.
     *
     * @param argsList Arguments list to which the parsed argument must be added
     * @param lastProcessedArgKind Kind of the argument processed prior to this
     */
    private void parseFollowUpArg(ArrayList<STNode> argsList, SyntaxKind lastProcessedArgKind) {
        STToken nextToken = peek();
        while (!isEndOfParametersList(nextToken.kind)) {
            startContext(ParserRuleContext.ARG);

            STNode leadingComma = parseComma();

            // If there's an extra comma at the end of arguments list, remove it.
            // Then stop the argument parsing.
            nextToken = peek();
            if (isEndOfParametersList(nextToken.kind)) {
                this.errorHandler.reportInvalidNode((STToken) leadingComma, "invalid token " + leadingComma);
                endContext();
                break;
            }

            STNode arg = parseArg(nextToken.kind, leadingComma);
            if (lastProcessedArgKind.ordinal() <= arg.kind.ordinal()) {
                if (lastProcessedArgKind == SyntaxKind.REST_ARG && arg.kind == SyntaxKind.REST_ARG) {
                    this.errorHandler.reportInvalidNode(nextToken, "cannot more than one rest arg");
                } else {
                    argsList.add(arg);
                    lastProcessedArgKind = arg.kind;
                }
            } else {
                reportInvalidOrderOfArgs(nextToken, lastProcessedArgKind, arg.kind);
            }

            nextToken = peek();
            endContext();
        }
    }

    /**
     * Report invalid order of args.
     *
     * @param token Staring token of the arg.
     * @param lastArgKind Kind of the previously processed arg
     * @param argKind Current arg
     */
    private void reportInvalidOrderOfArgs(STToken token, SyntaxKind lastArgKind, SyntaxKind argKind) {
        this.errorHandler.reportInvalidNode(token, "cannot have a " + argKind + " after the " + lastArgKind);
    }

    /**
     * Parse function call argument.
     *
     * @param leadingComma Comma that occurs before the param
     * @return Parsed argument node
     */
    private STNode parseArg(STNode leadingComma) {
        STToken token = peek();
        return parseArg(token.kind, leadingComma);
    }

    private STNode parseArg(SyntaxKind kind, STNode leadingComma) {
        STNode arg;
        switch (kind) {
            case ELLIPSIS_TOKEN:
                STToken ellipsis = consume();
                STNode expr = parseExpression();
                arg = STNodeFactory.createRestArgumentNode(leadingComma, ellipsis, expr);
                break;

            // Identifier can means two things: either its a named-arg, or just an expression.
            case IDENTIFIER_TOKEN:
                // TODO: Handle package-qualified var-refs (i.e: qualified-identifier).
                arg = parseNamedOrPositionalArg(leadingComma);
                break;

            // Any other expression goes here
            case DECIMAL_INTEGER_LITERAL:
            case HEX_INTEGER_LITERAL:
            case STRING_LITERAL:
            case OPEN_PAREN_TOKEN:
            case TRUE_KEYWORD:
            case FALSE_KEYWORD:
            case NULL_KEYWORD:
            default:
                expr = parseExpression();
                arg = STNodeFactory.createPositionalArgumentNode(leadingComma, expr);
                break;
        }

        return arg;
    }

    /**
     * Parse positional or named arg. This method assumed peek()/peek(1)
     * is always an identifier.
     *
     * @param leadingComma Comma that occurs before the param
     * @return Parsed argument node
     */
    private STNode parseNamedOrPositionalArg(STNode leadingComma) {
        STToken secondToken = peek(2);
        switch (secondToken.kind) {
            case EQUAL_TOKEN:
                STNode argNameOrVarRef = STNodeFactory.createSimpleNameReferenceNode(consume());
                STNode equal = parseAssignOp();
                STNode expr = parseExpression();
                return STNodeFactory.createNamedArgumentNode(leadingComma, argNameOrVarRef, equal, expr);
            case COMMA_TOKEN:
            case CLOSE_PAREN_TOKEN:
                argNameOrVarRef = STNodeFactory.createSimpleNameReferenceNode(consume());
                return STNodeFactory.createPositionalArgumentNode(leadingComma, argNameOrVarRef);

            // Treat everything else as a single expression. If something is missing,
            // expression-parsing will recover it.
            case DECIMAL_INTEGER_LITERAL:
            case HEX_INTEGER_LITERAL:
            case STRING_LITERAL:
            case IDENTIFIER_TOKEN:
            case OPEN_PAREN_TOKEN:
            case TRUE_KEYWORD:
            case FALSE_KEYWORD:
            case NULL_KEYWORD:
            case DECIMAL_FLOATING_POINT_LITERAL:
            case HEX_FLOATING_POINT_LITERAL:
            default:
                expr = parseExpression();
                return STNodeFactory.createPositionalArgumentNode(leadingComma, expr);
        }
    }

    /**
     * Parse object type descriptor.
     *
     * @return Parsed node
     */
    private STNode parseObjectTypeDescriptor() {
        startContext(ParserRuleContext.OBJECT_TYPE_DESCRIPTOR);
        STNode objectTypeQualifiers = parseObjectTypeQualifiers();
        STNode objectKeyword = parseObjectKeyword();
        STNode openBrace = parseOpenBrace();
        STNode objectMembers = parseObjectMembers();
        STNode closeBrace = parseCloseBrace();
        endContext();

        return STNodeFactory.createObjectTypeDescriptorNode(objectTypeQualifiers, objectKeyword, openBrace,
                objectMembers, closeBrace);
    }

    /**
     * Parse object type qualifiers.
     *
     * @return Parsed node
     */
    private STNode parseObjectTypeQualifiers() {
        STToken nextToken = peek();
        return parseObjectTypeQualifiers(nextToken.kind);
    }

    private STNode parseObjectTypeQualifiers(SyntaxKind kind) {
        List<STNode> qualifiers = new ArrayList<>();
        STNode firstQualifier;
        switch (kind) {
            case CLIENT_KEYWORD:
                STNode clientKeyword = parseClientKeyword();
                firstQualifier = clientKeyword;
                break;
            case ABSTRACT_KEYWORD:
                STNode abstractKeyword = parseAbstractKeyword();
                firstQualifier = abstractKeyword;
                break;
            case OBJECT_KEYWORD:
                return STNodeFactory.createNodeList(qualifiers);
            default:
                Solution solution = recover(peek(), ParserRuleContext.OBJECT_TYPE_FIRST_QUALIFIER);

                // If the parser recovered by inserting a token, then try to re-parse the same
                // rule with the inserted token. This is done to pick the correct branch
                // to continue the parsing.
                if (solution.action == Action.REMOVE) {
                    return solution.recoveredNode;
                }

                return parseObjectTypeQualifiers(solution.tokenKind);
        }

        // Parse the second qualifier if available.
        STNode secondQualifier = parseObjectTypeSecondQualifier(firstQualifier);

        qualifiers.add(firstQualifier);
        if (secondQualifier != null) {
            qualifiers.add(secondQualifier);
        }
        return STNodeFactory.createNodeList(qualifiers);
    }

    private STNode parseObjectTypeSecondQualifier(STNode firstQualifier) {
        STToken nextToken = peek();
        return parseObjectTypeSecondQualifier(nextToken.kind, firstQualifier);
    }

    private STNode parseObjectTypeSecondQualifier(SyntaxKind kind, STNode firstQualifier) {
        if (firstQualifier.kind != kind) {
            switch (kind) {
                case CLIENT_KEYWORD:
                    return parseClientKeyword();
                case ABSTRACT_KEYWORD:
                    return parseAbstractKeyword();
                case OBJECT_KEYWORD:
                    return null;
                default:
                    break;
            }
        }

        Solution solution = recover(peek(), ParserRuleContext.OBJECT_TYPE_SECOND_QUALIFIER, firstQualifier);

        // If the parser recovered by inserting a token, then try to re-parse the same
        // rule with the inserted token. This is done to pick the correct branch
        // to continue the parsing.
        if (solution.action == Action.REMOVE) {
            return solution.recoveredNode;
        }

        return parseObjectTypeSecondQualifier(solution.tokenKind, firstQualifier);
    }

    /**
     * Parse client keyword.
     *
     * @return Parsed node
     */
    private STNode parseClientKeyword() {
        STToken token = peek();
        if (token.kind == SyntaxKind.CLIENT_KEYWORD) {
            return consume();
        } else {
            Solution sol = recover(token, ParserRuleContext.CLIENT_KEYWORD);
            return sol.recoveredNode;
        }
    }

    /**
     * Parse abstract keyword.
     *
     * @return Parsed node
     */
    private STNode parseAbstractKeyword() {
        STToken token = peek();
        if (token.kind == SyntaxKind.ABSTRACT_KEYWORD) {
            return consume();
        } else {
            Solution sol = recover(token, ParserRuleContext.ABSTRACT_KEYWORD);
            return sol.recoveredNode;
        }
    }

    /**
     * Parse object keyword.
     *
     * @return Parsed node
     */
    private STNode parseObjectKeyword() {
        STToken token = peek();
        if (token.kind == SyntaxKind.OBJECT_KEYWORD) {
            return consume();
        } else {
            Solution sol = recover(token, ParserRuleContext.OBJECT_KEYWORD);
            return sol.recoveredNode;
        }
    }

    /**
     * Parse object members.
     *
     * @return Parsed node
     */
    private STNode parseObjectMembers() {
        ArrayList<STNode> objectMembers = new ArrayList<>();
        STToken nextToken = peek();
        while (!isEndOfObjectTypeNode(nextToken.kind)) {
            startContext(ParserRuleContext.OBJECT_MEMBER);
            STNode member = parseObjectMember(nextToken.kind);
            endContext();

            // Null member indicates the end of object members
            if (member == null) {
                break;
            }
            objectMembers.add(member);
            nextToken = peek();
        }

        return STNodeFactory.createNodeList(objectMembers);
    }

    private STNode parseObjectMember() {
        STToken nextToken = peek();
        return parseObjectMember(nextToken.kind);
    }

    private STNode parseObjectMember(SyntaxKind nextTokenKind) {
        STNode metadata;
        switch (nextTokenKind) {
            case EOF_TOKEN:
            case CLOSE_BRACE_TOKEN:
                // Null return indicates the end of object members
                return null;
            case ASTERISK_TOKEN:
            case PUBLIC_KEYWORD:
            case PRIVATE_KEYWORD:
            case REMOTE_KEYWORD:
            case FUNCTION_KEYWORD:
                metadata = createEmptyMetadata();
                break;
            case DOCUMENTATION_LINE:
            case AT_TOKEN:
                metadata = parseMetaData(nextTokenKind);
                nextTokenKind = peek().kind;
                break;
            default:
                if (isTypeStartingToken(nextTokenKind)) {
                    metadata = createEmptyMetadata();
                    break;
                }

                Solution solution = recover(peek(), ParserRuleContext.OBJECT_MEMBER);

                // If the parser recovered by inserting a token, then try to re-parse the same
                // rule with the inserted token. This is done to pick the correct branch
                // to continue the parsing.
                if (solution.action == Action.REMOVE) {
                    return solution.recoveredNode;
                }

                return parseObjectMember(solution.tokenKind);
        }

        return parseObjectMember(nextTokenKind, metadata);
    }

    private STNode parseObjectMember(SyntaxKind nextTokenKind, STNode metadata) {
        STNode member;
        switch (nextTokenKind) {
            case EOF_TOKEN:
            case CLOSE_BRACE_TOKEN:
                // TODO report metadata
                return null;
            case ASTERISK_TOKEN:
                STNode asterisk = consume();
                STNode type = parseTypeReference();
                STNode semicolonToken = parseSemicolon();
                member = STNodeFactory.createTypeReferenceNode(asterisk, type, semicolonToken);
                break;
            case PUBLIC_KEYWORD:
            case PRIVATE_KEYWORD:
                STNode visibilityQualifier = parseObjectMemberVisibility();
                member = parseObjectMethodOrField(metadata, visibilityQualifier);
                break;
            case REMOTE_KEYWORD:
                member = parseObjectMethodOrField(metadata, STNodeFactory.createEmptyNode());
                break;
            case FUNCTION_KEYWORD:
                member = parseObjectMethod(metadata, STNodeFactory.createEmptyNode());
                break;
            default:
                if (isTypeStartingToken(nextTokenKind)) {
                    member = parseObjectField(metadata, STNodeFactory.createEmptyNode());
                    break;
                }

                Solution solution = recover(peek(), ParserRuleContext.OBJECT_MEMBER_WITHOUT_METADATA);

                // If the parser recovered by inserting a token, then try to re-parse the same
                // rule with the inserted token. This is done to pick the correct branch
                // to continue the parsing.
                if (solution.action == Action.REMOVE) {
                    return solution.recoveredNode;
                }

                return parseObjectMember(solution.tokenKind);
        }

        return member;
    }

    private STNode parseObjectMethodOrField(STNode metadata, STNode methodQualifiers) {
        STToken nextToken = peek(1);
        STToken nextNextToken = peek(2);
        return parseObjectMethodOrField(nextToken.kind, nextNextToken.kind, metadata, methodQualifiers);
    }

    /**
     * Parse an object member, given the visibility modifier. Object member can have
     * only one visibility qualifier. This mean the methodQualifiers list can have
     * one qualifier at-most.
     *
     * @param visibilityQualifiers Visibility qualifiers. A modifier can be
     *            a syntax node with either 'PUBLIC' or 'PRIVATE'.
     * @param nextTokenKind Next token kind
     * @param nextNextTokenKind Kind of the token after the
     * @param metadata Metadata
     * @param visibilityQualifiers Visibility qualifiers
     * @return Parse object member node
     */
    private STNode parseObjectMethodOrField(SyntaxKind nextTokenKind, SyntaxKind nextNextTokenKind, STNode metadata,
                                            STNode visibilityQualifiers) {
        switch (nextTokenKind) {
            case REMOTE_KEYWORD:
                STNode remoteKeyword = parseRemoteKeyword();
                ArrayList<STNode> methodQualifiers = new ArrayList<>();
                if (visibilityQualifiers.kind != SyntaxKind.NONE) {
                    methodQualifiers.add(visibilityQualifiers);
                }
                methodQualifiers.add(remoteKeyword);
                return parseObjectMethod(metadata, STNodeFactory.createNodeList(methodQualifiers));
            case FUNCTION_KEYWORD:
                return parseObjectMethod(metadata, visibilityQualifiers);

            // All 'type starting tokens' here. should be same as 'parseTypeDescriptor(...)'
            case IDENTIFIER_TOKEN:
                if (nextNextTokenKind != SyntaxKind.OPEN_PAREN_TOKEN) {
                    // Here we try to catch the common user error of missing the function keyword.
                    // In such cases, lookahead for the open-parenthesis and figure out whether
                    // this is an object-method with missing name. If yes, then try to recover.
                    return parseObjectField(metadata, visibilityQualifiers);
                }
                break;
            default:
                if (isTypeStartingToken(nextTokenKind)) {
                    return parseObjectField(metadata, visibilityQualifiers);
                }
                break;
        }

        Solution solution = recover(peek(), ParserRuleContext.OBJECT_FUNC_OR_FIELD_WITHOUT_VISIBILITY, metadata,
                visibilityQualifiers);

        // If the parser recovered by inserting a token, then try to re-parse the same
        // rule with the inserted token. This is done to pick the correct branch
        // to continue the parsing.
        if (solution.action == Action.REMOVE) {
            return solution.recoveredNode;
        }

        return parseObjectMethodOrField(solution.tokenKind, nextTokenKind, metadata, visibilityQualifiers);
    }

    /**
     * Parse object visibility. Visibility can be <code>public</code> or <code>private</code>.
     *
     * @return Parsed node
     */
    private STNode parseObjectMemberVisibility() {
        STToken token = peek();
        if (token.kind == SyntaxKind.PUBLIC_KEYWORD || token.kind == SyntaxKind.PRIVATE_KEYWORD) {
            return consume();
        } else {
            Solution sol = recover(token, ParserRuleContext.PUBLIC_KEYWORD);
            return sol.recoveredNode;
        }
    }

    private STNode parseRemoteKeyword() {
        STToken token = peek();
        if (token.kind == SyntaxKind.REMOTE_KEYWORD) {
            return consume();
        } else {
            Solution sol = recover(token, ParserRuleContext.REMOTE_KEYWORD);
            return sol.recoveredNode;
        }
    }

    private STNode parseObjectField(STNode metadata, STNode methodQualifiers) {
        STNode type = parseTypeDescriptor();
        STNode fieldName = parseVariableName();
        return parseObjectFieldRhs(metadata, methodQualifiers, type, fieldName);
    }

    /**
     * Parse object field rhs, and complete the object field parsing. Returns the parsed object field.
     *
     * @param metadata Metadata
     * @param visibilityQualifier Visibility qualifier
     * @param type Type descriptor
     * @param fieldName Field name
     * @return Parsed object field
     */
    private STNode parseObjectFieldRhs(STNode metadata, STNode visibilityQualifier, STNode type, STNode fieldName) {
        STToken nextToken = peek();
        return parseObjectFieldRhs(nextToken.kind, metadata, visibilityQualifier, type, fieldName);
    }

    /**
     * Parse object field rhs, and complete the object field parsing. Returns the parsed object field.
     *
     * @param nextTokenKind Kind of the next token
     * @param metadata Metadata
     * @param visibilityQualifier Visibility qualifier
     * @param type Type descriptor
     * @param fieldName Field name
     * @return Parsed object field
     */
    private STNode parseObjectFieldRhs(SyntaxKind nextTokenKind, STNode metadata, STNode visibilityQualifier,
                                       STNode type, STNode fieldName) {
        STNode equalsToken;
        STNode expression;
        STNode semicolonToken;
        switch (nextTokenKind) {
            case SEMICOLON_TOKEN:
                equalsToken = STNodeFactory.createEmptyNode();
                expression = STNodeFactory.createEmptyNode();
                semicolonToken = parseSemicolon();
                break;
            case EQUAL_TOKEN:
                equalsToken = parseAssignOp();
                expression = parseExpression();
                semicolonToken = parseSemicolon();
                break;
            default:
                STToken token = peek();
                Solution solution = recover(token, ParserRuleContext.OBJECT_FIELD_RHS, metadata, visibilityQualifier,
                        type, fieldName);

                // If the parser recovered by inserting a token, then try to re-parse the same
                // rule with the inserted token. This is done to pick the correct branch
                // to continue the parsing.
                if (solution.action == Action.REMOVE) {
                    return solution.recoveredNode;
                }

                return parseObjectFieldRhs(solution.tokenKind, metadata, visibilityQualifier, type, fieldName);
        }

        return STNodeFactory.createObjectFieldNode(metadata, visibilityQualifier, type, fieldName, equalsToken,
                expression, semicolonToken);
    }

    private STNode parseObjectMethod(STNode metadata, STNode methodQualifiers) {
        return parseFunctionDefinition(metadata, methodQualifiers);
    }

    /**
     * Parse if-else statement.
     * <code>
     * if-else-stmt := if expression block-stmt [else-block]
     * </code>
     *
     * @return If-else block
     */
    private STNode parseIfElseBlock() {
        startContext(ParserRuleContext.IF_BLOCK);
        STNode ifKeyword = parseIfKeyword();
        STNode condition = parseExpression();
        STNode ifBody = parseBlockNode();
        endContext();

        STNode elseBody = parseElseBlock();
        return STNodeFactory.createIfElseStatementNode(ifKeyword, condition, ifBody, elseBody);
    }

    /**
     * Parse if-keyword.
     *
     * @return Parsed if-keyword node
     */
    private STNode parseIfKeyword() {
        STToken token = peek();
        if (token.kind == SyntaxKind.IF_KEYWORD) {
            return consume();
        } else {
            Solution sol = recover(token, ParserRuleContext.IF_KEYWORD);
            return sol.recoveredNode;
        }
    }

    /**
     * Parse else-keyword.
     *
     * @return Parsed else keyword node
     */
    private STNode parseElseKeyword() {
        STToken token = peek();
        if (token.kind == SyntaxKind.ELSE_KEYWORD) {
            return consume();
        } else {
            Solution sol = recover(token, ParserRuleContext.ELSE_KEYWORD);
            return sol.recoveredNode;
        }
    }

    /**
     * Parse block node.
     * <code>
     * block-stmt := { sequence-stmt }
     * sequence-stmt := statement*
     * </code>
     *
     * @return Parse block node
     */
    private STNode parseBlockNode() {
        startContext(ParserRuleContext.BLOCK_STMT);
        STNode openBrace = parseOpenBrace();
        STNode stmts = parseStatements();
        STNode closeBrace = parseCloseBrace();
        endContext();
        return STNodeFactory.createBlockStatementNode(openBrace, stmts, closeBrace);
    }

    /**
     * Parse else block.
     * <code>else-block := else (if-else-stmt | block-stmt)</code>
     *
     * @return Else block
     */
    private STNode parseElseBlock() {
        STToken nextToken = peek();
        if (nextToken.kind != SyntaxKind.ELSE_KEYWORD) {
            return STNodeFactory.createEmptyNode();
        }

        STNode elseKeyword = parseElseKeyword();
        STNode elseBody = parseElseBody();
        return STNodeFactory.createElseBlockNode(elseKeyword, elseBody);
    }

    /**
     * Parse else node body.
     * <code>else-body := if-else-stmt | block-stmt</code>
     *
     * @return Else node body
     */
    private STNode parseElseBody() {
        STToken nextToken = peek();
        return parseElseBody(nextToken.kind);
    }

    private STNode parseElseBody(SyntaxKind nextTokenKind) {
        switch (nextTokenKind) {
            case IF_KEYWORD:
                return parseIfElseBlock();
            case OPEN_BRACE_TOKEN:
                return parseBlockNode();
            default:
                STToken token = peek();
                Solution solution = recover(token, ParserRuleContext.ELSE_BODY);

                // If the parser recovered by inserting a token, then try to re-parse the same
                // rule with the inserted token. This is done to pick the correct branch
                // to continue the parsing.
                if (solution.action == Action.REMOVE) {
                    return solution.recoveredNode;
                }

                return parseElseBody(solution.tokenKind);
        }
    }

    /**
     * Parse while statement.
     * <code>while-stmt := while expression block-stmt</code>
     *
     * @return While statement
     */
    private STNode parseWhileStatement() {
        startContext(ParserRuleContext.WHILE_BLOCK);
        STNode whileKeyword = parseWhileKeyword();
        STNode condition = parseExpression();
        STNode whileBody = parseBlockNode();
        endContext();
        return STNodeFactory.createWhileStatementNode(whileKeyword, condition, whileBody);
    }

    /**
     * Parse while-keyword.
     *
     * @return While-keyword node
     */
    private STNode parseWhileKeyword() {
        STToken token = peek();
        if (token.kind == SyntaxKind.WHILE_KEYWORD) {
            return consume();
        } else {
            Solution sol = recover(token, ParserRuleContext.WHILE_KEYWORD);
            return sol.recoveredNode;
        }
    }

    /**
     * Parse panic statement.
     * <code>panic-stmt := panic expression ;</code>
     *
     * @return Panic statement
     */
    private STNode parsePanicStatement() {
        startContext(ParserRuleContext.PANIC_STMT);
        STNode panicKeyword = parsePanicKeyword();
        STNode expression = parseExpression();
        STNode semicolon = parseSemicolon();
        endContext();
        return STNodeFactory.createPanicStatementNode(panicKeyword, expression, semicolon);
    }

    /**
     * Parse panic-keyword.
     *
     * @return Panic-keyword node
     */
    private STNode parsePanicKeyword() {
        STToken token = peek();
        if (token.kind == SyntaxKind.PANIC_KEYWORD) {
            return consume();
        } else {
            Solution sol = recover(token, ParserRuleContext.PANIC_KEYWORD);
            return sol.recoveredNode;
        }
    }

    /**
     * Parse check expression. This method is used to parse both check expression
     * as well as check action.
     *
     * <p>
     * <code>
     * checking-expr := checking-keyword expression
     * checking-action := checking-keyword action
     * </code>
     *
     * @param allowActions Allow actions
     * @param isRhsExpr Is rhs expression
     * @return Check expression node
     */
    private STNode parseCheckExpression(boolean isRhsExpr, boolean allowActions) {
        STNode checkingKeyword = parseCheckingKeyword();
        STNode expr = parseExpression(OperatorPrecedence.UNARY, isRhsExpr, allowActions);
        if (isAction(expr)) {
            return STNodeFactory.createCheckExpressionNode(SyntaxKind.CHECK_ACTION, checkingKeyword, expr);
        } else {
            return STNodeFactory.createCheckExpressionNode(SyntaxKind.CHECK_EXPRESSION, checkingKeyword, expr);
        }
    }

    /**
     * Parse checking keyword.
     * <p>
     * <code>
     * checking-keyword := check | checkpanic
     * </code>
     *
     * @return Parsed node
     */
    private STNode parseCheckingKeyword() {
        STToken token = peek();
        if (token.kind == SyntaxKind.CHECK_KEYWORD || token.kind == SyntaxKind.CHECKPANIC_KEYWORD) {
            return consume();
        } else {
            Solution sol = recover(token, ParserRuleContext.CHECKING_KEYWORD);
            return sol.recoveredNode;
        }
    }

    /**
     *
     * Parse continue statement.
     * <code>continue-stmt := continue ; </code>
     *
     * @return continue statement
     */
    private STNode parseContinueStatement() {
        startContext(ParserRuleContext.CONTINUE_STATEMENT);
        STNode continueKeyword = parseContinueKeyword();
        STNode semicolon = parseSemicolon();
        endContext();
        return STNodeFactory.createContinueStatementNode(continueKeyword, semicolon);
    }

    /**
     * Parse continue-keyword.
     *
     * @return continue-keyword node
     */
    private STNode parseContinueKeyword() {
        STToken token = peek();
        if (token.kind == SyntaxKind.CONTINUE_KEYWORD) {
            return consume();
        } else {
            Solution sol = recover(token, ParserRuleContext.CONTINUE_KEYWORD);
            return sol.recoveredNode;
        }
    }

    /**
     * Parse return statement.
     * <code>return-stmt := return [ action-or-expr ] ;</code>
     *
     * @return Return statement
     */
    private STNode parseReturnStatement() {
        startContext(ParserRuleContext.RETURN_STMT);
        STNode returnKeyword = parseReturnKeyword();
        STNode returnRhs = parseReturnStatementRhs(returnKeyword);
        endContext();
        return returnRhs;
    }

    /**
     * Parse return-keyword.
     *
     * @return Return-keyword node
     */
    private STNode parseReturnKeyword() {
        STToken token = peek();
        if (token.kind == SyntaxKind.RETURN_KEYWORD) {
            return consume();
        } else {
            Solution sol = recover(token, ParserRuleContext.RETURN_KEYWORD);
            return sol.recoveredNode;
        }
    }

    /**
     * Parse break statement.
     * <code>break-stmt := break ; </code>
     *
     * @return break statement
     */
    private STNode parseBreakStatement() {
        startContext(ParserRuleContext.BREAK_STATEMENT);
        STNode breakKeyword = parseBreakKeyword();
        STNode semicolon = parseSemicolon();
        endContext();
        return STNodeFactory.createBreakStatementNode(breakKeyword, semicolon);
    }

    /**
     * Parse break-keyword.
     *
     * @return break-keyword node
     */
    private STNode parseBreakKeyword() {
        STToken token = peek();
        if (token.kind == SyntaxKind.BREAK_KEYWORD) {
            return consume();
        } else {
            Solution sol = recover(token, ParserRuleContext.BREAK_KEYWORD);
            return sol.recoveredNode;
        }
    }

    /**
     * <p>
     * Parse the right hand side of a return statement.
     * </p>
     * <code>
     * return-stmt-rhs := ; |  action-or-expr ;
     * </code>
     *
     * @return Parsed node
     */
    private STNode parseReturnStatementRhs(STNode returnKeyword) {
        STNode expr;
        STNode semicolon;
        STToken token = peek();

        switch (token.kind) {
            case SEMICOLON_TOKEN:
                expr = STNodeFactory.createEmptyNode();
                break;
            default:
                expr = parseActionOrExpression();
                break;
        }

        semicolon = parseSemicolon();
        return STNodeFactory.createReturnStatementNode(returnKeyword, expr, semicolon);
    }

    /**
     * Parse mapping constructor expression.
     * <p>
     * <code>mapping-constructor-expr := { [field (, field)*] }</code>
     *
     * @return Parsed node
     */
    private STNode parseMappingConstructorExpr() {
        startContext(ParserRuleContext.MAPPING_CONSTRUCTOR);
        STNode openBrace = parseOpenBrace();
        STNode fields = parseMappingConstructorFields();
        STNode closeBrace = parseCloseBrace();
        endContext();
        return STNodeFactory.createMappingConstructorExpressionNode(openBrace, fields, closeBrace);
    }

    /**
     * Parse mapping constructor fields.
     *
     * @return Parsed node
     */
    private STNode parseMappingConstructorFields() {
        List<STNode> fields = new ArrayList<>();
        STToken nextToken = peek();
        if (isEndOfMappingConstructor(nextToken.kind)) {
            return STNodeFactory.createNodeList(fields);
        }

        // Parse first field mapping, that has no leading comma
        STNode leadingComma = STNodeFactory.createEmptyNode();
        STNode field = parseMappingField(leadingComma);
        fields.add(field);

        // Parse the remaining field mappings
        nextToken = peek();
        while (!isEndOfMappingConstructor(nextToken.kind)) {
            leadingComma = parseComma();
            field = parseMappingField(leadingComma);
            fields.add(field);
            nextToken = peek();
        }

        return STNodeFactory.createNodeList(fields);
    }

    private boolean isEndOfMappingConstructor(SyntaxKind tokenKind) {
        switch (tokenKind) {
            case IDENTIFIER_TOKEN:
                return false;
            case EOF_TOKEN:
            case AT_TOKEN:
            case DOCUMENTATION_LINE:
            case CLOSE_BRACE_TOKEN:
            case CLOSE_PAREN_TOKEN:
            case CLOSE_BRACKET_TOKEN:
            case OPEN_BRACE_TOKEN:
            case SEMICOLON_TOKEN:
            case PUBLIC_KEYWORD:
            case PRIVATE_KEYWORD:
            case FUNCTION_KEYWORD:
            case RETURNS_KEYWORD:
            case SERVICE_KEYWORD:
            case TYPE_KEYWORD:
            case LISTENER_KEYWORD:
            case CONST_KEYWORD:
            case FINAL_KEYWORD:
            case RESOURCE_KEYWORD:
                return true;
            default:
                return isSimpleType(tokenKind);
        }
    }

    /**
     * Parse mapping constructor field.
     * <p>
     * <code>field := specific-field | computed-name-field | spread-field</code>
     *
     * @param leadingComma Leading comma
     * @return Parsed node
     */
    private STNode parseMappingField(STNode leadingComma) {
        STToken nextToken = peek();
        return parseMappingField(nextToken.kind, leadingComma);
    }

    private STNode parseMappingField(SyntaxKind tokenKind, STNode leadingComma) {
        switch (tokenKind) {
            case IDENTIFIER_TOKEN:
                return parseSpecificFieldWithOptionValue(leadingComma);
            case STRING_LITERAL:
                STNode key = parseStringLiteral();
                STNode colon = parseColon();
                STNode valueExpr = parseExpression();
                return STNodeFactory.createSpecificFieldNode(leadingComma, key, colon, valueExpr);
            case OPEN_BRACKET_TOKEN:
                return parseComputedField(leadingComma);
            case ELLIPSIS_TOKEN:
                STNode ellipsis = parseEllipsis();
                STNode expr = parseExpression();
                return STNodeFactory.createSpreadFieldNode(leadingComma, ellipsis, expr);
            default:
                STToken token = peek();
                Solution solution = recover(token, ParserRuleContext.MAPPING_FIELD, leadingComma);

                // If the parser recovered by inserting a token, then try to re-parse the same
                // rule with the inserted token. This is done to pick the correct branch
                // to continue the parsing.
                if (solution.action == Action.REMOVE) {
                    return solution.recoveredNode;
                }

                return parseMappingField(solution.tokenKind, leadingComma);
        }
    }

    /**
     * Parse mapping constructor specific-field with an optional value.
     *
     * @param leadingComma
     * @return Parsed node
     */
    private STNode parseSpecificFieldWithOptionValue(STNode leadingComma) {
        STNode key = parseIdentifier(ParserRuleContext.MAPPING_FIELD_NAME);
        return parseSpecificFieldRhs(leadingComma, key);
    }

    private STNode parseSpecificFieldRhs(STNode leadingComma, STNode key) {
        STToken nextToken = peek();
        return parseSpecificFieldRhs(nextToken.kind, leadingComma, key);
    }

    private STNode parseSpecificFieldRhs(SyntaxKind tokenKind, STNode leadingComma, STNode key) {
        STNode colon;
        STNode valueExpr;

        switch (tokenKind) {
            case COLON_TOKEN:
                colon = parseColon();
                valueExpr = parseExpression();
                break;
            case COMMA_TOKEN:
                colon = STNodeFactory.createEmptyNode();
                valueExpr = STNodeFactory.createEmptyNode();
                break;
            default:
                if (isEndOfMappingConstructor(tokenKind)) {
                    colon = STNodeFactory.createEmptyNode();
                    valueExpr = STNodeFactory.createEmptyNode();
                    break;
                }

                STToken token = peek();
                Solution solution = recover(token, ParserRuleContext.SPECIFIC_FIELD_RHS, leadingComma, key);

                // If the parser recovered by inserting a token, then try to re-parse the same
                // rule with the inserted token. This is done to pick the correct branch
                // to continue the parsing.
                if (solution.action == Action.REMOVE) {
                    return solution.recoveredNode;
                }

                return parseSpecificFieldRhs(solution.tokenKind, leadingComma, key);

        }
        return STNodeFactory.createSpecificFieldNode(leadingComma, key, colon, valueExpr);
    }

    /**
     * Parse string literal.
     *
     * @return Parsed node
     */
    private STNode parseStringLiteral() {
        STToken token = peek();
        if (token.kind == SyntaxKind.STRING_LITERAL) {
            return consume();
        } else {
            Solution sol = recover(token, ParserRuleContext.STRING_LITERAL);
            return sol.recoveredNode;
        }
    }

    /**
     * Parse colon token.
     *
     * @return Parsed node
     */
    private STNode parseColon() {
        STToken token = peek();
        if (token.kind == SyntaxKind.COLON_TOKEN) {
            return consume();
        } else {
            Solution sol = recover(token, ParserRuleContext.COLON);
            return sol.recoveredNode;
        }
    }

    /**
     * Parse computed-name-field of a mapping constructor expression.
     * <p>
     * <code>computed-name-field := [ field-name-expr ] : value-expr</code>
     *
     * @param leadingComma Leading comma
     * @return Parsed node
     */
    private STNode parseComputedField(STNode leadingComma) {
        // Parse computed field name
        startContext(ParserRuleContext.COMPUTED_FIELD_NAME);
        STNode openBracket = parseOpenBracket();
        STNode fieldNameExpr = parseExpression();
        STNode closeBracket = parseCloseBracket();
        endContext();

        // Parse rhs
        STNode colon = parseColon();
        STNode valueExpr = parseExpression();
        return STNodeFactory.createComputedNameFieldNode(leadingComma, openBracket, fieldNameExpr, closeBracket, colon,
                valueExpr);
    }

    /**
     * Parse open bracket.
     *
     * @return Parsed node
     */
    private STNode parseOpenBracket() {
        STToken token = peek();
        if (token.kind == SyntaxKind.OPEN_BRACKET_TOKEN) {
            return consume();
        } else {
            Solution sol = recover(token, ParserRuleContext.OPEN_BRACKET);
            return sol.recoveredNode;
        }
    }

    /**
     * <p>
     * Parse compound assignment statement, which takes the following format.
     * </p>
     * <code>assignment-stmt := lvexpr CompoundAssignmentOperator action-or-expr ;</code>
     *
     * @return Parsed node
     */
    private STNode parseCompoundAssignmentStmt() {
        startContext(ParserRuleContext.COMPOUND_ASSIGNMENT_STMT);
        STNode varName = parseVariableName();
        STNode compoundAssignmentStmt = parseCompoundAssignmentStmtRhs(varName);
        endContext();
        return compoundAssignmentStmt;
    }

    /**
     * <p>
     * Parse the RHS portion of the compound assignment.
     * </p>
     * <code>compound-assignment-stmt-rhs := CompoundAssignmentOperator action-or-expr ;</code>
     *
     * @param lvExpr LHS expression
     * @return Parsed node
     */
    private STNode parseCompoundAssignmentStmtRhs(STNode lvExpr) {
        validateLVExpr(lvExpr);
        STNode binaryOperator = parseCompoundBinaryOperator();
        STNode equalsToken = parseAssignOp();
        STNode expr = parseActionOrExpression();
        STNode semicolon = parseSemicolon();
        return STNodeFactory.createCompoundAssignmentStatementNode(lvExpr, binaryOperator, equalsToken, expr,
                semicolon);
    }

    /**
     * Parse compound binary operator.
     * <code>BinaryOperator := + | - | * | / | & | | | ^ | << | >> | >>></code>
     *
     * @return Parsed node
     */
    private STNode parseCompoundBinaryOperator() {
        STToken token = peek();
        if (isCompoundBinaryOperator(token.kind)) {
            return consume();
        } else {
            Solution sol = recover(token, ParserRuleContext.COMPOUND_BINARY_OPERATOR);
            return sol.recoveredNode;
        }
    }

    /**
     * Parse service declaration.
     * <p>
     * <code>
     * service-decl := metadata service [variable-name] on expression-list service-body-block
     * <br/>
     * expression-list := expression (, expression)*
     * </code>
     *
     * @param metadata Metadata
     * @return Parsed node
     */
    private STNode parseServiceDecl(STNode metadata) {
        startContext(ParserRuleContext.SERVICE_DECL);
        STNode serviceKeyword = parseServiceKeyword();
        STNode serviceDecl = parseServiceRhs(metadata, serviceKeyword);
        endContext();
        return serviceDecl;
    }

    /**
     * Parse rhs of the service declaration.
     * <p>
     * <code>
     * service-rhs := [variable-name] on expression-list service-body-block
     * </code>
     *
     * @param metadata Metadata
     * @param serviceKeyword Service keyword
     * @return Parsed node
     */
    private STNode parseServiceRhs(STNode metadata, STNode serviceKeyword) {
        STNode serviceName = parseServiceName();
        STNode onKeyword = parseOnKeyword();
        STNode expressionList = parseListeners();
        STNode serviceBody = parseServiceBody();
        STNode service = STNodeFactory.createServiceDeclarationNode(metadata, serviceKeyword, serviceName, onKeyword,
                expressionList, serviceBody);
        return service;
    }

    private STNode parseServiceName() {
        STToken nextToken = peek();
        return parseServiceName(nextToken.kind);
    }

    private STNode parseServiceName(SyntaxKind kind) {
        switch (kind) {
            case IDENTIFIER_TOKEN:
                return parseIdentifier(ParserRuleContext.SERVICE_NAME);
            case ON_KEYWORD:
                return STNodeFactory.createEmptyNode();
            default:
                STToken token = peek();
                Solution solution = recover(token, ParserRuleContext.OPTIONAL_SERVICE_NAME);

                // If the parser recovered by inserting a token, then try to re-parse the same
                // rule with the inserted token. This is done to pick the correct branch
                // to continue the parsing.
                if (solution.action == Action.REMOVE) {
                    return solution.recoveredNode;
                }

                return parseServiceName(solution.tokenKind);
        }
    }

    /**
     * Parse service keyword.
     *
     * @return Parsed node
     */
    private STNode parseServiceKeyword() {
        STToken token = peek();
        if (token.kind == SyntaxKind.SERVICE_KEYWORD) {
            return consume();
        } else {
            Solution sol = recover(token, ParserRuleContext.SERVICE_KEYWORD);
            return sol.recoveredNode;
        }
    }

    /**
     * Check whether the given token kind is a compound binary operator.
     * <p>
     * <code>compound-binary-operator := + | - | * | / | & | | | ^ | << | >> | >>></code>
     *
     * @param tokenKind STToken kind
     * @return <code>true</code> if the token kind refers to a binary operator. <code>false</code> otherwise
     */
    private boolean isCompoundBinaryOperator(SyntaxKind tokenKind) {
        switch (tokenKind) {
            case PLUS_TOKEN:
            case MINUS_TOKEN:
            case SLASH_TOKEN:
            case ASTERISK_TOKEN:
            case BITWISE_AND_TOKEN:
            case BITWISE_XOR_TOKEN:
            case PIPE_TOKEN:
                return getNextNextToken(tokenKind).kind == SyntaxKind.EQUAL_TOKEN;
            default:
                return false;
        }
    }

    /**
     * Parse on keyword.
     *
     * @return Parsed node
     */
    private STNode parseOnKeyword() {
        STToken token = peek();
        if (token.kind == SyntaxKind.ON_KEYWORD) {
            return consume();
        } else {
            Solution sol = recover(token, ParserRuleContext.ON_KEYWORD);
            return sol.recoveredNode;
        }
    }

    /**
     * Parse listener references.
     * <p>
     * <code>expression-list := expression (, expression)*</code>
     *
     * @return Parsed node
     */
    private STNode parseListeners() {
        // TODO: Change body to align with parseOptionalExpressionsList()
        startContext(ParserRuleContext.LISTENERS_LIST);
        List<STNode> listeners = new ArrayList<>();

        STToken nextToken = peek();
        if (isEndOfExpressionsList(nextToken.kind)) {
            endContext();
            this.errorHandler.reportMissingTokenError("missing expression");
            return STNodeFactory.createMissingToken(SyntaxKind.IDENTIFIER_TOKEN);
        }

        // Parse first expression, that has no leading comma
        STNode leadingComma = STNodeFactory.createEmptyNode();
        STNode exprListItem = parseExpressionListItem(leadingComma);
        listeners.add(exprListItem);

        // Parse the remaining expressions
        nextToken = peek();
        while (!isEndOfExpressionsList(nextToken.kind)) {
            leadingComma = parseComma();
            exprListItem = parseExpressionListItem(leadingComma);
            listeners.add(exprListItem);
            nextToken = peek();
        }

        endContext();
        return STNodeFactory.createNodeList(listeners);
    }

    private boolean isEndOfExpressionsList(SyntaxKind tokenKind) {
        switch (tokenKind) {
            case COMMA_TOKEN:
            case IDENTIFIER_TOKEN:
                return false;
            case CLOSE_BRACE_TOKEN:
            case CLOSE_PAREN_TOKEN:
            case CLOSE_BRACKET_TOKEN:
            case OPEN_BRACE_TOKEN:
            case SEMICOLON_TOKEN:
            case PUBLIC_KEYWORD:
            case FUNCTION_KEYWORD:
            case EOF_TOKEN:
            case RESOURCE_KEYWORD:
            case LISTENER_KEYWORD:
            case AT_TOKEN:
            case DOCUMENTATION_LINE:
            case PRIVATE_KEYWORD:
            case RETURNS_KEYWORD:
            case SERVICE_KEYWORD:
            case TYPE_KEYWORD:
            case CONST_KEYWORD:
            case FINAL_KEYWORD:
                return true;
            default:
                return isSimpleType(tokenKind);
        }
    }

    /**
     * Parse expression list item.
     *
     * @param leadingComma Leading comma
     * @return Parsed node
     */
    private STNode parseExpressionListItem(STNode leadingComma) {
        STNode expr = parseExpression();
        return STNodeFactory.createExpressionListItemNode(leadingComma, expr);
    }

    /**
     * Parse service body.
     * <p>
     * <code>
     * service-body-block := { service-method-defn* }
     * </code>
     *
     * @return Parsed node
     */
    private STNode parseServiceBody() {
        STNode openBrace = parseOpenBrace();
        STNode resources = parseResources();
        STNode closeBrace = parseCloseBrace();
        return STNodeFactory.createServiceBodyNode(openBrace, resources, closeBrace);
    }

    /**
     * Parse service resource definitions.
     *
     * @return Parsed node
     */
    private STNode parseResources() {
        List<STNode> resources = new ArrayList<>();
        STToken nextToken = peek();
        while (!isEndOfServiceDecl(nextToken.kind)) {
            STNode serviceMethod = parseResource();
            if (serviceMethod == null) {
                break;
            }
            resources.add(serviceMethod);
            nextToken = peek();
        }

        return STNodeFactory.createNodeList(resources);
    }

    private boolean isEndOfServiceDecl(SyntaxKind tokenKind) {
        switch (tokenKind) {
            case CLOSE_BRACE_TOKEN:
            case EOF_TOKEN:
            case CLOSE_BRACE_PIPE_TOKEN:
            case TYPE_KEYWORD:
            case SERVICE_KEYWORD:
                return true;
            default:
                return false;
        }
    }

    /**
     * Parse resource definition (i.e. service-method-defn).
     * <p>
     * <code>
     * service-body-block := { service-method-defn* }
     * <br/>
     * service-method-defn := metadata [resource] function identifier function-signature method-defn-body
     * </code>
     *
     * @return Parsed node
     */
    private STNode parseResource() {
        STToken nextToken = peek();
        return parseResource(nextToken.kind);
    }

    private STNode parseResource(SyntaxKind nextTokenKind) {
        STNode metadata;
        switch (nextTokenKind) {
            case RESOURCE_KEYWORD:
            case FUNCTION_KEYWORD:
                metadata = createEmptyMetadata();
                break;
            case DOCUMENTATION_LINE:
            case AT_TOKEN:
                metadata = parseMetaData(nextTokenKind);
                nextTokenKind = peek().kind;
                break;
            default:
                if (isEndOfServiceDecl(nextTokenKind)) {
                    return null;
                }

                STToken token = peek();
                Solution solution = recover(token, ParserRuleContext.RESOURCE_DEF);

                // If the parser recovered by inserting a token, then try to re-parse the same
                // rule with the inserted token. This is done to pick the correct branch
                // to continue the parsing.
                if (solution.action == Action.REMOVE) {
                    return solution.recoveredNode;
                }

                return parseResource(solution.tokenKind);
        }

        return parseResource(nextTokenKind, metadata);
    }

    private STNode parseResource(SyntaxKind nextTokenKind, STNode metadata) {
        switch (nextTokenKind) {
            case RESOURCE_KEYWORD:
                STNode resourceKeyword = parseResourceKeyword();
                return parseFunctionDefinition(metadata, resourceKeyword);
            case FUNCTION_KEYWORD:
                return parseFunctionDefinition(metadata, STNodeFactory.createEmptyNode());
            default:
                STToken token = peek();
                Solution solution = recover(token, ParserRuleContext.RESOURCE_DEF, metadata);

                // If the parser recovered by inserting a token, then try to re-parse the same
                // rule with the inserted token. This is done to pick the correct branch
                // to continue the parsing.
                if (solution.action == Action.REMOVE) {
                    return solution.recoveredNode;
                }

                return parseResource(solution.tokenKind, metadata);
        }
    }

    /**
     * Parse resource keyword.
     *
     * @return Parsed node
     */
    private STNode parseResourceKeyword() {
        STToken token = peek();
        if (token.kind == SyntaxKind.RESOURCE_KEYWORD) {
            return consume();
        } else {
            Solution sol = recover(token, ParserRuleContext.RESOURCE_KEYWORD);
            return sol.recoveredNode;
        }
    }

    /**
     * Check whether next construct is a service declaration or not. This method is
     * used to determine whether an end-of-block is reached, if the next token is
     * a service-keyword. Because service-keyword can be used in statements as well
     * as in top-level node (service-decl). We have reached a service-decl, then
     * it could be due to missing close-brace at the end of the current block.
     *
     * @return <code>true</code> if the next construct is a service declaration.
     *         <code>false</code> otherwise
     */
    private boolean isServiceDeclStart(ParserRuleContext currentContext, int lookahead) {
        // Assume we always reach here after a peek()
        switch (peek(lookahead + 1).kind) {
            case IDENTIFIER_TOKEN:
                SyntaxKind tokenAfterIdentifier = peek(lookahead + 2).kind;
                switch (tokenAfterIdentifier) {
                    case EQUAL_TOKEN: // service foo = ...
                    case SEMICOLON_TOKEN: // service foo;
                        return false;
                    case ON_KEYWORD: // service foo on ...
                        return true;
                    default:
                        // If not any of above, this is not a valid syntax. Hence try to recover
                        // silently and find what's the best token. From that recovered token try
                        // to determine whether the next construct is a service decl or not.
                        ParserRuleContext sol = this.errorHandler.findBestPath(currentContext);
                        return sol == ParserRuleContext.SERVICE_DECL || sol == ParserRuleContext.CLOSE_BRACE;
                }
            case ON_KEYWORD:
                // Next token sequence is similar to: `service foo on ...`.
                // Then this is a service decl.
                return true;
            default:
                this.errorHandler.removeInvalidToken();
                return false;
        }
    }

    /**
     * Parse listener declaration, given the qualifier.
     *
     * @param metadata Metadata
     * @param qualifier Qualifier that precedes the listener declaration
     * @return Parsed node
     */
    private STNode parseListenerDeclaration(STNode metadata, STNode qualifier) {
        startContext(ParserRuleContext.LISTENER_DECL);
        STNode listenerKeyword = parseListenerKeyword();
        STNode typeDesc = parseTypeDescriptor();
        STNode variableName = parseVariableName();
        STNode equalsToken = parseAssignOp();
        STNode initializer = parseExpression();
        STNode semicolonToken = parseSemicolon();
        endContext();
        return STNodeFactory.createListenerDeclarationNode(metadata, qualifier, listenerKeyword, typeDesc, variableName,
                equalsToken, initializer, semicolonToken);
    }

    /**
     * Parse listener keyword.
     *
     * @return Parsed node
     */
    private STNode parseListenerKeyword() {
        STToken token = peek();
        if (token.kind == SyntaxKind.LISTENER_KEYWORD) {
            return consume();
        } else {
            Solution sol = recover(token, ParserRuleContext.LISTENER_KEYWORD);
            return sol.recoveredNode;
        }
    }

    /**
     * Parse constant declaration, given the qualifier.
     * <p>
     * <code>module-const-decl := metadata [public] const [type-descriptor] identifier = const-expr ;</code>
     *
     * @param metadata Metadata
     * @param qualifier Qualifier that precedes the listener declaration
     * @return Parsed node
     */
    private STNode parseConstantDeclaration(STNode metadata, STNode qualifier) {
        startContext(ParserRuleContext.CONSTANT_DECL);
        STNode constKeyword = parseConstantKeyword();
        STNode constDecl = parseConstDecl(metadata, qualifier, constKeyword);
        endContext();
        return constDecl;
    }

    /**
     * Parse the components that follows after the const keyword of a constant declaration.
     *
     * @param metadata Metadata
     * @param qualifier Qualifier that precedes the constant decl
     * @param constKeyword Const keyword
     * @return Parsed node
     */
    private STNode parseConstDecl(STNode metadata, STNode qualifier, STNode constKeyword) {
        STToken nextToken = peek();
        return parseConstDeclFromType(nextToken.kind, metadata, qualifier, constKeyword);
    }

    private STNode parseConstDeclFromType(SyntaxKind nextTokenKind, STNode metadata, STNode qualifier,
                                          STNode constKeyword) {
        switch (nextTokenKind) {
            case ANNOTATION_KEYWORD:
                switchContext(ParserRuleContext.ANNOTATION_DECL);
                return parseAnnotationDeclaration(metadata, qualifier, constKeyword);
            case IDENTIFIER_TOKEN:
                return parseConstantDeclWithOptionalType(metadata, qualifier, constKeyword);
            default:
                if (isTypeStartingToken(nextTokenKind)) {
                    break;
                }
                STToken token = peek();
                Solution solution =
                        recover(token, ParserRuleContext.CONST_DECL_TYPE, metadata, qualifier, constKeyword);

                // If the parser recovered by inserting a token, then try to re-parse the same
                // rule with the inserted token. This is done to pick the correct branch
                // to continue the parsing.
                if (solution.action == Action.REMOVE) {
                    return solution.recoveredNode;
                }

                return parseConstDeclFromType(solution.tokenKind, metadata, qualifier, constKeyword);
        }

        STNode typeDesc = parseTypeDescriptor();
        STNode variableName = parseVariableName();
        STNode equalsToken = parseAssignOp();
        STNode initializer = parseExpression();
        STNode semicolonToken = parseSemicolon();
        return STNodeFactory.createConstantDeclarationNode(metadata, qualifier, constKeyword, typeDesc, variableName,
                equalsToken, initializer, semicolonToken);
    }

    private STNode parseConstantDeclWithOptionalType(STNode metadata, STNode qualifier, STNode constKeyword) {
        STNode varNameOrTypeName = parseStatementStartIdentifier();
        STNode constDecl = parseConstantDeclRhs(metadata, qualifier, constKeyword, varNameOrTypeName);
        return constDecl;
    }

    /**
     * Parse the component that follows the first identifier in a const decl. The identifier
     * can be either the type-name (a user defined type) or the var-name there the type-name
     * is not present.
     *
     * @param qualifier Qualifier that precedes the constant decl
     * @param constKeyword Const keyword
     * @param typeOrVarName Identifier that follows the const-keywoord
     * @return Parsed node
     */
    private STNode parseConstantDeclRhs(STNode metadata, STNode qualifier, STNode constKeyword, STNode typeOrVarName) {
        STToken token = peek();
        return parseConstantDeclRhs(token.kind, metadata, qualifier, constKeyword, typeOrVarName);
    }

    private STNode parseConstantDeclRhs(SyntaxKind nextTokenKind, STNode metadata, STNode qualifier,
                                        STNode constKeyword, STNode typeOrVarName) {
        STNode type;
        STNode variableName;
        switch (nextTokenKind) {
            case IDENTIFIER_TOKEN:
                type = typeOrVarName;
                variableName = parseVariableName();
                break;
            case EQUAL_TOKEN:
                variableName = typeOrVarName;
                type = STNodeFactory.createEmptyNode();
                break;
            default:
                STToken token = peek();
                Solution solution = recover(token, ParserRuleContext.CONST_DECL_RHS, metadata, qualifier, constKeyword,
                        typeOrVarName);

                // If the parser recovered by inserting a token, then try to re-parse the same
                // rule with the inserted token. This is done to pick the correct branch
                // to continue the parsing.
                if (solution.action == Action.REMOVE) {
                    return solution.recoveredNode;
                }

                return parseConstantDeclRhs(solution.tokenKind, metadata, qualifier, constKeyword, typeOrVarName);
        }

        STNode equalsToken = parseAssignOp();
        STNode initializer = parseExpression();
        STNode semicolonToken = parseSemicolon();
        return STNodeFactory.createConstantDeclarationNode(metadata, qualifier, constKeyword, type, variableName,
                equalsToken, initializer, semicolonToken);
    }

    /**
     * Parse const keyword.
     *
     * @return Parsed node
     */
    private STNode parseConstantKeyword() {
        STToken token = peek();
        if (token.kind == SyntaxKind.CONST_KEYWORD) {
            return consume();
        } else {
            Solution sol = recover(token, ParserRuleContext.CONST_KEYWORD);
            return sol.recoveredNode;
        }
    }

    /**
     * Parse nil type descriptor.
     * <p>
     * <code>nil-type-descriptor :=  ( ) </code>
     * </p>
     *
     * @return Parsed node
     */
    private STNode parseNilTypeDescriptor() {
        startContext(ParserRuleContext.NIL_TYPE_DESCRIPTOR);
        STNode openParenthesisToken = parseOpenParenthesis();
        STNode closeParenthesisToken = parseCloseParenthesis();
        endContext();

        return STNodeFactory.createNilTypeDescriptorNode(openParenthesisToken, closeParenthesisToken);
    }

    /**
     * Parse typeof expression.
     * <p>
     * <code>
     * typeof-expr := typeof expression
     * </code>
     *
     * @param isRhsExpr
     * @return Typeof expression node
     */
    private STNode parseTypeofExpression(boolean isRhsExpr) {
        STNode typeofKeyword = parseTypeofKeyword();

        // allow-actions flag is always false, since there will not be any actions
        // within the typeof-expression, due to the precedence.
        STNode expr = parseExpression(OperatorPrecedence.UNARY, isRhsExpr, false);
        return STNodeFactory.createTypeofExpressionNode(typeofKeyword, expr);
    }

    /**
     * Parse typeof-keyword.
     *
     * @return Typeof-keyword node
     */
    private STNode parseTypeofKeyword() {
        STToken token = peek();
        if (token.kind == SyntaxKind.TYPEOF_KEYWORD) {
            return consume();
        } else {
            Solution sol = recover(token, ParserRuleContext.TYPEOF_KEYWORD);
            return sol.recoveredNode;
        }
    }

    /**
     * Parse optional type descriptor.
     * <p>
     * <code>optional-type-descriptor := type-descriptor ? </code>
     * </p>
     *
     * @return Parsed node
     */
    private STNode parseOptionalTypeDescriptor(STNode typeDescriptorNode) {
        startContext(ParserRuleContext.OPTIONAL_TYPE_DESCRIPTOR);
        STNode questionMarkToken = parseQuestionMark();
        endContext();

        return STNodeFactory.createOptionalTypeDescriptorNode(typeDescriptorNode, questionMarkToken);
    }

    /**
     * Parse unary expression.
     * <p>
     * <code>
     * unary-expr := + expression | - expression | ~ expression | ! expression
     * </code>
     *
     * @param isRhsExpr
     * @return Unary expression node
     */
    private STNode parseUnaryExpression(boolean isRhsExpr) {
        STNode unaryOperator = parseUnaryOperator();

        // allow-actions flag is always false, since there will not be any actions
        // within the unary expression, due to the precedence.
        STNode expr = parseExpression(OperatorPrecedence.UNARY, isRhsExpr, false);
        return STNodeFactory.createUnaryExpressionNode(unaryOperator, expr);
    }

    /**
     * Parse unary operator.
     * <code>UnaryOperator := + | - | ~ | !</code>
     *
     * @return Parsed node
     */
    private STNode parseUnaryOperator() {
        STToken token = peek();
        if (isUnaryOperator(token.kind)) {
            return consume();
        } else {
            Solution sol = recover(token, ParserRuleContext.UNARY_OPERATOR);
            return sol.recoveredNode;
        }
    }

    /**
     * Check whether the given token kind is a unary operator.
     *
     * @param kind STToken kind
     * @return <code>true</code> if the token kind refers to a unary operator. <code>false</code> otherwise
     */
    private boolean isUnaryOperator(SyntaxKind kind) {
        switch (kind) {
            case PLUS_TOKEN:
            case MINUS_TOKEN:
            case NEGATION_TOKEN:
            case EXCLAMATION_MARK_TOKEN:
                return true;
            default:
                return false;
        }
    }

    /**
     * Parse array type descriptor.
     * <p>
     * <code>
     * array-type-descriptor := member-type-descriptor [ [ array-length ] ]
     * member-type-descriptor := type-descriptor
     * array-length :=
     *    int-literal
     *    | constant-reference-expr
     *    | inferred-array-length
     * inferred-array-length := *
     * </code>
     * </p>
     *
     * @param typeDescriptorNode
     *
     * @return Parsed Node
     */
    private STNode parseArrayTypeDescriptor(STNode typeDescriptorNode) {
        startContext(ParserRuleContext.ARRAY_TYPE_DESCRIPTOR);
        STNode openBracketToken = parseOpenBracket();
        STNode arrayLengthNode = parseArrayLength();
        STNode closeBracketToken = parseCloseBracket();

        endContext();
        return STNodeFactory.createIndexedExpressionNode(typeDescriptorNode, openBracketToken, arrayLengthNode,
                closeBracketToken);
    }

    /**
     * Parse array length.
     * <p>
     * <code>
     *     array-length :=
     *    int-literal
     *    | constant-reference-expr
     *    | inferred-array-length
     * constant-reference-expr := variable-reference-expr
     * </code>
     * </p>
     *
     * @return Parsed array length
     */
    private STNode parseArrayLength() {
        STToken token = peek();
        switch (token.kind) {
            case DECIMAL_INTEGER_LITERAL:
            case HEX_INTEGER_LITERAL:
            case ASTERISK_TOKEN:
                return consume();
            case CLOSE_BRACKET_TOKEN:
                return STNodeFactory.createEmptyNode();
            // Parsing variable-reference-expr is same as parsing qualified identifier
            case IDENTIFIER_TOKEN:
                return parseQualifiedIdentifier(ParserRuleContext.ARRAY_LENGTH);
            default:
                Solution sol = recover(token, ParserRuleContext.ARRAY_LENGTH);
                return sol.recoveredNode;
        }
    }

    /**
     * Parse annotations.
     * <p>
     * <i>Note: In the ballerina spec ({@link https://ballerina.io/spec/lang/2020R1/#annots})
     * annotations-list is specified as one-or-more annotations. And the usage is marked as
     * optional annotations-list. However, for the consistency of the tree, here we make the
     * annotation-list as zero-or-more annotations, and the usage is not-optional.</i>
     * <p>
     * <code>annots := annotation*</code>
     *
     * @return Parsed node
     */
    private STNode parseAnnotations() {
        STToken nextToken = peek();
        return parseAnnotations(nextToken.kind);
    }

    private STNode parseAnnotations(SyntaxKind nextTokenKind) {
        startContext(ParserRuleContext.ANNOTATIONS);
        List<STNode> annotList = new ArrayList<>();
        while (nextTokenKind == SyntaxKind.AT_TOKEN) {
            annotList.add(parseAnnotation());
            nextTokenKind = peek().kind;
        }

        endContext();
        return STNodeFactory.createNodeList(annotList);
    }

    /**
     * Parse annotation attachment.
     * <p>
     * <code>annotation := @ annot-tag-reference annot-value</code>
     *
     * @return Parsed node
     */
    private STNode parseAnnotation() {
        STNode atToken = parseAtToken();
        STNode annotReference;
        if (peek().kind != SyntaxKind.IDENTIFIER_TOKEN) {
            annotReference = STNodeFactory.createMissingToken(SyntaxKind.IDENTIFIER_TOKEN);
        } else {
            annotReference = parseQualifiedIdentifier(ParserRuleContext.ANNOT_REFERENCE);
        }
        STNode annotValue = parseMappingConstructorExpr();
        return STNodeFactory.createAnnotationNode(atToken, annotReference, annotValue);
    }

    /**
     * Parse '@' token.
     *
     * @return Parsed node
     */
    private STNode parseAtToken() {
        STToken nextToken = peek();
        if (nextToken.kind == SyntaxKind.AT_TOKEN) {
            return consume();
        } else {
            Solution sol = recover(nextToken, ParserRuleContext.AT);
            return sol.recoveredNode;
        }
    }

    /**
     * Parse metadata. Meta data consist of optional doc string and
     * an annotations list.
     * <p>
     * <code>metadata := [DocumentationString] annots</code>
     *
     * @return Parse node
     */
    private STNode parseMetaData(SyntaxKind nextTokenKind) {
        STNode docString;
        STNode annotations;
        switch (nextTokenKind) {
            case DOCUMENTATION_LINE:
                // TODO:
                docString = parseDocumentationString();
                annotations = parseAnnotations();
                break;
            case AT_TOKEN:
                docString = STNodeFactory.createEmptyNode();
                annotations = parseAnnotations(nextTokenKind);
                break;
            default:
                return createEmptyMetadata();
        }

        return STNodeFactory.createMetadataNode(docString, annotations);
    }

    /**
     * Create empty metadata node.
     *
     * @return A metadata node with no doc string and no annotations
     */
    private STNode createEmptyMetadata() {
        return STNodeFactory.createMetadataNode(STNodeFactory.createEmptyNode(),
                STNodeFactory.createNodeList(new ArrayList<>()));
    }

    /**
     * Parse is expression.
     * <code>
     * is-expr := expression is type-descriptor
     * </code>
     *
     * @param lhsExpr Preceding expression of the is expression
     * @return Is expression node
     */
    private STNode parseTypeTestExpression(STNode lhsExpr) {
        STNode isKeyword = parseIsKeyword();
        STNode typeDescriptor = parseTypeDescriptor();
        return STNodeFactory.createTypeTestExpressionNode(lhsExpr, isKeyword, typeDescriptor);
    }

    /**
     * Parse is-keyword.
     *
     * @return Is-keyword node
     */
    private STNode parseIsKeyword() {
        STToken token = peek();
        if (token.kind == SyntaxKind.IS_KEYWORD) {
            return consume();
        } else {
            Solution sol = recover(token, ParserRuleContext.IS_KEYWORD);
            return sol.recoveredNode;
        }
    }

    /**
     * Parse local type definition statement statement.
     * <code>ocal-type-defn-stmt := [annots] type identifier type-descriptor ;</code>
     *
     * @return local type definition statement statement
     */
    private STNode parseLocalTypeDefinitionStatement(STNode annots) {
        startContext(ParserRuleContext.LOCAL_TYPE_DEFINITION_STMT);
        STNode typeKeyword = parseTypeKeyword();
        STNode typeName = parseTypeName();
        STNode typeDescriptor = parseTypeDescriptor();
        STNode semicolon = parseSemicolon();
        endContext();
        return STNodeFactory.createLocalTypeDefinitionStatementNode(annots, typeKeyword, typeName, typeDescriptor,
                semicolon);
    }

    /**
     * Pass statements that starts with an identifier.
     *
     * @param tokenKind Next token kind
     * @return Parsed node
     */
    private STNode parseStatementStartsWithIdentifier(STNode annots) {
        startContext(ParserRuleContext.STMT_START_WITH_IDENTIFIER);
        STNode identifier = parseStatementStartIdentifier();
        STToken nextToken = peek();
        STNode stmt = parseStatementStartsWithIdentifier(nextToken.kind, annots, identifier);
        endContext();
        return stmt;
    }

    private STNode parseStatementStartsWithIdentifier(STNode annots, STNode identifier) {
        return parseStatementStartsWithIdentifier(peek().kind, annots, identifier);
    }

    private STNode parseStatementStartsWithIdentifier(SyntaxKind nextTokenKind, STNode annots, STNode identifier) {
        switch (nextTokenKind) {
            case IDENTIFIER_TOKEN:
            case QUESTION_MARK_TOKEN:
                // if the next token is question-mark then it is an optional type descriptor with user defined type.
                return parseTypeDescStartsWithIdentifier(identifier, annots);
            case EQUAL_TOKEN:
            case SEMICOLON_TOKEN:
                // Here we directly start parsing as a statement that starts with an expression.
                return parseStamentStartWithExpr(nextTokenKind, annots, identifier);
            case PIPE_TOKEN:
                STToken nextNextToken = peek(2);
                if (nextNextToken.kind != SyntaxKind.EQUAL_TOKEN) {
                    return parseTypeDescStartsWithIdentifier(identifier, annots);
                }
                // fall through
            default:
                // If its a binary operator then this can be a compound assignment statement
                if (isCompoundBinaryOperator(nextTokenKind)) {
                    return parseCompoundAssignmentStmtRhs(identifier);
                }
                // If the next token is part of a valid expression, then still parse it
                // as a statement that starts with an expression.
                if (isValidExprRhsStart(nextTokenKind)) {
                    STNode expression = parseActionOrExpressionInLhs(nextTokenKind, identifier);
                    return parseStamentStartWithExpr(annots, expression);
                }

                STToken token = peek();
                Solution solution = recover(token, ParserRuleContext.STMT_START_WITH_IDENTIFIER, annots, identifier);

                // If the parser recovered by inserting a token, then try to re-parse the same
                // rule with the inserted token. This is done to pick the correct branch
                // to continue the parsing.
                if (solution.action == Action.REMOVE) {
                    return solution.recoveredNode;
                }

                return parseStatementStartsWithIdentifier(solution.tokenKind, annots, identifier);
        }
    }

    private STNode parseTypeDescStartsWithIdentifier(STNode typeDesc, STNode annots) {
        switchContext(ParserRuleContext.VAR_DECL_STMT);
        typeDesc = parseComplexTypeDescriptor(typeDesc);
        STNode varName = parseVariableName();
        STNode finalKeyword = STNodeFactory.createEmptyNode();
        return parseVarDeclRhs(annots, finalKeyword, typeDesc, varName, false);
    }

    /**
     * Parse statement which is only consists of an action or expression.
     * 
     * @param annots Annotations
     * @param nextTokenKind Next token kind
     * @return Parsed node
     */
    private STNode parseStamentStartsWithExpr(SyntaxKind nextTokenKind, STNode annots) {
        startContext(ParserRuleContext.EXPRESSION_STATEMENT);
        STNode expression = parseActionOrExpression(nextTokenKind);
        STNode stmt = parseStamentStartWithExpr(annots, expression);
        endContext();
        return stmt;
    }

    /**
     * Parse statements that starts with an expression.
     *
     * @param annots Annotations
     * @return Parsed node
     */
    private STNode parseStamentStartWithExpr(STNode annots, STNode expression) {
        STToken nextToken = peek();
        return parseStamentStartWithExpr(nextToken.kind, annots, expression);
    }

    /**
     * Parse the component followed by the expression, at the beginning of a statement.
     *
     * @param nextTokenKind Kind of the next token
     * @param annots Annotations
     * @return Parsed node
     */
    private STNode parseStamentStartWithExpr(SyntaxKind nextTokenKind, STNode annots, STNode expression) {
        switch (nextTokenKind) {
            case EQUAL_TOKEN:
                switchContext(ParserRuleContext.ASSIGNMENT_STMT);
                return parseAssignmentStmtRhs(expression);
            case SEMICOLON_TOKEN:
                return getExpressionAsStatement(expression);
            case IDENTIFIER_TOKEN:
                // Could be a var-decl, with array-type
                if (isPossibleArrayType(expression)) {
                    switchContext(ParserRuleContext.VAR_DECL_STMT);
                    STNode varName = parseVariableName();
                    STNode finalKeyword = STNodeFactory.createEmptyNode();
                    return parseVarDeclRhs(annots, finalKeyword, expression, varName, false);
                }
                // fall through
            default:
                // If its a binary operator then this can be a compound assignment statement
                if (isCompoundBinaryOperator(nextTokenKind)) {
                    return parseCompoundAssignmentStmtRhs(expression);
                }

                STToken token = peek();
                Solution solution = recover(token, ParserRuleContext.STMT_START_WITH_EXPR_RHS, annots, expression);

                // If the parser recovered by inserting a token, then try to re-parse the same
                // rule with the inserted token. This is done to pick the correct branch
                // to continue the parsing.
                if (solution.action == Action.REMOVE) {
                    return solution.recoveredNode;
                }

                return parseStamentStartWithExpr(solution.tokenKind, annots, expression);
        }
    }

    private STNode getExpressionAsStatement(STNode expression) {
        switch (expression.kind) {
            case METHOD_CALL:
            case FUNCTION_CALL:
            case CHECK_EXPRESSION:
                return parseCallStatement(expression);
            case REMOTE_METHOD_CALL_ACTION:
            case CHECK_ACTION:
            case BRACED_ACTION:
                return parseActionStatement(expression);
            default:
                // Everything else can not be written as a statement.
                // TODO: Add proper error reporting
                this.errorHandler.reportInvalidNode(null,
                        "left hand side of an assignment must be a variable reference");

                STNode semicolon = parseSemicolon();
                return STNodeFactory.createExpressionStatementNode(SyntaxKind.INVALID, expression, semicolon);
        }
    }

    /**
     * <p>
     * Parse call statement, given the call expression.
     * <p>
     * <code>
     * call-stmt := call-expr ;
     * <br/>
     * call-expr := function-call-expr | method-call-expr | checking-keyword call-expr
     * </code>
     *
     * @param expression Call expression associated with the call statement
     * @return Call statement node
     */
    private STNode parseCallStatement(STNode expression) {
        validateExprInCallStmt(expression);
        STNode semicolon = parseSemicolon();
        return STNodeFactory.createExpressionStatementNode(SyntaxKind.CALL_STATEMENT, expression, semicolon);
    }

    private void validateExprInCallStmt(STNode expression) {
        switch (expression.kind) {
            case FUNCTION_CALL:
            case METHOD_CALL:
                break;
            case CHECK_EXPRESSION:
                validateExprInCallStmt(((STCheckExpressionNode) expression).expression);
                break;
            case REMOTE_METHOD_CALL_ACTION:
                break;
            case BRACED_EXPRESSION:
                validateExprInCallStmt(((STBracedExpressionNode) expression).expression);
                break;
            default:
                if (isMissingNode(expression)) {
                    break;
                }

                // TODO:
                this.errorHandler.reportInvalidNode(null, "expression followed by the checking keyword must be a " +
                        "func-call, a method-call or a check-expr");
                break;
        }
    }

    /**
     * Check whether a node is a missing node.
     *
     * @param node Node to check
     * @return <code>true</code> if the node is a missing node. <code>false</code> otherwise
     */
    private boolean isMissingNode(STNode node) {
        return node instanceof STMissingToken;
    }

    private STNode parseActionStatement(STNode action) {
        STNode semicolon = parseSemicolon();
        return STNodeFactory.createExpressionStatementNode(SyntaxKind.ACTION_STATEMENT, action, semicolon);
    }

    private STNode parseAction(SyntaxKind tokenKind, STNode lhsExpr) {
        switch (tokenKind) {
            case RIGHT_ARROW_TOKEN:
                return parseRemoteMethodCallAction(lhsExpr);
            default:
                // Should never reach here.
                return null;
        }
    }

    /**
     * Parse remote method call action, given the starting expression.
     * <p>
     * <code>remote-method-call-action := expression -> method-name ( arg-list )</code>
     * 
     * @param expression LHS expression
     * @return
     */
    private STNode parseRemoteMethodCallAction(STNode expression) {
        STNode rightArrow = parseRightArrow();
        STNode methodName = parseFunctionName();
        STNode openParenToken = parseOpenParenthesis();
        STNode arguments = parseArgsList();
        STNode closeParenToken = parseCloseParenthesis();
        return STNodeFactory.createRemoteMethodCallActionNode(expression, rightArrow, methodName, openParenToken,
                arguments, closeParenToken);
    }

    /**
     * Parse right arrow (<code>-></code>) token.
     *
     * @return Parsed node
     */
    private STNode parseRightArrow() {
        STToken nextToken = peek();
        if (nextToken.kind == SyntaxKind.RIGHT_ARROW_TOKEN) {
            return consume();
        } else {
            Solution sol = recover(nextToken, ParserRuleContext.RIGHT_ARROW);
            return sol.recoveredNode;
        }
    }

    /**
     * Check whether this is a valid lhs expression.
     * 
     * @param tokenKind Kind of the next token
     * @return <code>true</code>if this is a start of an expression. <code>false</code> otherwise
     */
    private boolean isValidLHSExpression(SyntaxKind tokenKind) {
        switch (tokenKind) {
            case DECIMAL_INTEGER_LITERAL:
            case HEX_INTEGER_LITERAL:
            case STRING_LITERAL:
            case IDENTIFIER_TOKEN:
            case TRUE_KEYWORD:
            case FALSE_KEYWORD:
            case CHECK_KEYWORD:
            case CHECKPANIC_KEYWORD:
            case TYPEOF_KEYWORD:
            case NEGATION_TOKEN:
            case EXCLAMATION_MARK_TOKEN:
            case DECIMAL_FLOATING_POINT_LITERAL:
            case HEX_FLOATING_POINT_LITERAL:
                return true;
            case PLUS_TOKEN:
            case MINUS_TOKEN:
                return !isCompoundBinaryOperator(tokenKind);
            case OPEN_PAREN_TOKEN:
            default:
                return false;
        }
    }

    /**
     * Parse parameterized type descriptor.
     * parameterized-type-descriptor := map type-parameter | future type-parameter | typedesc type-parameter
     *
     * @return Parsed node
     */
    private STNode parseParameterizedTypeDescriptor() {
        startContext(ParserRuleContext.PARAMETERIZED_TYPE_DESCRIPTOR);
        STNode parameterizedTypeKeyword = parseParameterizedTypeKeyword();

        STNode ltToken = parseLTToken();
        STNode typeNode = parseTypeDescriptor();
        STNode gtToken = parseGTToken();

        endContext();
        return STNodeFactory.createParameterizedTypeDescriptorNode(parameterizedTypeKeyword, ltToken, typeNode,
                gtToken);
    }

    /**
     * Parse <code>map</code> or <code>future</code> or <code>typedesc</code> keyword token.
     *
     * @return Parsed node
     */
    private STNode parseParameterizedTypeKeyword() {
        STToken nextToken = peek();
        switch (nextToken.kind) {
            case MAP_KEYWORD: // map type desc
            case FUTURE_KEYWORD: // future type desc
            case TYPEDESC_KEYWORD: // typedesc type desc
                return consume();
            default:
                Solution sol = recover(nextToken, ParserRuleContext.PARAMETERIZED_TYPE);
                return sol.recoveredNode;
        }
    }

    /**
     * Parse <code> < </code> token.
     *
     * @return Parsed node
     */
    private STNode parseGTToken() {
        STToken nextToken = peek();
        if (nextToken.kind == SyntaxKind.GT_TOKEN) {
            return consume();
        } else {
            Solution sol = recover(nextToken, ParserRuleContext.GT);
            return sol.recoveredNode;
        }
    }

    /**
     * Parse <code> > </code> token.
     *
     * @return Parsed node
     */
    private STNode parseLTToken() {
        STToken nextToken = peek();
        if (nextToken.kind == SyntaxKind.LT_TOKEN) {
            return consume();
        } else {
            Solution sol = recover(nextToken, ParserRuleContext.LT);
            return sol.recoveredNode;
        }
    }

    /**
     * Parse nil literal. Here nil literal is only referred to ( ).
     *
     * @return Parsed node
     */
    private STNode parseNilLiteral() {
        startContext(ParserRuleContext.NIL_LITERAL);
        STNode openParenthesisToken = parseOpenParenthesis();
        STNode closeParenthesisToken = parseCloseParenthesis();
        endContext();
        return STNodeFactory.createNilLiteralNode(openParenthesisToken, closeParenthesisToken);
    }

    /**
     * Parse annotation declaration, given the qualifier.
     *
     * @param metadata Metadata
     * @param qualifier Qualifier that precedes the listener declaration
     * @param constKeyword Const keyword
     * @return Parsed node
     */
    private STNode parseAnnotationDeclaration(STNode metadata, STNode qualifier, STNode constKeyword) {
        startContext(ParserRuleContext.ANNOTATION_DECL);
        STNode annotationKeyword = parseAnnotationKeyword();
        STNode annotDecl = parseAnnotationDeclFromType(metadata, qualifier, constKeyword, annotationKeyword);
        endContext();
        return annotDecl;
    }

    /**
     * Parse annotation keyword.
     *
     * @return Parsed node
     */
    private STNode parseAnnotationKeyword() {
        STToken token = peek();
        if (token.kind == SyntaxKind.ANNOTATION_KEYWORD) {
            return consume();
        } else {
            Solution sol = recover(token, ParserRuleContext.ANNOTATION_KEYWORD);
            return sol.recoveredNode;
        }
    }

    /**
     * Parse the components that follows after the annotation keyword of a annotation declaration.
     *
     * @param metadata Metadata
     * @param qualifier Qualifier that precedes the constant decl
     * @param constKeyword Const keyword
     * @param annotationKeyword
     * @return Parsed node
     */
    private STNode parseAnnotationDeclFromType(STNode metadata, STNode qualifier, STNode constKeyword,
                                               STNode annotationKeyword) {
        STToken nextToken = peek();
        return parseAnnotationDeclFromType(nextToken.kind, metadata, qualifier, constKeyword, annotationKeyword);
    }

    private STNode parseAnnotationDeclFromType(SyntaxKind nextTokenKind, STNode metadata, STNode qualifier,
                                               STNode constKeyword, STNode annotationKeyword) {
        switch (nextTokenKind) {
            case IDENTIFIER_TOKEN:
                return parseAnnotationDeclWithOptionalType(metadata, qualifier, constKeyword, annotationKeyword);
            default:
                if (isTypeStartingToken(nextTokenKind)) {
                    break;
                }

                STToken token = peek();
                Solution solution = recover(token, ParserRuleContext.ANNOT_DECL_OPTIONAL_TYPE, metadata, qualifier,
                        constKeyword, annotationKeyword);
                if (solution.action == Action.REMOVE) {
                    return solution.recoveredNode;
                }

                return parseAnnotationDeclFromType(solution.tokenKind, metadata, qualifier, constKeyword,
                        annotationKeyword);
        }

        STNode typeDesc = parseTypeDescriptor();
        STNode annotTag = parseAnnotationTag();
        STNode equalsToken = parseAssignOp();
        STNode initializer = parseExpression();
        STNode semicolonToken = parseSemicolon();
        return STNodeFactory.createConstantDeclarationNode(metadata, qualifier, constKeyword, typeDesc, annotTag,
                equalsToken, initializer, semicolonToken);
    }

    /**
     * Parse annotation tag.
     * <p>
     * <code>annot-tag := identifier</code>
     * 
     * @return
     */
    private STNode parseAnnotationTag() {
        STToken token = peek();
        if (token.kind == SyntaxKind.IDENTIFIER_TOKEN) {
            return consume();
        } else {
            Solution sol = recover(peek(), ParserRuleContext.ANNOTATION_TAG);
            return sol.recoveredNode;
        }
    }

    private STNode parseAnnotationDeclWithOptionalType(STNode metadata, STNode qualifier, STNode constKeyword,
                                                       STNode annotationKeyword) {
        // We come here if the type name also and identifier.
        // However, if it is a qualified identifier, then it has to be the type-desc.
        STNode typeDescOrAnnotTag = parseAnnotationTag();
        if (typeDescOrAnnotTag.kind == SyntaxKind.QUALIFIED_NAME_REFERENCE) {
            STNode annotTag = parseAnnotationTag();
            return parseAnnotationDeclAttachPoints(metadata, qualifier, constKeyword, annotationKeyword,
                    typeDescOrAnnotTag, annotTag);
        }

        return parseAnnotationDeclRhs(metadata, qualifier, constKeyword, annotationKeyword, typeDescOrAnnotTag);
    }

    /**
     * Parse the component that follows the first identifier in an annotation decl. The identifier
     * can be either the type-name (a user defined type) or the annot-tag, where the type-name
     * is not present.
     * 
     * @param metadata Metadata
     * @param qualifier Qualifier that precedes the annotation decl
     * @param constKeyword Const keyword
     * @param annotationKeyword Annotation keyword
     * @param typeDescOrAnnotTag Identifier that follows the annotation-keyword
     * @return Parsed node
     */
    private STNode parseAnnotationDeclRhs(STNode metadata, STNode qualifier, STNode constKeyword,
                                          STNode annotationKeyword, STNode typeDescOrAnnotTag) {
        STToken token = peek();
        return parseAnnotationDeclRhs(token.kind, metadata, qualifier, constKeyword, annotationKeyword,
                typeDescOrAnnotTag);
    }

    private STNode parseAnnotationDeclRhs(SyntaxKind nextTokenKind, STNode metadata, STNode qualifier,
                                          STNode constKeyword, STNode annotationKeyword, STNode typeDescOrAnnotTag) {
        STNode typeDesc;
        STNode annotTag;
        switch (nextTokenKind) {
            case IDENTIFIER_TOKEN:
                typeDesc = typeDescOrAnnotTag;
                annotTag = parseAnnotationTag();
                break;
            case SEMICOLON_TOKEN:
            case ON_KEYWORD:
                typeDesc = STNodeFactory.createEmptyNode();
                annotTag = typeDescOrAnnotTag;
                break;
            default:
                STToken token = peek();
                Solution solution = recover(token, ParserRuleContext.ANNOT_DECL_RHS, metadata, qualifier, constKeyword,
                        annotationKeyword, typeDescOrAnnotTag);

                // If the parser recovered by inserting a token, then try to re-parse the same
                // rule with the inserted token. This is done to pick the correct branch
                // to continue the parsing.
                if (solution.action == Action.REMOVE) {
                    return solution.recoveredNode;
                }

                return parseAnnotationDeclRhs(solution.tokenKind, metadata, qualifier, constKeyword, annotationKeyword,
                        typeDescOrAnnotTag);
        }

        return parseAnnotationDeclAttachPoints(metadata, qualifier, constKeyword, annotationKeyword, typeDesc,
                annotTag);
    }

    private STNode parseAnnotationDeclAttachPoints(STNode metadata, STNode qualifier, STNode constKeyword,
                                                   STNode annotationKeyword, STNode typeDesc, STNode annotTag) {
        STToken nextToken = peek();
        return parseAnnotationDeclAttachPoints(nextToken.kind, metadata, qualifier, constKeyword, annotationKeyword,
                typeDesc, annotTag);

    }

    private STNode parseAnnotationDeclAttachPoints(SyntaxKind nextTokenKind, STNode metadata, STNode qualifier,
                                                   STNode constKeyword, STNode annotationKeyword, STNode typeDesc,
                                                   STNode annotTag) {
        STNode onKeyword;
        STNode attachPoints;
        switch (nextTokenKind) {
            case SEMICOLON_TOKEN:
                onKeyword = STNodeFactory.createEmptyNode();
                attachPoints = STNodeFactory.createEmptyNode();
                break;
            case ON_KEYWORD:
                onKeyword = parseOnKeyword();
                attachPoints = parseAnnotationAttachPoints();
                break;
            default:
                STToken token = peek();
                Solution solution = recover(token, ParserRuleContext.ANNOT_OPTIONAL_ATTACH_POINTS, metadata, qualifier,
                        constKeyword, annotationKeyword, typeDesc, annotTag);

                // If the parser recovered by inserting a token, then try to re-parse the same
                // rule with the inserted token. This is done to pick the correct branch
                // to continue the parsing.
                if (solution.action == Action.REMOVE) {
                    return solution.recoveredNode;
                }

                return parseAnnotationDeclAttachPoints(solution.tokenKind, metadata, qualifier, constKeyword,
                        annotationKeyword, typeDesc, annotTag);
        }

        STNode semicolonToken = parseSemicolon();
        return STNodeFactory.createAnnotationDeclarationNode(metadata, qualifier, constKeyword, annotationKeyword,
                typeDesc, annotTag, onKeyword, attachPoints, semicolonToken);
    }

    /**
     * Parse annotation attach points.
     * <p>
     * <code>
     * annot-attach-points := annot-attach-point (, annot-attach-point)*
     * <br/><br/>
     * annot-attach-point := dual-attach-point | source-only-attach-point
     * <br/><br/>
     * dual-attach-point := [source] dual-attach-point-ident
     * <br/><br/>
     * dual-attach-point-ident :=
     *     [object] type
     *     | [object|resource] function
     *     | parameter
     *     | return
     *     | service
     *     | [object|record] field
     * <br/><br/>
     * source-only-attach-point := source source-only-attach-point-ident
     * <br/><br/>
     * source-only-attach-point-ident :=
     *     annotation
     *     | external
     *     | var
     *     | const
     *     | listener
     *     | worker
     * </code>
     * 
     * @return Parsed node
     */
    private STNode parseAnnotationAttachPoints() {
        startContext(ParserRuleContext.ANNOT_ATTACH_POINTS_LIST);
        List<STNode> attachPoints = new ArrayList<>();

        STToken nextToken = peek();
        if (isEndAnnotAttachPointList(nextToken.kind)) {
            endContext();
            this.errorHandler.reportMissingTokenError("missing attach point");
            return STNodeFactory.createMissingToken(SyntaxKind.IDENTIFIER_TOKEN);
        }

        // Parse first attach-point, that has no leading comma
        STNode attachPoint = parseAnnotationAttachPoint();
        attachPoints.add(attachPoint);

        // Parse the remaining attach-points
        nextToken = peek();
        STNode leadingComma;
        while (!isEndAnnotAttachPointList(nextToken.kind)) {
            leadingComma = parseAttachPointEnd();
            if (leadingComma == null) {
                break;
            }
            attachPoints.add(leadingComma);

            // Parse attach point. Null represents the end of attach-points.
            attachPoint = parseAnnotationAttachPoint();
            if (attachPoint == null) {
                this.errorHandler.reportMissingTokenError("missing attach point");
                attachPoint = STNodeFactory.createMissingToken(SyntaxKind.IDENTIFIER_TOKEN);
                attachPoints.add(attachPoint);
                break;
            }

            attachPoints.add(attachPoint);
            nextToken = peek();
        }

        endContext();
        return STNodeFactory.createNodeList(attachPoints);
    }

    /**
     * Parse annotation attach point end.
     * 
     * @return Parsed node
     */
    private STNode parseAttachPointEnd() {
        STToken nextToken = peek();
        return parseAttachPointEnd(nextToken.kind);
    }

    private STNode parseAttachPointEnd(SyntaxKind nextTokenKind) {
        switch (nextTokenKind) {
            case SEMICOLON_TOKEN:
                // null represents the end of attach points.
                return null;
            case COMMA_TOKEN:
                return consume();
            default:
                Solution sol = recover(peek(), ParserRuleContext.ATTACH_POINT_END);
                if (sol.action == Action.REMOVE) {
                    return sol.recoveredNode;
                }

                return sol.tokenKind == SyntaxKind.COMMA_TOKEN ? sol.recoveredNode : null;
        }
    }

    private boolean isEndAnnotAttachPointList(SyntaxKind tokenKind) {
        switch (tokenKind) {
            case EOF_TOKEN:
            case SEMICOLON_TOKEN:
                return true;
            default:
                return false;
        }
    }

    /**
     * Parse annotation attach point.
     *
     * @return Parsed node
     */
    private STNode parseAnnotationAttachPoint() {
        return parseAnnotationAttachPoint(peek().kind);
    }

    private STNode parseAnnotationAttachPoint(SyntaxKind nextTokenKind) {
        switch (nextTokenKind) {
            case EOF_TOKEN:
                return null;

            // These are source only annotations, but without the source keyword.
            case ANNOTATION_KEYWORD:
            case EXTERNAL_KEYWORD:
            case VAR_KEYWORD:
            case CONST_KEYWORD:
            case LISTENER_KEYWORD:
            case WORKER_KEYWORD:
                // fall through

            case SOURCE_KEYWORD:
                STNode sourceKeyword = parseSourceKeyword();
                return parseAttachPointIdent(sourceKeyword);

            // Dual attach points
            case OBJECT_KEYWORD:
            case TYPE_KEYWORD:
            case RESOURCE_KEYWORD:
            case FUNCTION_KEYWORD:
            case PARAMETER_KEYWORD:
            case RETURN_KEYWORD:
            case SERVICE_KEYWORD:
            case FIELD_KEYWORD:
            case RECORD_KEYWORD:
                sourceKeyword = STNodeFactory.createEmptyNode();
                STNode firstIdent = consume();
                return parseDualAttachPointIdent(sourceKeyword, firstIdent);
            default:
                Solution solution = recover(peek(), ParserRuleContext.ATTACH_POINT);
                return solution.recoveredNode;
        }
    }

    /**
     * Parse source keyword.
     * 
     * @return Parsed node
     */
    private STNode parseSourceKeyword() {
        STToken token = peek();
        if (token.kind == SyntaxKind.SOURCE_KEYWORD) {
            return consume();
        } else {
            Solution sol = recover(token, ParserRuleContext.SOURCE_KEYWORD);
            return sol.recoveredNode;
        }
    }

    /**
     * Parse attach point ident gievn.
     * <p>
     * <code>
     * source-only-attach-point-ident := annotation | external | var | const | listener | worker
     * <br/><br/>
     * dual-attach-point-ident := [object] type | [object|resource] function | parameter
     *                            | return | service | [object|record] field
     * </code>
     * 
     * @param sourceKeyword Source keyword
     * @return Parsed node
     */
    private STNode parseAttachPointIdent(STNode sourceKeyword) {
        return parseAttachPointIdent(peek().kind, sourceKeyword);
    }

    private STNode parseAttachPointIdent(SyntaxKind nextTokenKind, STNode sourceKeyword) {
        switch (nextTokenKind) {
            case ANNOTATION_KEYWORD:
            case EXTERNAL_KEYWORD:
            case VAR_KEYWORD:
            case CONST_KEYWORD:
            case LISTENER_KEYWORD:
            case WORKER_KEYWORD:
                STNode firstIdent = consume();
                STNode secondIdent = STNodeFactory.createEmptyNode();
                return STNodeFactory.createAnnotationAttachPointNode(sourceKeyword, firstIdent, secondIdent);
            case OBJECT_KEYWORD:
            case RESOURCE_KEYWORD:
            case RECORD_KEYWORD:
            case TYPE_KEYWORD:
            case FUNCTION_KEYWORD:
            case PARAMETER_KEYWORD:
            case RETURN_KEYWORD:
            case SERVICE_KEYWORD:
            case FIELD_KEYWORD:
                firstIdent = consume();
                return parseDualAttachPointIdent(sourceKeyword, firstIdent);
            default:
                Solution solution = recover(peek(), ParserRuleContext.ATTACH_POINT_IDENT, sourceKeyword);
                if (solution.action == Action.REMOVE) {
                    return solution.recoveredNode;
                }

                firstIdent = solution.recoveredNode;
                return parseDualAttachPointIdent(sourceKeyword, firstIdent);
        }
    }

    /**
     * Parse dual-attach-point ident.
     * 
     * @param sourceKeyword Source keyword
     * @param firstIdent first part of the dual attach-point
     * @return Parsed node
     */
    private STNode parseDualAttachPointIdent(STNode sourceKeyword, STNode firstIdent) {
        STNode secondIdent;
        switch (firstIdent.kind) {
            case OBJECT_KEYWORD:
                secondIdent = parseIdentAfterObjectIdent();
                break;
            case RESOURCE_KEYWORD:
                secondIdent = parseFunctionIdent();
                break;
            case RECORD_KEYWORD:
                secondIdent = parseFieldIdent();
                break;
            case TYPE_KEYWORD:
            case FUNCTION_KEYWORD:
            case PARAMETER_KEYWORD:
            case RETURN_KEYWORD:
            case SERVICE_KEYWORD:
            case FIELD_KEYWORD:
            default: // default case should never be reached.
                secondIdent = STNodeFactory.createEmptyNode();
                break;
        }

        return STNodeFactory.createAnnotationAttachPointNode(sourceKeyword, firstIdent, secondIdent);
    }

    /**
     * Parse the idents that are supported after object-ident.
     * 
     * @return Parsed node
     */
    private STNode parseIdentAfterObjectIdent() {
        STToken token = peek();
        switch (token.kind) {
            case TYPE_KEYWORD:
            case FUNCTION_KEYWORD:
            case FIELD_KEYWORD:
                return consume();
            default:
                Solution sol = recover(token, ParserRuleContext.IDENT_AFTER_OBJECT_IDENT);
                return sol.recoveredNode;
        }
    }

    /**
     * Parse function ident.
     * 
     * @return Parsed node
     */
    private STNode parseFunctionIdent() {
        STToken token = peek();
        if (token.kind == SyntaxKind.FUNCTION_KEYWORD) {
            return consume();
        } else {
            Solution sol = recover(token, ParserRuleContext.FUNCTION_IDENT);
            return sol.recoveredNode;
        }
    }

    /**
     * Parse field ident.
     * 
     * @return Parsed node
     */
    private STNode parseFieldIdent() {
        STToken token = peek();
        if (token.kind == SyntaxKind.FIELD_KEYWORD) {
            return consume();
        } else {
            Solution sol = recover(token, ParserRuleContext.FIELD_IDENT);
            return sol.recoveredNode;
        }
    }

    /**
     * Parse XML namespace declaration.
     * <p>
     * <code>xmlns-decl := xmlns xml-namespace-uri [ as xml-namespace-prefix ] ;
     * <br/>
     * xml-namespace-uri := simple-const-expr
     * <br/>
     * xml-namespace-prefix := identifier
     * </code>
     * 
     * @return
     */
    private STNode parseXMLNamepsaceDeclaration() {
        startContext(ParserRuleContext.XML_NAMESPACE_DECLARATION);
        STNode xmlnsKeyword = parseXMLNSKeyword();
        STNode namespaceUri = parseXMLNamespaceUri();
        STNode xmlnsDecl = parseXMLDeclRhs(xmlnsKeyword, namespaceUri);
        endContext();
        return xmlnsDecl;
    }

    /**
     * Parse xmlns keyword.
     * 
     * @return Parsed node
     */
    private STNode parseXMLNSKeyword() {
        STToken token = peek();
        if (token.kind == SyntaxKind.XMLNS_KEYWORD) {
            return consume();
        } else {
            Solution sol = recover(token, ParserRuleContext.XMLNS_KEYWORD);
            return sol.recoveredNode;
        }
    }

    /**
     * Parse namespace uri.
     * 
     * @return Parsed node
     */
    private STNode parseXMLNamespaceUri() {
        STNode expr = parseConstExpr();
        switch (expr.kind) {
            case STRING_LITERAL:
            case IDENTIFIER_TOKEN:
            case QUALIFIED_NAME_REFERENCE:
                break;
            default:
                this.errorHandler.reportInvalidNode(null, "namespace uri must be a subtype of string");
        }

        return expr;
    }

    /**
     * Parse constants expr.
     *
     * @return Parsed node
     */
    private STNode parseConstExpr() {
        startContext(ParserRuleContext.CONSTANT_EXPRESSION);
        STToken nextToken = peek();
        STNode expr;
        switch (nextToken.kind) {
            case STRING_LITERAL:
            case DECIMAL_INTEGER_LITERAL:
            case HEX_INTEGER_LITERAL:
            case DECIMAL_FLOATING_POINT_LITERAL:
            case HEX_FLOATING_POINT_LITERAL:
            case TRUE_KEYWORD:
            case FALSE_KEYWORD:
            case NULL_KEYWORD:
                expr = consume();
                break;
            case IDENTIFIER_TOKEN:
                expr = parseQualifiedIdentifier(ParserRuleContext.VARIABLE_REF);
                break;
            case OPEN_BRACE_TOKEN:
                // TODO: nil-literal
            default:
                STToken token = peek();
                Solution solution = recover(token, ParserRuleContext.CONSTANT_EXPRESSION_START);
                expr = solution.recoveredNode;
                break;
        }

        endContext();
        return expr;
    }

    /**
     * Parse the portion after the namsepsace-uri of an XML declaration.
     * 
     * @param xmlnsKeyword XMLNS keyword
     * @param namespaceUri Namespace URI
     * @return Parsed node
     */
    private STNode parseXMLDeclRhs(STNode xmlnsKeyword, STNode namespaceUri) {
        return parseXMLDeclRhs(peek().kind, xmlnsKeyword, namespaceUri);
    }

    private STNode parseXMLDeclRhs(SyntaxKind nextTokenKind, STNode xmlnsKeyword, STNode namespaceUri) {
        STNode asKeyword = STNodeFactory.createEmptyNode();
        STNode namespacePrefix = STNodeFactory.createEmptyNode();

        switch (nextTokenKind) {
            case AS_KEYWORD:
                asKeyword = parseAsKeyword();
                namespacePrefix = parseNamespacePrefix();
                break;
            case SEMICOLON_TOKEN:
                break;
            default:
                STToken token = peek();
                Solution solution =
                        recover(token, ParserRuleContext.XML_NAMESPACE_PREFIX_DECL, xmlnsKeyword, namespaceUri);

                // If the parser recovered by inserting a token, then try to re-parse the same
                // rule with the inserted token. This is done to pick the correct branch
                // to continue the parsing.
                if (solution.action == Action.REMOVE) {
                    return solution.recoveredNode;
                }

                return parseXMLDeclRhs(solution.tokenKind, xmlnsKeyword, namespaceUri);
        }
        STNode semicolon = parseSemicolon();
        return STNodeFactory.createXMLNamespaceDeclarationNode(xmlnsKeyword, namespaceUri, asKeyword, namespacePrefix,
                semicolon);
    }

    /**
     * Parse import prefix.
     *
     * @return Parsed node
     */
    private STNode parseNamespacePrefix() {
        STToken nextToken = peek();
        if (nextToken.kind == SyntaxKind.IDENTIFIER_TOKEN) {
            return consume();
        } else {
            Solution sol = recover(peek(), ParserRuleContext.NAMESPACE_PREFIX);
            return sol.recoveredNode;
        }
    }

    /**
     * Parse named worker declaration.
     * <p>
     * <code>named-worker-decl := [annots] worker worker-name return-type-descriptor { sequence-stmt }</code>
     * 
     * @param annots Annotations attached to the worker decl
     * @return Parsed node
     */
    private STNode parseNamedWorkerDeclaration(STNode annots) {
        startContext(ParserRuleContext.NAMED_WORKER_DECL);
        STNode workerKeyword = parseWorkerKeyword();
        STNode workerName = parseWorkerName();
        STNode returnTypeDesc = parseReturnTypeDescriptor();
        STNode workerBody = parseBlockNode();
        endContext();
        return STNodeFactory.createNamedWorkerDeclarationNode(annots, workerKeyword, workerName, returnTypeDesc,
                workerBody);
    }

    /**
     * Parse worker keyword.
     *
     * @return Parsed node
     */
    private STNode parseWorkerKeyword() {
        STToken nextToken = peek();
        if (nextToken.kind == SyntaxKind.WORKER_KEYWORD) {
            return consume();
        } else {
            Solution sol = recover(peek(), ParserRuleContext.WORKER_KEYWORD);
            return sol.recoveredNode;
        }
    }

    /**
     * Parse worker name.
     * <p>
     * <code>worker-name := identifier</code>
     * 
     * @return Parsed node
     */
    private STNode parseWorkerName() {
        STToken nextToken = peek();
        if (nextToken.kind == SyntaxKind.IDENTIFIER_TOKEN) {
            return consume();
        } else {
            Solution sol = recover(peek(), ParserRuleContext.WORKER_NAME);
            return sol.recoveredNode;
        }
    }

    /**
     * Parse documentation string.
     * <p>
     * <code>DocumentationString := DocumentationLine +</code>
     * <p>
     * Refer {@link BallerinaLexer#processDocumentationLine}
     * 
     * @return Parsed node
     */
    private STNode parseDocumentationString() {
        List<STNode> docLines = new ArrayList<>();
        STToken nextToken = peek();
        while (nextToken.kind == SyntaxKind.DOCUMENTATION_LINE) {
            docLines.add(consume());
            nextToken = peek();
        }

        STNode documentationLines = STNodeFactory.createNodeList(docLines);
        return STNodeFactory.createDocumentationStringNode(documentationLines);
    }

    /**
     * Parse lock statement.
     * <code>lock-stmt := lock block-stmt ;</code>
     *
     * @return Lock statement
     */
    private STNode parseLockStatement() {
        startContext(ParserRuleContext.LOCK_STMT);
        STNode lockKeyword = parseLockKeyword();
        STNode blockStatement = parseBlockNode();
        endContext();
        return STNodeFactory.createLockStatementNode(lockKeyword, blockStatement);
    }

    /**
     * Parse lock-keyword.
     *
     * @return lock-keyword node
     */
    private STNode parseLockKeyword() {
        STToken token = peek();
        if (token.kind == SyntaxKind.LOCK_KEYWORD) {
            return consume();
        } else {
            Solution sol = recover(token, ParserRuleContext.LOCK_KEYWORD);
            return sol.recoveredNode;
        }
    }

    /**
     * Checks whether the given expression is a possible array-type-desc.
     * <br/>
     * i.e.: a member-access-expr, where its container is also a member-access.
     * <code>a[b][]</code>
     * 
     * @param expression EXpression to check
     * @return <code>true</code> if the expression provided is a possible array-type desc. <code>false</code> otherwise
     */
    private boolean isPossibleArrayType(STNode expression) {
        switch (expression.kind) {
            case SIMPLE_NAME_REFERENCE:
            case QUALIFIED_NAME_REFERENCE:
                return true;
            case INDEXED_EXPRESSION:
                return isPossibleArrayType(((STIndexedExpressionNode) expression).containerExpression);
            default:
                return false;
        }
    }

    /**
     * Parse union type descriptor.
     * union-type-descriptor := type-descriptor | type-descriptor
     *
     * @return parsed union type desc node
     */
    private STNode parseUnionTypeDescriptor(STNode leftTypeDesc) {
        STNode pipeToken = parsePipeToken();
        STNode rightTypeDesc = parseTypeDescriptor();

        return STNodeFactory.createUnionTypeDescriptorNode(leftTypeDesc, pipeToken, rightTypeDesc);
    }

    /**
     * Parse pipe token.
     *
     * @return parsed pipe token node
     */
    private STNode parsePipeToken() {
        STToken token = peek();
        if (token.kind == SyntaxKind.PIPE_TOKEN) {
            return consume();
        } else {
            Solution sol = recover(token, ParserRuleContext.PIPE);
            return sol.recoveredNode;
        }
    }

    private boolean isTypeStartingToken(SyntaxKind nodeKind) {
        switch (nodeKind) {
            case IDENTIFIER_TOKEN:
            case SERVICE_KEYWORD:
            case RECORD_KEYWORD:
            case OBJECT_KEYWORD:
            case ABSTRACT_KEYWORD:
            case CLIENT_KEYWORD:
            case OPEN_PAREN_TOKEN: // nil type descriptor '()'
            case MAP_KEYWORD: // map type desc
            case FUTURE_KEYWORD: // future type desc
            case TYPEDESC_KEYWORD: // typedesc type desc
            case ERROR_KEYWORD: // error type desc
            case STREAM_KEYWORD: // stream type desc
                return true;
            default:
                return isSimpleType(nodeKind);
        }
    }

    static boolean isSimpleType(SyntaxKind nodeKind) {
        switch (nodeKind) {
            case INT_KEYWORD:
            case FLOAT_KEYWORD:
            case DECIMAL_KEYWORD:
            case BOOLEAN_KEYWORD:
            case STRING_KEYWORD:
            case BYTE_KEYWORD:
            case XML_KEYWORD:
            case JSON_KEYWORD:
            case HANDLE_KEYWORD:
            case ANY_KEYWORD:
            case ANYDATA_KEYWORD:
            case NEVER_KEYWORD:
            case SERVICE_KEYWORD:
            case VAR_KEYWORD:
            case ERROR_KEYWORD: // This is for the recovery. <code>error a;</code> scenario recovered here.
            case STREAM_KEYWORD: // This is for recovery logic. <code>stream a;</code> scenario recovered here.
                return true;
            case TYPE_DESC:
                // This is a special case. TYPE_DESC is only return from
                // error recovery. when a type is missing. Hence we treat it as
                // a simple type
                return true;
            default:
                return false;
        }
    }

    private SyntaxKind getTypeSyntaxKind(SyntaxKind typeKeyword) {
        switch (typeKeyword) {
            case INT_KEYWORD:
                return SyntaxKind.INT_TYPE_DESC;
            case FLOAT_KEYWORD:
                return SyntaxKind.FLOAT_TYPE_DESC;
            case DECIMAL_KEYWORD:
                return SyntaxKind.DECIMAL_TYPE_DESC;
            case BOOLEAN_KEYWORD:
                return SyntaxKind.BOOLEAN_TYPE_DESC;
            case STRING_KEYWORD:
                return SyntaxKind.STRING_TYPE_DESC;
            case BYTE_KEYWORD:
                return SyntaxKind.BYTE_TYPE_DESC;
            case XML_KEYWORD:
                return SyntaxKind.XML_TYPE_DESC;
            case JSON_KEYWORD:
                return SyntaxKind.JSON_TYPE_DESC;
            case HANDLE_KEYWORD:
                return SyntaxKind.HANDLE_TYPE_DESC;
            case ANY_KEYWORD:
                return SyntaxKind.ANY_TYPE_DESC;
            case ANYDATA_KEYWORD:
                return SyntaxKind.ANYDATA_TYPE_DESC;
            case NEVER_KEYWORD:
                return SyntaxKind.NEVER_TYPE_DESC;
            case SERVICE_KEYWORD:
                return SyntaxKind.SERVICE_TYPE_DESC;
            case VAR_KEYWORD:
                return SyntaxKind.VAR_TYPE_DESC;
            default:
                return SyntaxKind.TYPE_DESC;
        }
    }

    /**
     * Parse fork-keyword.
     *
     * @return Fork-keyword node
     */
    private STNode parseForkKeyword() {
        STToken token = peek();
        if (token.kind == SyntaxKind.FORK_KEYWORD) {
            return consume();
        } else {
            Solution sol = recover(token, ParserRuleContext.FORK_KEYWORD);
            return sol.recoveredNode;
        }
    }

    /**
     * Parse multiple named worker declarations.
     *
     * @return named-worker-declarations node array
     */
    private STNode parseMultileNamedWorkerDeclarations() {
        STToken token = peek();
        ArrayList<STNode> workers = new ArrayList<>();

        while (!isEndOfStatements(token.kind)) {
            STNode stmt = parseStatement();
            if (stmt == null) {
                break;
            }

            switch (stmt.kind) {
                case NAMED_WORKER_DECLARATION:
                    workers.add(stmt);
                    break;
                default:
                    this.errorHandler.reportInvalidNode(null, "Only named-workers are allowed here");
                    break;
            }
            token = peek();
        }

        if (workers.isEmpty()) {
            this.errorHandler.reportInvalidNode(null, "Fork Statement must contain atleast one named-worker");
        }
        STNode namedWorkers = STNodeFactory.createNodeList(workers);
        return namedWorkers;
    }

    /**
     * Parse fork statement.
     * <code>fork-stmt := fork { named-worker-decl+ }</code>
     *
     * @return Fork statement
     */
    private STNode parseForkStatement() {
        startContext(ParserRuleContext.FORK_STMT);
        STNode forkKeyword = parseForkKeyword();
        STNode openBrace = parseOpenBrace();
        STNode namedWorkerDeclarations = parseMultileNamedWorkerDeclarations();
        STNode closeBrace = parseCloseBrace();
        endContext();
        return STNodeFactory.createForkStatementNode(forkKeyword, openBrace, namedWorkerDeclarations, closeBrace);
    }

    /**
     * Parse decimal floating point literal.
     *
     * @return Parsed node
     */
    private STNode parseDecimalFloatingPointLiteral() {
        STToken token = peek();
        if (token.kind == SyntaxKind.DECIMAL_FLOATING_POINT_LITERAL) {
            return consume();
        } else {
            Solution sol = recover(token, ParserRuleContext.DECIMAL_FLOATING_POINT_LITERAL);
            return sol.recoveredNode;
        }
    }

    /**
     * Parse hex floating point literal.
     *
     * @return Parsed node
     */
    private STNode parseHexFloatingPointLiteral() {
        STToken token = peek();
        if (token.kind == SyntaxKind.HEX_FLOATING_POINT_LITERAL) {
            return consume();
        } else {
            Solution sol = recover(token, ParserRuleContext.HEX_FLOATING_POINT_LITERAL);
            return sol.recoveredNode;
        }
    }

    /**
     * Parse trap expression.
     * <p>
     * <code>
     * trap-expr := trap expression
     * </code>
     *
     * @param isRhsExpr
     * @return Trap expression node
     */
    private STNode parseTrapExpression(boolean isRhsExpr) {
        STNode trapKeyword = parseTrapKeyword();

        // allow-actions flag is always false, since there will not be any actions
        // within the trap-expression, due to the precedence.
        STNode expr = parseExpression(OperatorPrecedence.UNARY, isRhsExpr, false);
        return STNodeFactory.createTrapExpressionNode(trapKeyword, expr);
    }

    /**
     * Parse trap-keyword.
     *
     * @return Trap-keyword node
     */
    private STNode parseTrapKeyword() {
        STToken token = peek();
        if (token.kind == SyntaxKind.TRAP_KEYWORD) {
            return consume();
        } else {
            Solution sol = recover(token, ParserRuleContext.TRAP_KEYWORD);
            return sol.recoveredNode;
        }
    }

    /**
     * Parse list constructor expression.
     * <p>
     * <code>
     * list-constructor-expr := [ [ expr-list ] ]
     * <br/>
     * expr-list := expression (, expression)*
     * </code>
     *
     * @return Parsed node
     */
    private STNode parseListConstructorExpr() {
        startContext(ParserRuleContext.LIST_CONSTRUCTOR);
        STNode openBracket = parseOpenBracket();
        STNode expressions = parseOptionalExpressionsList();
        STNode closeBracket = parseCloseBracket();
        endContext();
        return STNodeFactory.createListConstructorExpressionNode(openBracket, expressions, closeBracket);
    }

    /**
     * Parse optional expression list.
     *
     * @return Parsed node
     */
    private STNode parseOptionalExpressionsList() {
        List<STNode> expressions = new ArrayList<>();
        STToken nextToken = peek();

        // Return an empty list if list is empty
        if (isEndOfExpressionsList(nextToken.kind)) {
            return STNodeFactory.createNodeList(new ArrayList<>());
        }

        // Parse first expression, that has no leading comma
        STNode expr = parseExpression();
        expressions.add(expr);

        // Parse the remaining expressions
        nextToken = peek();
        STNode leadingComma;
        while (!isEndOfExpressionsList(nextToken.kind)) {
            leadingComma = parseComma();
            expressions.add(leadingComma);
            expr = parseExpression();
            expressions.add(expr);
            nextToken = peek();
        }

        return STNodeFactory.createNodeList(expressions);
    }

    /**
     * Parse foreach statement.
     * <code>foreach-stmt := foreach typed-binding-pattern in action-or-expr block-stmt</code>
     *
     * @return foreach statement
     */
    private STNode parseForEachStatement() {
        startContext(ParserRuleContext.FOREACH_STMT);
        STNode forEachKeyword = parseForEachKeyword();
        STNode type = parseTypeDescriptor();
        STNode varName = parseVariableName();
        STNode inKeyword = parseInKeyword();
        STNode actionOrExpr = parseActionOrExpression();
        STNode blockStatement = parseBlockNode();
        endContext();
        return STNodeFactory.createForEachStatementNode(forEachKeyword, type, varName, inKeyword, actionOrExpr,
                blockStatement);
    }

    /**
     * Parse foreach-keyword.
     *
     * @return ForEach-keyword node
     */
    private STNode parseForEachKeyword() {
        STToken token = peek();
        if (token.kind == SyntaxKind.FOREACH_KEYWORD) {
            return consume();
        } else {
            Solution sol = recover(token, ParserRuleContext.FOREACH_KEYWORD);
            return sol.recoveredNode;
        }
    }

    /**
     * Parse in-keyword.
     *
     * @return In-keyword node
     */
    private STNode parseInKeyword() {
        STToken token = peek();
        if (token.kind == SyntaxKind.IN_KEYWORD) {
            return consume();
        } else {
            Solution sol = recover(token, ParserRuleContext.IN_KEYWORD);
            return sol.recoveredNode;
        }
    }

    /**
     * Parse type cast expression.
     * <p>
     * <code>
     * type-cast-expr := < type-cast-param > expression
     * <br/>
     * type-cast-param := [annots] type-descriptor | annots
     * </code>
     *
     * @return Parsed node
     */
    private STNode parseTypeCastExpr() {
        startContext(ParserRuleContext.TYPE_CAST_EXPRESSION);
        STNode ltToken = parseLTToken();
        STNode typeCastParam = parseTypeCastParam();
        STNode gtToken = parseGTToken();
        STNode expression = parseExpression();
        endContext();
        return STNodeFactory.createTypeCastExpressionNode(ltToken, typeCastParam, gtToken, expression);
    }

    private STNode parseTypeCastParam() {
        STNode annot;
        STNode type;
        STToken token = peek();

        switch (token.kind) {
            case AT_TOKEN:
                annot = parseAnnotations();
                token = peek();
                if (isTypeStartingToken(token.kind)) {
                    type = parseTypeDescriptor();
                } else {
                    type = STNodeFactory.createEmptyNode();
                }
                break;
            default:
                annot = STNodeFactory.createEmptyNode();
                type = parseTypeDescriptor();
                break;
        }

        return STNodeFactory.createTypeCastParamNode(annot, type);
    }

    /**
     * Parse table constructor expression.
     * <p>
     * <code>
     * table-constructor-expr := table [key-specifier] [ [row-list] ]
     * </code>
     *
     * @return Parsed node
     */
    private STNode parseTableConstructorExpr() {
        startContext(ParserRuleContext.TABLE_CONSTRUCTOR);
        STNode tableKeyword = parseTableKeyword();
        STNode keySpecifier = STNodeFactory.createEmptyNode();
        return parseTableConstructorExpr(tableKeyword, keySpecifier);
    }

    private STNode parseTableConstructorExpr(STNode tableKeyword, STNode keySpecifier) {
        return parseTableConstructorExpr(peek().kind, tableKeyword, keySpecifier);
    }

    private STNode parseTableConstructorExpr(SyntaxKind nextTokenKind, STNode tableKeyword, STNode keySpecifier) {
        STNode openBracket;
        STNode rowList;
        STNode closeBracket;

        switch (nextTokenKind) {
            case KEY_KEYWORD:
                keySpecifier = parseKeySpecifier();
                break;
            case OPEN_BRACKET_TOKEN:
                break;
            default:
                Solution solution = recover(peek(), ParserRuleContext.TABLE_KEYWORD_RHS, tableKeyword, keySpecifier);

                // If the parser recovered by inserting a token, then try to re-parse the same
                // rule with the inserted token. This is done to pick the correct branch
                // to continue the parsing.
                if (solution.action == Action.REMOVE) {
                    return solution.recoveredNode;
                }

                return parseTableConstructorExpr(solution.tokenKind, tableKeyword, keySpecifier);
        }

        openBracket = parseOpenBracket();
        rowList = parseRowList();
        closeBracket = parseCloseBracket();
        endContext();
        return STNodeFactory.createTableConstructorExpressionNode(tableKeyword, keySpecifier, openBracket, rowList,
                closeBracket);
    }

    /**
     * Parse table-keyword.
     *
     * @return Table-keyword node
     */
    private STNode parseTableKeyword() {
        STToken token = peek();
        if (token.kind == SyntaxKind.TABLE_KEYWORD) {
            return consume();
        } else {
            Solution sol = recover(token, ParserRuleContext.TABLE_KEYWORD);
            return sol.recoveredNode;
        }
    }

    /**
     * Parse table rows.
     * <p>
     * <code>row-list := [ mapping-constructor-expr (, mapping-constructor-expr)* ]</code>
     *
     * @return Parsed node
     */
    private STNode parseRowList() {
        List<STNode> mappings = new ArrayList<>();
        STToken nextToken = peek();

        // Return an empty list if list is empty
        if (isEndOfMappingConstructorsList(nextToken.kind)) {
            return STNodeFactory.createNodeList(new ArrayList<>());
        }

        // Parse first mapping constructor, that has no leading comma
        STNode mapExpr = parseMappingConstructorExpr();
        mappings.add(mapExpr);

        // Parse the remaining mapping constructors
        nextToken = peek();
        STNode leadingComma;
        while (!isEndOfMappingConstructorsList(nextToken.kind)) {
            leadingComma = parseComma();
            mappings.add(leadingComma);
            mapExpr = parseMappingConstructorExpr();
            mappings.add(mapExpr);
            nextToken = peek();
        }

        return STNodeFactory.createNodeList(mappings);
    }

    private boolean isEndOfMappingConstructorsList(SyntaxKind tokenKind) {
        switch (tokenKind) {
            case COMMA_TOKEN:
            case OPEN_BRACE_TOKEN:
                return false;
            default:
                return isEndOfMappingConstructor(tokenKind);
        }
    }

    /**
     * Parse key specifier.
     * <p>
     * <code>key-specifier := key ( [ field-name (, field-name)* ] )</code>
     *
     * @return Parsed node
     */
    private STNode parseKeySpecifier() {
        startContext(ParserRuleContext.KEY_SPECIFIER);
        STNode keyKeyword = parseKeyKeyword();
        STNode openParen = parseOpenParenthesis();
        STNode fieldNames = parseFieldNames();
        STNode closeParen = parseCloseParenthesis();
        endContext();
        return STNodeFactory.createKeySpecifierNode(keyKeyword, openParen, fieldNames, closeParen);
    }

    /**
     * Parse key-keyword.
     *
     * @return Key-keyword node
     */
    private STNode parseKeyKeyword() {
        STToken token = peek();
        if (token.kind == SyntaxKind.KEY_KEYWORD) {
            return consume();
        } else {
            Solution sol = recover(token, ParserRuleContext.KEY_KEYWORD);
            return sol.recoveredNode;
        }
    }

    /**
     * Parse field names.
     * <p>
     * <code>field-name-list := [ field-name (, field-name)* ]</code>
     *
     * @return Parsed node
     */
    private STNode parseFieldNames() {
        List<STNode> fieldNames = new ArrayList<>();
        STToken nextToken = peek();

        // Return an empty list if list is empty
        if (isEndOfFieldNamesList(nextToken.kind)) {
            return STNodeFactory.createNodeList(new ArrayList<>());
        }

        // Parse first field name, that has no leading comma
        STNode fieldName = parseVariableName();
        fieldNames.add(fieldName);

        // Parse the remaining field names
        nextToken = peek();
        STNode leadingComma;
        while (!isEndOfFieldNamesList(nextToken.kind)) {
            leadingComma = parseComma();
            fieldNames.add(leadingComma);
            fieldName = parseVariableName();
            fieldNames.add(fieldName);
            nextToken = peek();
        }

        return STNodeFactory.createNodeList(fieldNames);
    }

    private boolean isEndOfFieldNamesList(SyntaxKind tokenKind) {
        switch (tokenKind) {
            case COMMA_TOKEN:
            case IDENTIFIER_TOKEN:
                return false;
            default:
                return true;
        }
    }

    /**
     * Parse error type descriptor.
     * <p>
     * error-type-descriptor := error [error-type-param]
     * error-type-param := < (detail-type-descriptor | inferred-type-descriptor) >
     * detail-type-descriptor := type-descriptor
     * inferred-type-descriptor := *
     * </p>
     *
     * @return Parsed node
     */
    private STNode parseErrorTypeDescriptor() {
        startContext(ParserRuleContext.ERROR_TYPE_DESCRIPTOR);

        STNode errorKeywordToken = parseErrorKeyWord();
        STNode errorTypeParamsNode;
        STToken nextToken = peek();
        STToken nextNextToken = peek(2);
        if (nextToken.kind == SyntaxKind.LT_TOKEN || nextNextToken.kind == SyntaxKind.GT_TOKEN) {
            errorTypeParamsNode = parseErrorTypeParamsNode();
        } else {
            errorTypeParamsNode = STNodeFactory.createEmptyNode();
        }
        endContext();
        return STNodeFactory.createErrorTypeDescriptorNode(errorKeywordToken, errorTypeParamsNode);
    }

    /**
     * Parse error type param node.
     * <p>
     * error-type-param := < (detail-type-descriptor | inferred-type-descriptor) >
     * detail-type-descriptor := type-descriptor
     * inferred-type-descriptor := *
     * </p>
     *
     * @return Parsed node
     */
    private STNode parseErrorTypeParamsNode() {
        STNode ltToken = parseLTToken();
        STNode parameter;
        STToken nextToken = peek();
        if (nextToken.kind == SyntaxKind.ASTERISK_TOKEN) {
            parameter = consume();
        } else {
            parameter = parseTypeDescriptor();
        }
        STNode gtToken = parseGTToken();
        return STNodeFactory.createErrorTypeParamsNode(ltToken, parameter, gtToken);
    }

    /**
     * Parse error-keyword.
     *
     * @return Parsed error-keyword node
     */
    private STNode parseErrorKeyWord() {
        STToken token = peek();
        if (token.kind == SyntaxKind.ERROR_KEYWORD) {
            return consume();
        } else {
            Solution sol = recover(token, ParserRuleContext.ERROR_KEYWORD);
            return sol.recoveredNode;
        }
    }

    /**
     * Parse stream type descriptor.
     * <p>
     * stream-type-descriptor := stream [stream-type-parameters]
     * stream-type-parameters := < type-descriptor [, type-descriptor]>
     * </p>
     *
     * @return Parsed stream type descriptor node
     */
    private STNode parseStreamTypeDescriptor() {
        startContext(ParserRuleContext.STREAM_TYPE_DESCRIPTOR);

        STNode streamKeywordToken = parseStreamKeyWord();
        STNode streamTypeParamsNode;
        STToken nextToken = peek();
        if (nextToken.kind == SyntaxKind.LT_TOKEN) {
            streamTypeParamsNode = parseStreamTypeParamsNode();
        } else {
            streamTypeParamsNode = STNodeFactory.createEmptyNode();
        }
        endContext();
        return STNodeFactory.createStreamTypeDescriptorNode(streamKeywordToken, streamTypeParamsNode);
    }

    /**
     * Parse stream type params node.
     * <p>stream-type-parameters := < type-descriptor [, type-descriptor]></p>
     *
     * @return Parsed stream type params node
     */

    private STNode parseStreamTypeParamsNode() {
        STNode ltToken, leftTypeDescNode;
        ltToken = parseLTToken();
        leftTypeDescNode = parseTypeDescriptor();
        return parseStreamTypeParamsNode(ltToken, leftTypeDescNode);
    }

    private STNode parseStreamTypeParamsNode(STNode ltToken, STNode leftTypeDescNode) {
        return parseStreamTypeParamsNode(peek().kind, ltToken, leftTypeDescNode);
    }

    private STNode parseStreamTypeParamsNode(SyntaxKind nextTokenKind, STNode ltToken, STNode leftTypeDescNode) {
        STNode commaToken, rightTypeDescNode, gtToken;

        switch (nextTokenKind) {
            case COMMA_TOKEN:
                commaToken = parseComma();
                rightTypeDescNode = parseTypeDescriptor();
                break;
            case GT_TOKEN:
                commaToken = STNodeFactory.createEmptyNode();
                rightTypeDescNode = STNodeFactory.createEmptyNode();
                break;
            default:
                Solution solution = recover(peek(), ParserRuleContext.STREAM_TYPE_PARAMS, ltToken, leftTypeDescNode);

                // If the parser recovered by inserting a token, then try to re-parse the same
                // rule with the inserted token. This is done to pick the correct branch
                // to continue the parsing.
                if (solution.action == Action.REMOVE) {
                    return solution.recoveredNode;
                }
                return parseStreamTypeParamsNode(solution.tokenKind, ltToken, leftTypeDescNode);
        }
        gtToken = parseGTToken();

        return STNodeFactory.createStreamTypeParamsNode(ltToken, leftTypeDescNode, commaToken, rightTypeDescNode,
                gtToken);
    }

    /**
     * Parse stream-keyword.
     *
     * @return Parsed stream-keyword node
     */
    private STNode parseStreamKeyWord() {
        STToken token = peek();
        if (token.kind == SyntaxKind.STREAM_KEYWORD) {
            return consume();
        } else {
            Solution sol = recover(token, ParserRuleContext.STREAM_KEYWORD);
            return sol.recoveredNode;
        }
    }

    /**
     * Parse let expression.
     * <p>
     * <code>
     * let-expr := let let-var-decl [, let-var-decl]* in expression
     * </code>
     *
     * @return Parsed node
     */
    private STNode parseLetExpression() {
        STNode letKeyword = parseLetKeyword();
        STNode letVarDeclarations = parseLetVarDeclarations();
        STNode inKeyword = parseInKeyword();
        STNode expression = parseExpression();
        return STNodeFactory.createLetExpressionNode(letKeyword, letVarDeclarations, inKeyword, expression);
    }

    /**
     * Parse let-keyword.
     *
     * @return Let-keyword node
     */
    private STNode parseLetKeyword() {
        STToken token = peek();
        if (token.kind == SyntaxKind.LET_KEYWORD) {
            return consume();
        } else {
            Solution sol = recover(token, ParserRuleContext.LET_KEYWORD);
            return sol.recoveredNode;
        }
    }

    /**
     * Parse let variable declarations.
     * <p>
     * <code>let-var-decl-list := let-var-decl [, let-var-decl]*</code>
     *
     * @return Parsed node
     */
    private STNode parseLetVarDeclarations() {
        startContext(ParserRuleContext.LET_VAR_DECL);
        List<STNode> varDecls = new ArrayList<>();
        STToken nextToken = peek();

        // Make sure at least one let variable declaration is present
        if (isEndOfLetVarDeclarations(nextToken.kind)) {
            endContext();
            this.errorHandler.reportMissingTokenError("missing let variable declaration");
            return STNodeFactory.createNodeList(varDecls);
        }

        // Parse first variable declaration, that has no leading comma
        STNode varDec = parseLetVarDec();
        varDecls.add(varDec);

        // Parse the remaining variable declarations
        nextToken = peek();
        STNode leadingComma;
        while (!isEndOfLetVarDeclarations(nextToken.kind)) {
            leadingComma = parseComma();
            varDecls.add(leadingComma);
            varDec = parseLetVarDec();
            varDecls.add(varDec);
            nextToken = peek();
        }

        endContext();
        return STNodeFactory.createNodeList(varDecls);
    }

    private boolean isEndOfLetVarDeclarations(SyntaxKind tokenKind) {
        switch (tokenKind) {
            case COMMA_TOKEN:
            case AT_TOKEN:
                return false;
            case IN_KEYWORD:
                return true;
            default:
                return !isTypeStartingToken(tokenKind);
        }
    }

    /**
     * Parse let variable declaration.
     * <p>
     * <code>let-var-decl := [annots] typed-binding-pattern = expression</code>
     *
     * @return Parsed node
     */
    private STNode parseLetVarDec() {
        STNode annot = parseAnnotations();
        // TODO: Replace type and varName with typed-binding-pattern
        STNode type = parseTypeDescriptor();
        STNode varName = parseVariableName();
        STNode assign = parseAssignOp();
        STNode expression = parseExpression();
        return STNodeFactory.createLetVariableDeclarationNode(annot, type, varName, assign, expression);
    }

    /**
     * Parse raw backtick string template expression.
     * <p>
     * <code>BacktickString := ` expression `</code>
     * 
     * @return Template expression node
     */
    private STNode parseTemplateExpression() {
        STNode type = STNodeFactory.createEmptyNode();
        STNode startingBackTick = parseBacktickToken(ParserRuleContext.TEMPLATE_START);
        STNode content = parseTemplateContent();
        STNode endingBackTick = parseBacktickToken(ParserRuleContext.TEMPLATE_START);
        return STNodeFactory.createTemplateExpressionNode(SyntaxKind.RAW_TEMPLATE_EXPRESSION, type, startingBackTick,
                content, endingBackTick);
    }

    private STNode parseTemplateContent() {
        List<STNode> items = new ArrayList<>();
        STToken nextToken = peek();
        while (!isEndOfBacktickContent(nextToken.kind)) {
            STNode contentItem = parseTemplateItem();
            items.add(contentItem);
            nextToken = peek();
        }
        return STNodeFactory.createNodeList(items);
    }

    private boolean isEndOfBacktickContent(SyntaxKind kind) {
        switch (kind) {
            case EOF_TOKEN:
            case BACKTICK_TOKEN:
                return true;
            default:
                return false;
        }
    }

    private STNode parseTemplateItem() {
        STToken nextToken = peek();
        if (nextToken.kind == SyntaxKind.INTERPOLATION_START_TOKEN) {
            return parseInterpolation();
        }

        // Template string component
        return consume();
    }

    /**
     * Parse XML template expression.
     * <p>
     * <code>xml-template-expr := xml BacktickString</code>
     * 
     * @return XML template expression
     */
    private STNode parseXMLTemplateExpression() {
        STNode xmlKeyword = parseXMLKeyword();
        STNode startingBackTick = parseBacktickToken(ParserRuleContext.TEMPLATE_START);
        STNode content = parseTemplateContentAsXML();
        STNode endingBackTick = parseBacktickToken(ParserRuleContext.TEMPLATE_END);
        return STNodeFactory.createTemplateExpressionNode(SyntaxKind.XML_TEMPLATE_EXPRESSION, xmlKeyword,
                startingBackTick, content, endingBackTick);
    }

    /**
     * Parse <code>xml</code> keyword.
     *
     * @return xml keyword node
     */
    private STNode parseXMLKeyword() {
        STToken token = peek();
        if (token.kind == SyntaxKind.XML_KEYWORD) {
            return consume();
        } else {
            Solution sol = recover(token, ParserRuleContext.XML_KEYWORD);
            return sol.recoveredNode;
        }
    }

    /**
     * Parse the content of the template string as XML. This method first read the
     * input in the same way as the raw-backtick-template (BacktickString). Then
     * it parses the content as XML.
     * 
     * @return XML node
     */
    private STNode parseTemplateContentAsXML() {
        // Separate out the interpolated expressions to a queue. Then merge the string content using '${}'.
        // These '&{}' are used to represent the interpolated locations. XML parser will replace '&{}' with
        // the actual interpolated expression, while building the XML tree.
        ArrayDeque<STNode> expressions = new ArrayDeque<>();
        StringBuilder xmlStringBuilder = new StringBuilder();
        STToken nextToken = peek();
        while (!isEndOfBacktickContent(nextToken.kind)) {
            STNode contentItem = parseTemplateItem();
            if (contentItem.kind == SyntaxKind.TEMPLATE_STRING) {
                xmlStringBuilder.append(((STToken) contentItem).text());
            } else {
                xmlStringBuilder.append("${}");
                expressions.add(contentItem);
            }
            nextToken = peek();
        }

        TextDocument textDocument = TextDocuments.from(xmlStringBuilder.toString());
        AbstractTokenReader tokenReader = new TokenReader(new XMLLexer(textDocument.getCharacterReader()));
        XMLParser xmlParser = new XMLParser(tokenReader, expressions);
        return xmlParser.parse();
    }

    /**
     * Parse interpolation of a back-tick string.
     * <p>
     * <code>
     * interpolation := ${ expression }
     * </code>
     * 
     * @return Interpolation node
     */
    private STNode parseInterpolation() {
        startContext(ParserRuleContext.INTERPOLATION);
        STNode interpolStart = parseInterpolationStart();
        STNode expr = parseExpression();
        removeAdditionalTokensInInterpolation();
        STNode closeBrace = parseCloseBrace();
        endContext();
        return STNodeFactory.createInterpolationNode(interpolStart, expr, closeBrace);
    }

    /**
     * Parse interpolation start token.
     * <p>
     * <code>interpolation-start := ${</code>
     * 
     * @return Interpolation start token
     */
    private STNode parseInterpolationStart() {
        STToken token = peek();
        if (token.kind == SyntaxKind.INTERPOLATION_START_TOKEN) {
            return consume();
        } else {
            Solution sol = recover(token, ParserRuleContext.INTERPOLATION_START_TOKEN);
            return sol.recoveredNode;
        }
    }

    /**
     * Remove if there any tokens left after the expression inside the interpolation.
     */
    private void removeAdditionalTokensInInterpolation() {
        while (true) {
            STToken nextToken = peek();
            switch (nextToken.kind) {
                case EOF_TOKEN:
                    return;
                case CLOSE_BRACE_TOKEN:
                    return;
                default:
                    consume();
                    this.errorHandler.reportInvalidNode(nextToken, "invalid token '" + nextToken.text() + "'");
            }
        }
    }

    /**
     * Parse back-tick token.
     *
     * @return Back-tick token
     */
    private STNode parseBacktickToken(ParserRuleContext ctx) {
        STToken token = peek();
        if (token.kind == SyntaxKind.BACKTICK_TOKEN) {
            return consume();
        } else {
            Solution sol = recover(token, ctx);
            return sol.recoveredNode;
        }
    }
}<|MERGE_RESOLUTION|>--- conflicted
+++ resolved
@@ -352,18 +352,15 @@
                 return parseErrorTypeDescriptor();
             case LET_KEYWORD:
                 return parseLetKeyword();
-<<<<<<< HEAD
             case STREAM_KEYWORD:
                 return parseStreamKeyWord();
             case STREAM_TYPE_DESCRIPTOR:
                 return parseStreamTypeDescriptor();
             case STREAM_TYPE_PARAMS:
                 return parseStreamTypeParamsNode((STNode) args[0], (STNode) args[1]);
-=======
             case TEMPLATE_START:
             case TEMPLATE_END:
                 return parseBacktickToken(context);
->>>>>>> d3a95f17
             default:
                 throw new IllegalStateException("cannot resume parsing the rule: " + context);
         }
