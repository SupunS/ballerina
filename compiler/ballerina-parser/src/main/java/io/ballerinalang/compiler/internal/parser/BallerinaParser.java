--- conflicted
+++ resolved
@@ -5352,7 +5352,38 @@
     }
 
     /**
-<<<<<<< HEAD
+     * Parse is expression.
+     * <code>
+     * is-expr := expression is type-descriptor
+     * </code>
+     *
+     * @param lhsExpr Preceding expression of the is expression
+     * @return Is expression node
+     */
+    private STNode parseIsExpression(STNode lhsExpr) {
+        startContext(ParserRuleContext.IS_EXPRESSION);
+        STNode isKeyword = parseIsKeyword();
+        STNode typeDescriptor = parseTypeDescriptor();
+        endContext();
+        return STNodeFactory.createIsExpression(lhsExpr, isKeyword, typeDescriptor);
+    }
+
+    /**
+     * Parse is-keyword.
+     *
+     * @return Is-keyword node
+     */
+    private STNode parseIsKeyword() {
+        STToken token = peek();
+        if (token.kind == SyntaxKind.IS_KEYWORD) {
+            return consume();
+        } else {
+            Solution sol = recover(token, ParserRuleContext.IS_KEYWORD);
+            return sol.recoveredNode;
+        }
+    }
+
+    /**
      * Parse local type definition statement statement.
      * <code>ocal-type-defn-stmt := [annots] type identifier type-descriptor ;</code>
      *
@@ -5371,36 +5402,5 @@
             typeName,
             typeDescriptor,
             semicolon);
-=======
-     * Parse is expression.
-     * <code>
-     * is-expr := expression is type-descriptor
-     * </code>
-     *
-     * @param lhsExpr Preceding expression of the is expression
-     * @return Is expression node
-     */
-    private STNode parseIsExpression(STNode lhsExpr) {
-        startContext(ParserRuleContext.IS_EXPRESSION);
-        STNode isKeyword = parseIsKeyword();
-        STNode typeDescriptor = parseTypeDescriptor();
-        endContext();
-        return STNodeFactory.createIsExpression(lhsExpr, isKeyword, typeDescriptor);
-    }
-
-    /**
-     * Parse is-keyword.
-     *
-     * @return Is-keyword node
-     */
-    private STNode parseIsKeyword() {
-        STToken token = peek();
-        if (token.kind == SyntaxKind.IS_KEYWORD) {
-            return consume();
-        } else {
-            Solution sol = recover(token, ParserRuleContext.IS_KEYWORD);
-            return sol.recoveredNode;
-        }
->>>>>>> 91c5b018
     }
 }