/*
 * Copyright (c) 2020, WSO2 Inc. (http://www.wso2.org) All Rights Reserved.
 *
 * WSO2 Inc. licenses this file to you under the Apache License,
 * Version 2.0 (the "License"); you may not use this file except
 * in compliance with the License.
 * You may obtain a copy of the License at
 *
 *   http://www.apache.org/licenses/LICENSE-2.0
 *
 * Unless required by applicable law or agreed to in writing,
 * software distributed under the License is distributed on an
 * "AS IS" BASIS, WITHOUT WARRANTIES OR CONDITIONS OF ANY
 * KIND, either express or implied.  See the License for the
 * specific language governing permissions and limitations
 * under the License.
 */
package io.ballerinalang.compiler.internal.parser;

import io.ballerinalang.compiler.internal.parser.BallerinaParserErrorHandler.Action;
import io.ballerinalang.compiler.internal.parser.BallerinaParserErrorHandler.Solution;
<<<<<<< HEAD
import io.ballerinalang.compiler.internal.parser.tree.STFieldAccessExpression;
import io.ballerinalang.compiler.internal.parser.tree.STMemberAccessExpression;
=======
import io.ballerinalang.compiler.internal.parser.tree.STCheckExpressionNode;
>>>>>>> 33720f98
import io.ballerinalang.compiler.internal.parser.tree.STMissingToken;
import io.ballerinalang.compiler.internal.parser.tree.STNode;
import io.ballerinalang.compiler.internal.parser.tree.STNodeFactory;
import io.ballerinalang.compiler.internal.parser.tree.STToken;
import io.ballerinalang.compiler.syntax.tree.SyntaxKind;

import java.util.ArrayList;
import java.util.List;

/**
 * A LL(k) recursive-descent parser for ballerina.
 *
 * @since 1.2.0
 */
public class BallerinaParser {

    private static final OperatorPrecedence DEFAULT_OP_PRECEDENCE = OperatorPrecedence.ACTION;
    private final BallerinaParserErrorHandler errorHandler;
    private final AbstractTokenReader tokenReader;

    // TODO: Remove this.
    private ParserRuleContext currentParamKind = ParserRuleContext.REQUIRED_PARAM;

    protected BallerinaParser(AbstractTokenReader tokenReader) {
        this.tokenReader = tokenReader;
        this.errorHandler = new BallerinaParserErrorHandler(tokenReader, this);
    }

    /**
     * Start parsing the given input.
     *
     * @return Parsed node
     */
    public STNode parse() {
        return parseCompUnit();
    }

    /**
     * Resume the parsing from the given context.
     *
     * @param context Context to resume parsing
     * @param args Arguments that requires to continue parsing from the given parser context
     * @return Parsed node
     */
    public STNode resumeParsing(ParserRuleContext context, Object... args) {
        switch (context) {
            case COMP_UNIT:
                return parseCompUnit();
            case EXTERNAL_FUNC_BODY:
                return parseExternalFunctionBody();
            case FUNC_BODY:
                return parseFunctionBody();
            case OPEN_BRACE:
                return parseOpenBrace();
            case CLOSE_BRACE:
                return parseCloseBrace();
            case FUNC_NAME:
                return parseFunctionName();
            case OPEN_PARENTHESIS:
                return parseOpenParenthesis();
            case PARAM_LIST:
                return parseParamList();
            case RETURN_TYPE_DESCRIPTOR:
                return parseReturnTypeDescriptor();
            case SIMPLE_TYPE_DESCRIPTOR:
                return parseTypeDescriptor();
            case ASSIGN_OP:
                return parseAssignOp();
            case EXTERNAL_KEYWORD:
                return parseExternalKeyword();
            case FUNC_BODY_BLOCK:
                return parseFunctionBodyBlock();
            case SEMICOLON:
                return parseSemicolon();
            case CLOSE_PARENTHESIS:
                return parseCloseParenthesis();
            case VARIABLE_NAME:
                return parseVariableName();
            case EXPRESSION:
                return parseExpression();
            case STATEMENT:
                return parseStatement();
            case STATEMENT_WITHOUT_ANNOTS:
                return parseStatement((STNode) args[0]);
            case EXPRESSION_RHS:
                return parseExpressionRhs((OperatorPrecedence) args[1], (STNode) args[0], (boolean) args[2],
                        (boolean) args[3]);
            case PARAMETER:
                return parseParameter((STNode) args[0], (int) args[1]);
            case PARAMETER_WITHOUT_ANNOTS:
                return parseParamGivenAnnots((STNode) args[0], (STNode) args[1], (int) args[2]);
            case AFTER_PARAMETER_TYPE:
                return parseAfterParamType((STNode) args[0], (STNode) args[1], (STNode) args[2], (STNode) args[3]);
            case PARAMETER_RHS:
                return parseParameterRhs((STNode) args[0], (STNode) args[1], (STNode) args[2], (STNode) args[3],
                        (STNode) args[4]);
            case TOP_LEVEL_NODE:
                return parseTopLevelNode();
            case TOP_LEVEL_NODE_WITHOUT_METADATA:
                return parseTopLevelNode((STNode) args[0]);
            case TOP_LEVEL_NODE_WITHOUT_MODIFIER:
                return parseTopLevelNode((STNode) args[0], (STNode) args[1]);
            case STATEMENT_START_IDENTIFIER:
                return parseStatementStartIdentifier();
            case VAR_DECL_STMT_RHS:
                return parseVarDeclRhs((STNode) args[0], (STNode) args[1], (STNode) args[2], (STNode) args[3],
                        (boolean) args[4]);
            case TYPE_REFERENCE:
                return parseTypeReference();
            case FIELD_DESCRIPTOR_RHS:
                return parseFieldDescriptorRhs((STNode) args[0], (STNode) args[1], (STNode) args[2]);
            case NAMED_OR_POSITIONAL_ARG_RHS:
                return parseNamedOrPositionalArg((STNode) args[0]);
            case RECORD_BODY_END:
                return parseRecordBodyCloseDelimiter();
            case RECORD_BODY_START:
                return parseRecordBodyStartDelimiter();
            case TYPE_DESCRIPTOR:
                return parseTypeDescriptor();
            case OBJECT_MEMBER:
                return parseObjectMember();
            case OBJECT_FUNC_OR_FIELD_WITHOUT_VISIBILITY:
                return parseObjectMethodOrField((STNode) args[0], (STNode) args[1]);
            case OBJECT_FIELD_RHS:
                return parseObjectFieldRhs((STNode) args[0], (STNode) args[1], (STNode) args[2], (STNode) args[3]);
            case OBJECT_TYPE_FIRST_QUALIFIER:
                return parseObjectTypeQualifiers();
            case OBJECT_TYPE_SECOND_QUALIFIER:
                return parseObjectTypeSecondQualifier((STNode) args[0]);
            case OBJECT_KEYWORD:
                return parseObjectKeyword();
            case TYPE_NAME:
                return parseTypeName();
            case IF_KEYWORD:
                return parseIfKeyword();
            case ELSE_KEYWORD:
                return parseElseKeyword();
            case ELSE_BODY:
                return parseElseBody();
            case WHILE_KEYWORD:
                return parseWhileKeyword();
            case BOOLEAN_LITERAL:
                return parseBooleanLiteral();
            case PANIC_KEYWORD:
                return parsePanicKeyword();
            case MAJOR_VERSION:
                return parseMajorVersion();
            case IMPORT_DECL_RHS:
                return parseImportDecl((STNode) args[0], (STNode) args[1]);
            case IMPORT_PREFIX:
                return parseImportPrefix();
            case IMPORT_MODULE_NAME:
            case IMPORT_ORG_OR_MODULE_NAME:
            case VARIABLE_REF:
            case FIELD_OR_FUNC_NAME:
            case SERVICE_NAME:
                return parseIdentifier(context);
            case IMPORT_KEYWORD:
                return parseImportKeyword();
            case SLASH:
                return parseSlashToken();
            case DOT:
                return parseDotToken();
            case IMPORT_VERSION_DECL:
                return parseVersion();
            case VERSION_KEYWORD:
                return parseVersionKeywrod();
            case VERSION_NUMBER:
                return parseVersionNumber();
            case DECIMAL_INTEGER_LITERAL:
                return parseDecimalIntLiteral(context);
            case IMPORT_SUB_VERSION:
                return parseSubVersion(context);
            case IMPORT_PREFIX_DECL:
                return parseImportPrefixDecl();
            case AS_KEYWORD:
                return parseAsKeyword();
            case CONTINUE_KEYWORD:
                return parseContinueKeyword();
            case BREAK_KEYWORD:
                return parseBreakKeyword();
            case RETURN_KEYWORD:
                return parseReturnKeyword();
            case MAPPING_FIELD:
                return parseMappingField((STNode) args[0]);
            case SPECIFIC_FIELD_RHS:
                return parseSpecificFieldRhs((STNode) args[0], (STNode) args[1]);
            case STRING_LITERAL:
                return parseStringLiteral();
            case COLON:
                return parseColon();
            case OPEN_BRACKET:
                return parseOpenBracket();
            case RESOURCE_DEF:
                return parseResource();
            case OPTIONAL_SERVICE_NAME:
                return parseServiceName();
            case SERVICE_KEYWORD:
                return parseServiceKeyword();
            case ON_KEYWORD:
                return parseOnKeyword();
            case RESOURCE_KEYWORD:
                return parseResourceKeyword();
            case LISTENER_KEYWORD:
                return parseListenerKeyword();
            case NIL_TYPE_DESCRIPTOR:
                return parseNilTypeDescriptor();
            case COMPOUND_ASSIGNMENT_STMT:
                return parseCompoundAssignmentStmt();
            case TYPEOF_KEYWORD:
                return parseTypeofKeyword();
            case ANNOT_REFERENCE:
                return parseIdentifier(context);
            case IS_KEYWORD:
                return parseIsKeyword();
            case STMT_START_WITH_EXPR_RHS:
                return parseStamentStartWithExpr((STNode) args[0]);
            case COMMA:
                return parseComma();
            case CONST_DECL_TYPE:
                return parseConstDecl((STNode) args[0], (STNode) args[1], (STNode) args[2]);
            default:
                throw new IllegalStateException("Cannot re-parse rule: " + context);
        }
    }

    /**
     * Start parsing the input from a given context. Supported starting points are:
     * <ul>
     * <li>Module part (a file)</li>
     * <li>Top level node</li>
     * <li>Statement</li>
     * <li>Expression</li>
     * </ul>
     *
     * @param context Context to start parsing
     * @return Parsed node
     */
    public STNode parse(ParserRuleContext context) {
        switch (context) {
            case COMP_UNIT:
                return parseCompUnit();
            case TOP_LEVEL_NODE:
                startContext(ParserRuleContext.COMP_UNIT);
                return parseTopLevelNode();
            case STATEMENT:
                startContext(ParserRuleContext.COMP_UNIT);
                startContext(ParserRuleContext.FUNC_DEFINITION);
                startContext(ParserRuleContext.FUNC_BODY_BLOCK);
                return parseStatement();
            case EXPRESSION:
                startContext(ParserRuleContext.COMP_UNIT);
                startContext(ParserRuleContext.FUNC_DEFINITION);
                startContext(ParserRuleContext.FUNC_BODY_BLOCK);
                startContext(ParserRuleContext.STATEMENT);
                return parseExpression();
            default:
                throw new UnsupportedOperationException("Cannot start parsing from: " + context);
        }
    }

    /*
     * Private methods
     */

    private STToken peek() {
        return this.tokenReader.peek();
    }

    private STToken peek(int k) {
        return this.tokenReader.peek(k);
    }

    private STToken consume() {
        return this.tokenReader.read();
    }

    private Solution recover(STToken token, ParserRuleContext currentCtx, Object... parsedNodes) {
        return this.errorHandler.recover(currentCtx, token, parsedNodes);
    }

    private void startContext(ParserRuleContext context) {
        this.errorHandler.startContext(context);
    }

    private void endContext() {
        this.errorHandler.endContext();
    }

    /**
     * Switch the current context to the provided one. This will replace the
     * existing context.
     *
     * @param context Context to switch to.
     */
    private void switchContext(ParserRuleContext context) {
        this.errorHandler.switchContext(context);
    }

    /**
     * Parse a given input and returns the AST. Starts parsing from the top of a compilation unit.
     *
     * @return Parsed node
     */
    private STNode parseCompUnit() {
        startContext(ParserRuleContext.COMP_UNIT);
        STToken token = peek();
        List<STNode> otherDecls = new ArrayList<>();
        List<STNode> importDecls = new ArrayList<>();

        boolean processImports = true;
        while (token.kind != SyntaxKind.EOF_TOKEN) {
            STNode decl = parseTopLevelNode(token.kind);
            if (decl.kind == SyntaxKind.IMPORT_DECLARATION) {
                if (processImports) {
                    importDecls.add(decl);
                } else {
                    // If an import occurs after any other module level declaration,
                    // we add it to the other-decl list to preserve the order. But
                    // log an error and mark it as invalid.
                    otherDecls.add(decl);
                    this.errorHandler.reportInvalidNode(token, "imports must be declared before other declarations");
                }
            } else {
                if (processImports) {
                    // While processing imports, if we reach any other declaration,
                    // then mark this as the end of processing imports.
                    processImports = false;
                }
                otherDecls.add(decl);
            }
            token = peek();
        }

        STToken eof = consume();
        endContext();

        return STNodeFactory.createModulePartNode(STNodeFactory.createNodeList(importDecls),
                STNodeFactory.createNodeList(otherDecls), eof);
    }

    /**
     * Parse top level node having an optional modifier preceding it.
     *
     * @return Parsed node
     */
    private STNode parseTopLevelNode() {
        STToken token = peek();
        return parseTopLevelNode(token.kind);
    }

    protected STNode parseTopLevelNode(SyntaxKind tokenKind) {
        STNode metadata;
        switch (tokenKind) {
            case EOF_TOKEN:
                return consume();
            case HASH_TOKEN:
            case AT_TOKEN:
                metadata = parseMetaData(tokenKind);
                return parseTopLevelNode(metadata);
            case IMPORT_KEYWORD:
            case SERVICE_KEYWORD:
            case FINAL_KEYWORD:
            case PUBLIC_KEYWORD:
            case FUNCTION_KEYWORD:
            case TYPE_KEYWORD:
            case LISTENER_KEYWORD:
            case CONST_KEYWORD:
            case SIMPLE_TYPE:
            case RECORD_KEYWORD:
            case OBJECT_KEYWORD:
            case ABSTRACT_KEYWORD:
            case CLIENT_KEYWORD:
            case OPEN_PAREN_TOKEN: // nil type descriptor '()'
                // TODO: add all 'type starting tokens' here. should be same as 'parseTypeDescriptor(...)'
                // TODO: add type binding pattern
                metadata = createEmptyMetadata();
                break;
            case IDENTIFIER_TOKEN:
                // Here we assume that after recovering, we'll never reach here.
                // Otherwise the tokenOffset will not be 1.
                if (isModuleVarDeclStart(1)) {
                    // This is an early exit, so that we don't have to do the same check again.
                    return parseModuleVarDecl(createEmptyMetadata(), null);
                }
                // Else fall through
            default:
                STToken token = peek();
                Solution solution = recover(token, ParserRuleContext.TOP_LEVEL_NODE);

                // If the parser recovered by inserting a token, then try to re-parse the same
                // rule with the inserted token. This is done to pick the correct branch
                // to continue the parsing.
                if (solution.action == Action.REMOVE) {
                    return solution.recoveredNode;
                }

                return parseTopLevelNode(solution.tokenKind);
        }

        return parseTopLevelNode(tokenKind, metadata);
    }

    /**
     * Parse top level node having an optional modifier preceding it, given the next token kind.
     *
     * @param tokenKind Next token kind
     * @return Parsed node
     */
    private STNode parseTopLevelNode(STNode metadata) {
        STToken nextToken = peek();
        return parseTopLevelNode(nextToken.kind, metadata);
    }

    private STNode parseTopLevelNode(SyntaxKind tokenKind, STNode metadata) {
        STNode qualifier = null;
        switch (tokenKind) {
            case EOF_TOKEN:
                if (metadata != null) {
                    this.errorHandler.reportInvalidNode(null, "invalid metadata");
                }
                return consume();
            case PUBLIC_KEYWORD:
                qualifier = parseQualifier();
                tokenKind = peek().kind;
                break;
            case FUNCTION_KEYWORD:
            case TYPE_KEYWORD:
            case LISTENER_KEYWORD:
            case CONST_KEYWORD:
            case FINAL_KEYWORD:
            case IMPORT_KEYWORD:

                // TODO: add all 'type starting tokens' here. should be same as 'parseTypeDescriptor(...)'
                // TODO: add type binding pattern
            case SIMPLE_TYPE:
            case RECORD_KEYWORD:
            case OBJECT_KEYWORD:
            case ABSTRACT_KEYWORD:
            case CLIENT_KEYWORD:
            case SERVICE_KEYWORD:
            case OPEN_PAREN_TOKEN: // nil type descriptor '()'
                break;
            case IDENTIFIER_TOKEN:
                // Here we assume that after recovering, we'll never reach here.
                // Otherwise the tokenOffset will not be 1.
                if (isModuleVarDeclStart(1)) {
                    // This is an early exit, so that we don't have to do the same check again.
                    return parseModuleVarDecl(metadata, null);
                }
                // Else fall through
            default:
                STToken token = peek();
                Solution solution = recover(token, ParserRuleContext.TOP_LEVEL_NODE_WITHOUT_METADATA, metadata);

                // If the parser recovered by inserting a token, then try to re-parse the same
                // rule with the inserted token. This is done to pick the correct branch
                // to continue the parsing.
                if (solution.action == Action.REMOVE) {
                    return solution.recoveredNode;
                }

                return parseTopLevelNode(solution.tokenKind, metadata);
        }

        return parseTopLevelNode(tokenKind, metadata, qualifier);
    }

    /**
     * Check whether the cursor is at the start of a module level var-decl.
     *
     * @param lookahead Offset of the token to to check
     * @return <code>true</code> if the cursor is at the start of a module level var-decl.
     *         <code>false</code> otherwise.
     */
    private boolean isModuleVarDeclStart(int lookahead) {
        // Assumes that we reach here after a peek()
        STToken nextToken = peek(lookahead + 1);
        switch (nextToken.kind) {
            case EQUAL_TOKEN:
                // Scenario: foo =
                // Even though this is not valid, consider this as a var-decl and continue;
            case QUESTION_MARK_TOKEN:
                // Scenario foo? (Optional type descriptor with custom type)
                return true;
            case IDENTIFIER_TOKEN:
                switch (peek(lookahead + 2).kind) {
                    case EQUAL_TOKEN: // Scenario: foo bar =
                    case SEMICOLON_TOKEN: // Scenario: foo bar;
                        return true;
                    default:
                        return false;
                }
            case COLON_TOKEN:
                if (lookahead > 1) {
                    // This means there's a colon somewhere after the type name.
                    // This is not a valid var-decl.
                    return false;
                }

                // Scenario: foo:bar baz ...
                if (peek(lookahead + 2).kind != SyntaxKind.IDENTIFIER_TOKEN) {
                    return false;
                }
                return isModuleVarDeclStart(lookahead + 2);
            default:
                return false;
        }
    }

    /**
     * Parse import declaration.
     * <p>
     * <code>import-decl :=  import [org-name /] module-name [version sem-ver] [as import-prefix] ;</code>
     *
     * @return Parsed node
     */
    private STNode parseImportDecl() {
        startContext(ParserRuleContext.IMPORT_DECL);
        this.tokenReader.switchMode(ParserMode.IMPORT);
        STNode importKeyword = parseImportKeyword();
        STNode identifier = parseIdentifier(ParserRuleContext.IMPORT_ORG_OR_MODULE_NAME);

        STToken token = peek();
        STNode importDecl = parseImportDecl(token.kind, importKeyword, identifier);
        this.tokenReader.resetMode();
        endContext();
        return importDecl;
    }

    /**
     * Parse import keyword.
     *
     * @return Parsed node
     */
    private STNode parseImportKeyword() {
        STToken token = peek();
        if (token.kind == SyntaxKind.IMPORT_KEYWORD) {
            return consume();
        } else {
            Solution sol = recover(token, ParserRuleContext.IMPORT_KEYWORD);
            return sol.recoveredNode;
        }
    }

    /**
     * Parse identifier.
     *
     * @return Parsed node
     */
    private STNode parseIdentifier(ParserRuleContext currentCtx) {
        STToken token = peek();
        if (token.kind == SyntaxKind.IDENTIFIER_TOKEN) {
            return consume();
        } else {
            Solution sol = recover(token, currentCtx);
            return sol.recoveredNode;
        }
    }

    /**
     * Parse RHS of the import declaration. This includes the components after the
     * starting identifier (org-name/module-name) of the import decl.
     *
     * @param importKeyword Import keyword
     * @param identifier Org-name or the module name
     * @return Parsed node
     */
    private STNode parseImportDecl(STNode importKeyword, STNode identifier) {
        STToken nextToken = peek();
        return parseImportDecl(nextToken.kind, importKeyword, identifier);
    }

    private STNode parseImportDecl(SyntaxKind tokenKind, STNode importKeyword, STNode identifier) {
        STNode orgName;
        STNode moduleName;
        STNode version;
        STNode alias;

        switch (tokenKind) {
            case SLASH_TOKEN:
                STNode slash = parseSlashToken();
                orgName = STNodeFactory.createImportOrgNameNode(identifier, slash);
                moduleName = parseModuleName();
                version = parseVersion();
                alias = parseImportPrefixDecl();
                break;
            case DOT_TOKEN:
            case VERSION_KEYWORD:
                orgName = STNodeFactory.createEmptyNode();
                moduleName = parseModuleName(tokenKind, identifier);
                version = parseVersion();
                alias = parseImportPrefixDecl();
                break;
            case AS_KEYWORD:
                orgName = STNodeFactory.createEmptyNode();
                moduleName = parseModuleName(tokenKind, identifier);
                version = STNodeFactory.createEmptyNode();
                alias = parseImportPrefixDecl();
                break;
            case SEMICOLON_TOKEN:
                orgName = STNodeFactory.createEmptyNode();
                moduleName = parseModuleName(tokenKind, identifier);
                version = STNodeFactory.createEmptyNode();
                alias = STNodeFactory.createEmptyNode();
                break;
            default:
                Solution solution = recover(peek(), ParserRuleContext.IMPORT_DECL_RHS, importKeyword, identifier);

                // rule with the inserted token. This is done to pick the correct branch
                // to continue the parsing.
                if (solution.action == Action.REMOVE) {
                    return solution.recoveredNode;
                }

                return parseImportDecl(solution.tokenKind, importKeyword, identifier);
        }

        STNode semicolon = parseSemicolon();
        return STNodeFactory.createImportDeclarationNode(importKeyword,
                orgName, moduleName, version, alias, semicolon);
    }

    /**
     * parse slash token.
     *
     * @return Parsed node
     */
    private STNode parseSlashToken() {
        STToken token = peek();
        if (token.kind == SyntaxKind.SLASH_TOKEN) {
            return consume();
        } else {
            Solution sol = recover(token, ParserRuleContext.SLASH);
            return sol.recoveredNode;
        }
    }

    /**
     * Parse dot token.
     *
     * @return Parsed node
     */
    private STNode parseDotToken() {
        STToken nextToken = peek();
        return parseDotToken(nextToken.kind);
    }

    private STNode parseDotToken(SyntaxKind tokenKind) {
        if (tokenKind == SyntaxKind.DOT_TOKEN) {
            return consume();
        } else {
            Solution sol = recover(peek(), ParserRuleContext.DOT);
            return sol.recoveredNode;
        }
    }

    /**
     * Parse module name of a import declaration.
     *
     * @return Parsed node
     */
    private STNode parseModuleName() {
        STNode moduleNameStart = parseIdentifier(ParserRuleContext.IMPORT_MODULE_NAME);
        return parseModuleName(peek().kind, moduleNameStart);
    }

    /**
     * Parse import module name of a import declaration, given the module name start identifier.
     *
     * @param moduleNameStart Starting identifier of the module name
     * @return Parsed node
     */
    private STNode parseModuleName(SyntaxKind nextTokenKind, STNode moduleNameStart) {
        List<STNode> moduleNameParts = new ArrayList<>();
        moduleNameParts.add(moduleNameStart);

        STNode identifier;
        STNode dotToken;
        while (!isEndOfImportModuleName(nextTokenKind)) {
            dotToken = parseDotToken();
            identifier = parseIdentifier(ParserRuleContext.IMPORT_MODULE_NAME);
            STNode moduleNamePart = STNodeFactory.createSubModuleNameNode(dotToken, identifier);
            moduleNameParts.add(moduleNamePart);
            nextTokenKind = peek().kind;
        }

        return STNodeFactory.createNodeList(moduleNameParts);
    }

    private boolean isEndOfImportModuleName(SyntaxKind nextTokenKind) {
        return nextTokenKind != SyntaxKind.DOT_TOKEN && nextTokenKind != SyntaxKind.IDENTIFIER_TOKEN;
    }

    private boolean isEndOfImportDecl(SyntaxKind nextTokenKind) {
        switch (nextTokenKind) {
            case SEMICOLON_TOKEN:
            case PUBLIC_KEYWORD:
            case FUNCTION_KEYWORD:
            case TYPE_KEYWORD:
            case ABSTRACT_KEYWORD:
            case CONST_KEYWORD:
            case EOF_TOKEN:
            case SERVICE_KEYWORD:
            case IMPORT_KEYWORD:
            case FINAL_KEYWORD:
                return true;
            default:
                return false;
        }
    }

    /**
     * Parse version component of a import declaration.
     * <p>
     * <code>version-decl := version sem-ver</code>
     *
     * @return Parsed node
     */
    private STNode parseVersion() {
        STToken nextToken = peek();
        return parseVersion(nextToken.kind);
    }

    private STNode parseVersion(SyntaxKind nextTokenKind) {
        switch (nextTokenKind) {
            case VERSION_KEYWORD:
                STNode versionKeyword = parseVersionKeywrod();
                STNode versionNumber = parseVersionNumber();
                return STNodeFactory.createImportVersionNode(versionKeyword, versionNumber);
            case AS_KEYWORD:
            case SEMICOLON_TOKEN:
                return STNodeFactory.createEmptyNode();
            default:
                if (isEndOfImportDecl(nextTokenKind)) {
                    return STNodeFactory.createEmptyNode();
                }

                STToken token = peek();
                Solution solution = recover(token, ParserRuleContext.IMPORT_VERSION_DECL);

                // If the parser recovered by inserting a token, then try to re-parse the same
                // rule with the inserted token. This is done to pick the correct branch
                // to continue the parsing.
                if (solution.action == Action.REMOVE) {
                    return solution.recoveredNode;
                }

                return parseVersion(solution.tokenKind);
        }

    }

    /**
     * Parse version keywrod.
     *
     * @return Parsed node
     */
    private STNode parseVersionKeywrod() {
        STToken nextToken = peek();
        if (nextToken.kind == SyntaxKind.VERSION_KEYWORD) {
            return consume();
        } else {
            Solution sol = recover(peek(), ParserRuleContext.VERSION_KEYWORD);
            return sol.recoveredNode;
        }
    }

    /**
     * Parse version number.
     * <p>
     * <code>sem-ver := major-num [. minor-num [. patch-num]]
     * <br/>
     * major-num := DecimalNumber
     * <br/>
     * minor-num := DecimalNumber
     * <br/>
     * patch-num := DecimalNumber
     * </code>
     *
     * @return Parsed node
     */
    private STNode parseVersionNumber() {
        STToken nextToken = peek();
        return parseVersionNumber(nextToken.kind);
    }

    private STNode parseVersionNumber(SyntaxKind nextTokenKind) {
        STNode majorVersion;
        switch (nextTokenKind) {
            case DECIMAL_INTEGER_LITERAL:
                majorVersion = parseMajorVersion();
                break;
            default:
                STToken token = peek();
                Solution solution = recover(token, ParserRuleContext.VERSION_NUMBER);

                // If the parser recovered by inserting a token, then try to re-parse the same
                // rule with the inserted token. This is done to pick the correct branch
                // to continue the parsing.
                if (solution.action == Action.REMOVE) {
                    return solution.recoveredNode;
                }

                return parseVersionNumber(solution.tokenKind);
        }

        List<STNode> versionParts = new ArrayList<>();
        versionParts.add(majorVersion);

        STNode minorVersion = parseMinorVersion();
        if (minorVersion != null) {
            versionParts.add(minorVersion);

            STNode patchVersion = parsePatchVersion();
            if (patchVersion != null) {
                versionParts.add(patchVersion);
            }
        }

        return STNodeFactory.createNodeList(versionParts);

    }

    private STNode parseMajorVersion() {
        return parseDecimalIntLiteral(ParserRuleContext.MAJOR_VERSION);
    }

    private STNode parseMinorVersion() {
        return parseSubVersion(ParserRuleContext.MINOR_VERSION);
    }

    private STNode parsePatchVersion() {
        return parseSubVersion(ParserRuleContext.PATCH_VERSION);
    }

    /**
     * Parse decimal literal.
     *
     * @param context Context in which the decimal literal is used.
     * @return Parsed node
     */
    private STNode parseDecimalIntLiteral(ParserRuleContext context) {
        STToken nextToken = peek();
        if (nextToken.kind == SyntaxKind.DECIMAL_INTEGER_LITERAL) {
            return consume();
        } else {
            Solution sol = recover(peek(), context);
            return sol.recoveredNode;
        }
    }

    /**
     * Parse sub version. i.e: minor-version/patch-version.
     *
     * @param context Context indicating what kind of sub-version is being parsed.
     * @return Parsed node
     */
    private STNode parseSubVersion(ParserRuleContext context) {
        STToken nextToken = peek();
        return parseSubVersion(nextToken.kind, context);
    }

    private STNode parseSubVersion(SyntaxKind nextTokenKind, ParserRuleContext context) {
        switch (nextTokenKind) {
            case AS_KEYWORD:
            case SEMICOLON_TOKEN:
                return null;
            case DOT_TOKEN:
                STNode leadingDot = parseDotToken();
                STNode versionNumber = parseDecimalIntLiteral(context);
                return STNodeFactory.createImportSubVersionNode(leadingDot, versionNumber);
            default:
                STToken token = peek();
                Solution solution = recover(token, ParserRuleContext.IMPORT_SUB_VERSION);

                // If the parser recovered by inserting a token, then try to re-parse the same
                // rule with the inserted token. This is done to pick the correct branch
                // to continue the parsing.
                if (solution.action == Action.REMOVE) {
                    return solution.recoveredNode;
                }

                return parseSubVersion(solution.tokenKind, context);
        }
    }

    /**
     * Parse import prefix declaration.
     * <p>
     * <code>import-prefix-decl := as import-prefix
     * <br/>
     * import-prefix := a identifier | _
     * </code>
     *
     * @return Parsed node
     */
    private STNode parseImportPrefixDecl() {
        STToken token = peek();
        return parseImportPrefixDecl(token.kind);
    }

    private STNode parseImportPrefixDecl(SyntaxKind nextTokenKind) {
        switch (nextTokenKind) {
            case AS_KEYWORD:
                STNode asKeyword = parseAsKeyword();
                STNode prefix = parseImportPrefix();
                return STNodeFactory.createImportPrefixNode(asKeyword, prefix);
            case SEMICOLON_TOKEN:
                return STNodeFactory.createEmptyNode();
            default:
                if (isEndOfImportDecl(nextTokenKind)) {
                    return STNodeFactory.createEmptyNode();
                }

                STToken token = peek();
                Solution solution = recover(token, ParserRuleContext.IMPORT_PREFIX_DECL);

                // If the parser recovered by inserting a token, then try to re-parse the same
                // rule with the inserted token. This is done to pick the correct branch
                // to continue the parsing.
                if (solution.action == Action.REMOVE) {
                    return solution.recoveredNode;
                }

                return parseImportPrefixDecl(solution.tokenKind);
        }
    }

    /**
     * Parse <code>as</code> keyword.
     *
     * @return Parsed node
     */
    private STNode parseAsKeyword() {
        STToken nextToken = peek();
        if (nextToken.kind == SyntaxKind.AS_KEYWORD) {
            return consume();
        } else {
            Solution sol = recover(peek(), ParserRuleContext.AS_KEYWORD);
            return sol.recoveredNode;
        }
    }

    /**
     * Parse import prefix.
     *
     * @return Parsed node
     */
    private STNode parseImportPrefix() {
        STToken nextToken = peek();
        if (nextToken.kind == SyntaxKind.IDENTIFIER_TOKEN) {
            return consume();
        } else {
            Solution sol = recover(peek(), ParserRuleContext.IMPORT_PREFIX);
            return sol.recoveredNode;
        }
    }

    /**
     * Parse top level node, given the modifier that precedes it.
     *
     * @param qualifier Qualifier that precedes the top level node
     * @return Parsed node
     */
    private STNode parseTopLevelNode(STNode metadata, STNode qualifier) {
        STToken token = peek();
        return parseTopLevelNode(token.kind, metadata, qualifier);
    }

    /**
     * Parse top level node given the next token kind and the modifier that precedes it.
     *
     * @param tokenKind Next token kind
     * @param qualifier Qualifier that precedes the top level node
     * @return Parsed top-level node
     */
    private STNode parseTopLevelNode(SyntaxKind tokenKind, STNode metadata, STNode qualifier) {
        switch (tokenKind) {
            case FUNCTION_KEYWORD:
                return parseFunctionDefinition(metadata, getQualifier(qualifier));
            case TYPE_KEYWORD:
                return parseModuleTypeDefinition(metadata, getQualifier(qualifier));
            case LISTENER_KEYWORD:
                return parseListenerDeclaration(metadata, getQualifier(qualifier));
            case CONST_KEYWORD:
                return parseConstantDeclaration(metadata, getQualifier(qualifier));
            case IMPORT_KEYWORD:
                reportInvalidQualifier(qualifier);
                // TODO log error for metadata
                return parseImportDecl();

            // TODO: add all 'type starting tokens' here. should be same as 'parseTypeDescriptor(...)'
            // TODO: add type binding pattern
            case FINAL_KEYWORD:
                reportInvalidQualifier(qualifier);
                STNode finalKeyword = parseFinalKeyword();
                return parseVariableDecl(metadata, finalKeyword, true);
            case SERVICE_KEYWORD:
                if (isServiceDeclStart(ParserRuleContext.TOP_LEVEL_NODE, 1)) {
                    reportInvalidQualifier(qualifier);
                    return parseServiceDecl(metadata);
                }

                return parseModuleVarDecl(metadata, qualifier);
            case SIMPLE_TYPE:
            case RECORD_KEYWORD:
            case OBJECT_KEYWORD:
            case ABSTRACT_KEYWORD:
            case CLIENT_KEYWORD:
            case OPEN_PAREN_TOKEN: // nil type descriptor '()'
                return parseModuleVarDecl(metadata, qualifier);
            case IDENTIFIER_TOKEN:
                // Here we assume that after recovering, we'll never reach here.
                // Otherwise the tokenOffset will not be 1.
                if (isModuleVarDeclStart(1)) {
                    return parseModuleVarDecl(metadata, qualifier);
                }
                // fall through
            default:
                STToken token = peek();
                Solution solution =
                        recover(token, ParserRuleContext.TOP_LEVEL_NODE_WITHOUT_MODIFIER, metadata, qualifier);

                // If the parser recovered by inserting a token, then try to re-parse the same
                // rule with the inserted token. This is done to pick the correct branch
                // to continue the parsing.
                if (solution.action == Action.REMOVE) {
                    return solution.recoveredNode;
                }

                return parseTopLevelNode(solution.tokenKind, metadata, qualifier);
        }

    }

    private STNode parseModuleVarDecl(STNode metadata, STNode qualifier) {
        reportInvalidQualifier(qualifier);
        STNode finalKeyword = STNodeFactory.createEmptyNode();
        return parseVariableDecl(metadata, finalKeyword, true);
    }

    private STNode getQualifier(STNode qualifier) {
        return qualifier == null ? STNodeFactory.createEmptyNode() : qualifier;
    }

    private void reportInvalidQualifier(STNode qualifier) {
        if (qualifier != null && qualifier.kind != SyntaxKind.NONE) {
            this.errorHandler.reportInvalidNode((STToken) qualifier,
                    "invalid qualifier '" + qualifier.toString().trim() + "'");
        }
    }

    /**
     * Parse access modifiers.
     *
     * @return Parsed node
     */
    private STNode parseQualifier() {
        STToken token = peek();
        if (token.kind == SyntaxKind.PUBLIC_KEYWORD) {
            return consume();
        } else {
            Solution sol = recover(token, ParserRuleContext.PUBLIC_KEYWORD);
            return sol.recoveredNode;
        }
    }

    /**
     * <p>
     * Parse function definition. A function definition has the following structure.
     * </p>
     * <code>
     * function-defn := FUNCTION identifier function-signature function-body
     * </code>
     *
     * @param metadata Metadata
     * @param visibilityQualifier Visibility qualifier
     * @return Parsed node
     */
    private STNode parseFunctionDefinition(STNode metadata, STNode visibilityQualifier) {
        startContext(ParserRuleContext.FUNC_DEFINITION);
        STNode functionKeyword = parseFunctionKeyword();
        STNode name = parseFunctionName();
        STNode openParenthesis = parseOpenParenthesis();
        STNode parameters = parseParamList();
        STNode closeParenthesis = parseCloseParenthesis();
        STNode returnTypeDesc = parseReturnTypeDescriptor();
        STNode body = parseFunctionBody();

        endContext();
        return STNodeFactory.createFunctionDefinitionNode(metadata, visibilityQualifier, functionKeyword, name,
                openParenthesis, parameters, closeParenthesis, returnTypeDesc, body);
    }

    /**
     * Parse function keyword. Need to validate the token before consuming,
     * since we can reach here while recovering.
     *
     * @return Parsed node
     */
    private STNode parseFunctionKeyword() {
        STToken token = peek();
        if (token.kind == SyntaxKind.FUNCTION_KEYWORD) {
            return consume();
        } else {
            Solution sol = recover(token, ParserRuleContext.FUNCTION_KEYWORD);
            return sol.recoveredNode;
        }
    }

    /**
     * Parse function name.
     *
     * @return Parsed node
     */
    private STNode parseFunctionName() {
        STToken token = peek();
        if (token.kind == SyntaxKind.IDENTIFIER_TOKEN) {
            return consume();
        } else {
            Solution sol = recover(token, ParserRuleContext.FUNC_NAME);
            return sol.recoveredNode;
        }
    }

    /**
     * Parse open parenthesis.
     *
     * @return Parsed node
     */
    private STNode parseOpenParenthesis() {
        STToken token = peek();
        if (token.kind == SyntaxKind.OPEN_PAREN_TOKEN) {
            return consume();
        } else {
            Solution sol = recover(token, ParserRuleContext.OPEN_PARENTHESIS);
            return sol.recoveredNode;
        }
    }

    /**
     * Parse close parenthesis.
     *
     * @return Parsed node
     */
    private STNode parseCloseParenthesis() {
        STToken token = peek();
        if (token.kind == SyntaxKind.CLOSE_PAREN_TOKEN) {
            return consume();
        } else {
            Solution sol = recover(token, ParserRuleContext.CLOSE_PARENTHESIS);
            return sol.recoveredNode;
        }
    }

    /**
     * <p>
     * Parse parameter list.
     * </p>
     * <code>
     * param-list := required-params [, defaultable-params] [, rest-param]
     *     <br/>&nbsp;| defaultable-params [, rest-param]
     *     <br/>&nbsp;| [rest-param]
     * <br/><br/>
     * required-params := required-param (, required-param)*
     * <br/><br/>
     * required-param := [annots] [public] type-descriptor [param-name]
     * <br/><br/>
     * defaultable-params := defaultable-param (, defaultable-param)*
     * <br/><br/>
     * defaultable-param := [annots] [public] type-descriptor [param-name] default-value
     * <br/><br/>
     * rest-param := [annots] type-descriptor ... [param-name]
     * <br/><br/>
     * param-name := identifier
     * </code>
     *
     * @return Parsed node
     */
    private STNode parseParamList() {
        startContext(ParserRuleContext.PARAM_LIST);
        ArrayList<STNode> paramsList = new ArrayList<>();

        STToken token = peek();
        if (isEndOfParametersList(token.kind)) {
            STNode params = STNodeFactory.createNodeList(paramsList);
            endContext();
            return params;
        }

        // Parse the first parameter. Comma precedes the first parameter doesn't exist.
        STNode startingComma = STNodeFactory.createEmptyNode();
        this.currentParamKind = ParserRuleContext.REQUIRED_PARAM;
        paramsList.add(parseParameter(startingComma));

        // Parse follow-up parameters.
        token = peek();
        while (!isEndOfParametersList(token.kind)) {
            STNode leadingComma = parseComma();
            STNode param = parseParameter(leadingComma);
            paramsList.add(param);
            token = peek();
        }

        STNode params = STNodeFactory.createNodeList(paramsList);
        endContext();
        return params;
    }

    /**
     * Parse a single parameter. Parameter can be a required parameter, a defaultable
     * parameter, or a rest parameter.
     *
     * @param leadingComma Comma that occurs before the param
     * @return Parsed node
     */
    private STNode parseParameter(STNode leadingComma) {
        STToken token = peek();
        if (this.currentParamKind == ParserRuleContext.REST_PARAM) {
            // This is an erroneous scenario, where there are more parameters after
            // the rest parameter. Log an error, and continue the remainder of the
            // parameters by removing the order restriction.

            // TODO: mark the node as erroneous
            this.errorHandler.reportInvalidNode(token, "cannot have more parameters after the rest-parameter");
            startContext(ParserRuleContext.REQUIRED_PARAM);
        } else {
            startContext(this.currentParamKind);
        }

        return parseParameter(token.kind, leadingComma, 1);
    }

    private STNode parseParameter(STNode leadingComma, int nextTokenOffset) {
        return parseParameter(peek().kind, leadingComma, nextTokenOffset);
    }

    private STNode parseParameter(SyntaxKind nextTokenKind, STNode leadingComma, int nextTokenOffset) {
        STNode annots;
        switch (nextTokenKind) {
            case AT_TOKEN:
                annots = parseAnnotations(nextTokenKind);
                nextTokenKind = peek().kind;
                break;
            case PUBLIC_KEYWORD:

                // Type starting tokens. That means actual param starting
            case SIMPLE_TYPE:
            case SERVICE_KEYWORD:
            case RECORD_KEYWORD:
            case OBJECT_KEYWORD:
            case ABSTRACT_KEYWORD:
            case CLIENT_KEYWORD:
            case OPEN_PAREN_TOKEN: // nil type descriptor '()'
                annots = STNodeFactory.createNodeList(new ArrayList<>());
                break;

            case IDENTIFIER_TOKEN:
                // This is a early exit
                if (isParamWithoutAnnotStart(nextTokenOffset)) {
                    annots = STNodeFactory.createNodeList(new ArrayList<>());
                    STNode qualifier = STNodeFactory.createEmptyNode();
                    return parseParamGivenAnnotsAndQualifier(leadingComma, annots, qualifier);
                }

                // else fall through
            default:
                STToken token = peek();
                Solution solution = recover(token, ParserRuleContext.PARAMETER, leadingComma, nextTokenOffset);

                if (solution.action == Action.KEEP) {
                    // If the solution is {@link Action#KEEP}, that means next immediate token is
                    // at the correct place, but some token after that is not. There only one such
                    // cases here, which is the `case IDENTIFIER_TOKEN`. So accept it, and continue.
                    annots = STNodeFactory.createNodeList(new ArrayList<>());
                    break;
                }

                // If the parser recovered by inserting a token, then try to re-parse the same
                // rule with the inserted token. This is done to pick the correct branch
                // to continue the parsing.
                if (solution.action == Action.REMOVE) {
                    return solution.recoveredNode;
                }

                // Since we come here after recovering by insertion, then the current token becomes the next token.
                // So the nextNextToken offset becomes 1.
                return parseParameter(solution.tokenKind, leadingComma, 0);
        }

        return parseParamGivenAnnots(nextTokenKind, leadingComma, annots, 1);
    }

    private STNode parseParamGivenAnnots(STNode leadingComma, STNode annots, int nextNextTokenOffset) {
        return parseParamGivenAnnots(peek().kind, leadingComma, annots, nextNextTokenOffset);
    }

    private STNode parseParamGivenAnnots(SyntaxKind nextTokenKind, STNode leadingComma, STNode annots,
                                         int nextTokenOffset) {
        STNode qualifier;
        switch (nextTokenKind) {
            case PUBLIC_KEYWORD:
                qualifier = parseQualifier();
                break;
            case SIMPLE_TYPE:
            case SERVICE_KEYWORD:
            case RECORD_KEYWORD:
            case OBJECT_KEYWORD:
            case ABSTRACT_KEYWORD:
            case CLIENT_KEYWORD:
            case OPEN_PAREN_TOKEN: // nil type descriptor '()'
                qualifier = STNodeFactory.createEmptyNode();
                break;
            case IDENTIFIER_TOKEN:
                // This is a early exit
                if (isParamWithoutAnnotStart(nextTokenOffset)) {
                    qualifier = STNodeFactory.createEmptyNode();
                    break;
                }
                // fall through
            case AT_TOKEN: // Annotations can't reach here
            default:
                STToken token = peek();
                Solution solution = recover(token, ParserRuleContext.PARAMETER_WITHOUT_ANNOTS, leadingComma, annots,
                        nextTokenOffset);

                // If the parser recovered by inserting a token, then try to re-parse the same
                // rule with the inserted token. This is done to pick the correct branch
                // to continue the parsing.
                if (solution.action == Action.REMOVE) {
                    return solution.recoveredNode;
                }

                // Since we come here after recovering by insertion, then the current token becomes the next token.
                // So the nextNextToken offset becomes 1.
                return parseParamGivenAnnots(solution.tokenKind, leadingComma, annots, 0);
        }

        return parseParamGivenAnnotsAndQualifier(leadingComma, annots, qualifier);
    }

    private STNode parseParamGivenAnnotsAndQualifier(STNode leadingComma, STNode annots, STNode qualifier) {
        STNode type = parseTypeDescriptor();
        STNode param = parseAfterParamType(leadingComma, annots, qualifier, type);
        endContext();
        return param;
    }

    /**
     * Check whether the cursor is at the start of a parameter that doesn't have annotations.
     *
     * @param tokenOffset Offset of the token to check
     * @return <code>true</code> if the cursor is at the start of a parameter. <code>false</code> otherwise.
     */
    private boolean isParamWithoutAnnotStart(int tokenOffset) {
        // Assumes that we reach here after a peek()
        STToken nextToken = peek(tokenOffset + 1);
        switch (nextToken.kind) {
            case PUBLIC_KEYWORD:
                return isParamWithoutAnnotStart(tokenOffset + 1);
            case ELLIPSIS_TOKEN:
                // scenario: foo...
                return true;
            case IDENTIFIER_TOKEN:
                // scenario: foo bar [comma | equal | close-parenthesis]
                return true;
            default:
                return false;
        }
    }

    private STNode parseAfterParamType(STNode leadingComma, STNode annots, STNode qualifier, STNode type) {
        STToken token = peek();
        return parseAfterParamType(token.kind, leadingComma, annots, qualifier, type);
    }

    private STNode parseAfterParamType(SyntaxKind tokenKind, STNode leadingComma, STNode annots, STNode qualifier,
                                       STNode type) {
        switch (tokenKind) {
            case ELLIPSIS_TOKEN:
                this.currentParamKind = ParserRuleContext.REST_PARAM;
                switchContext(ParserRuleContext.REST_PARAM);
                reportInvalidQualifier(qualifier);
                STNode ellipsis = parseEllipsis();
                STNode paramName = parseVariableName();
                return STNodeFactory.createRestParameterNode(leadingComma, annots, type, ellipsis, paramName);
            case IDENTIFIER_TOKEN:
                paramName = parseVariableName();
                return parseParameterRhs(leadingComma, annots, qualifier, type, paramName);
            default:
                STToken token = peek();
                Solution solution =
                        recover(token, ParserRuleContext.AFTER_PARAMETER_TYPE, leadingComma, annots, qualifier, type);

                // If the parser recovered by inserting a token, then try to re-parse the same
                // rule with the inserted token. This is done to pick the correct branch
                // to continue the parsing.
                if (solution.action == Action.REMOVE) {
                    return solution.recoveredNode;
                }

                return parseAfterParamType(solution.tokenKind, leadingComma, annots, qualifier, type);
        }
    }

    /**
     * Parse ellipsis.
     *
     * @return Parsed node
     */
    private STNode parseEllipsis() {
        STToken token = peek();
        if (token.kind == SyntaxKind.ELLIPSIS_TOKEN) {
            return consume(); // parse '...'
        } else {
            Solution sol = recover(token, ParserRuleContext.ELLIPSIS);
            return sol.recoveredNode;
        }
    }

    /**
     * <p>
     * Parse the right hand side of a required/defaultable parameter.
     * </p>
     * <code>parameter-rhs := [= expression]</code>
     *
     * @param leadingComma Comma that precedes this parameter
     * @param annots Annotations attached to the parameter
     * @param qualifier Visibility qualifier
     * @param type Type descriptor
     * @param paramName Name of the parameter
     * @return Parsed parameter node
     */
    private STNode parseParameterRhs(STNode leadingComma, STNode annots, STNode qualifier, STNode type,
                                     STNode paramName) {
        STToken token = peek();
        return parseParameterRhs(token.kind, leadingComma, annots, qualifier, type, paramName);
    }

    private STNode parseParameterRhs(SyntaxKind tokenKind, STNode leadingComma, STNode annots, STNode qualifier,
                                     STNode type, STNode paramName) {
        // Required parameters
        if (isEndOfParameter(tokenKind)) {
            if (this.currentParamKind == ParserRuleContext.DEFAULTABLE_PARAM) {
                // This is an erroneous scenario, where a required parameters comes after
                // a defaulatble parameter. Log an error, and continue.

                // TODO: mark the node as erroneous
                this.errorHandler.reportInvalidNode(peek(),
                        "cannot have a required parameter after a defaultable parameter");
            }

            return STNodeFactory.createRequiredParameterNode(leadingComma, annots, qualifier, type, paramName);
        } else if (tokenKind == SyntaxKind.EQUAL_TOKEN) {

            // If we were processing required params so far and found a defualtable
            // parameter, then switch the context to defaultable params.
            if (this.currentParamKind == ParserRuleContext.REQUIRED_PARAM) {
                this.currentParamKind = ParserRuleContext.DEFAULTABLE_PARAM;
                switchContext(ParserRuleContext.DEFAULTABLE_PARAM);
            }

            // Defaultable parameters
            STNode equal = parseAssignOp();
            STNode expr = parseExpression();
            return STNodeFactory.createDefaultableParameterNode(leadingComma,
                    annots, qualifier, type, paramName, equal, expr);
        } else {
            STToken token = peek();
            Solution solution =
                    recover(token, ParserRuleContext.PARAMETER_RHS, leadingComma, annots, qualifier, type, paramName);

            // If the parser recovered by inserting a token, then try to re-parse the same
            // rule with the inserted token. This is done to pick the correct branch
            // to continue the parsing.
            if (solution.action == Action.REMOVE) {
                return solution.recoveredNode;
            }

            return parseParameterRhs(solution.tokenKind, leadingComma, annots, qualifier, type, paramName);
        }
    }

    /**
     * Parse comma.
     *
     * @return Parsed node
     */
    private STNode parseComma() {
        STToken token = peek();
        if (token.kind == SyntaxKind.COMMA_TOKEN) {
            return consume();
        } else {
            Solution sol = recover(token, ParserRuleContext.COMMA);
            return sol.recoveredNode;
        }
    }

    /**
     * Check whether the given token is an end of a parameter.
     *
     * @param tokenKind Next token kind
     * @return <code>true</code> if the token represents an end of a parameter. <code>false</code> otherwise
     */
    private boolean isEndOfParameter(SyntaxKind tokenKind) {
        switch (tokenKind) {
            case EOF_TOKEN:
            case CLOSE_BRACE_TOKEN:
            case CLOSE_PAREN_TOKEN:
            case CLOSE_BRACKET_TOKEN:
            case SEMICOLON_TOKEN:
            case COMMA_TOKEN:
            case PUBLIC_KEYWORD:
            case FUNCTION_KEYWORD:
            case RETURNS_KEYWORD:
            case TYPE_KEYWORD:
            case LISTENER_KEYWORD:
            case IF_KEYWORD:
            case WHILE_KEYWORD:
            case AT_TOKEN:
                return true;
            default:
                return false;
        }
    }

    /**
     * Check whether the given token is an end of a parameter-list.
     *
     * @param tokenKind Next token kind
     * @return <code>true</code> if the token represents an end of a parameter-list. <code>false</code> otherwise
     */
    private boolean isEndOfParametersList(SyntaxKind tokenKind) {
        switch (tokenKind) {
            case EOF_TOKEN:
            case CLOSE_BRACE_TOKEN:
            case CLOSE_PAREN_TOKEN:
            case CLOSE_BRACKET_TOKEN:
            case SEMICOLON_TOKEN:
            case FUNCTION_KEYWORD:
            case RETURNS_KEYWORD:
            case TYPE_KEYWORD:
            case LISTENER_KEYWORD:
            case IF_KEYWORD:
            case WHILE_KEYWORD:
            case OPEN_BRACE_TOKEN:
                return true;
            default:
                return false;
        }
    }

    /**
     * Parse return type descriptor of a function. A return type descriptor has the following structure.
     *
     * <code>return-type-descriptor := [ returns annots type-descriptor ]</code>
     *
     * @return Parsed node
     */
    private STNode parseReturnTypeDescriptor() {
        startContext(ParserRuleContext.RETURN_TYPE_DESCRIPTOR);

        // If the return type is not present, simply return
        STToken token = peek();
        if (token.kind != SyntaxKind.RETURNS_KEYWORD) {
            endContext();
            return STNodeFactory.createEmptyNode();
        }

        STNode returnsKeyword = consume();
        STNode annot = parseAnnotations();
        STNode type = parseTypeDescriptor();

        endContext();
        return STNodeFactory.createReturnTypeDescriptorNode(returnsKeyword, annot, type);
    }

    /**
     * <p>
     * Parse a type descriptor. A type descriptor has the following structure.
     * </p>
     * <code>type-descriptor :=
     *      &nbsp;simple-type-descriptor<br/>
     *      &nbsp;| structured-type-descriptor<br/>
     *      &nbsp;| behavioral-type-descriptor<br/>
     *      &nbsp;| singleton-type-descriptor<br/>
     *      &nbsp;| union-type-descriptor<br/>
     *      &nbsp;| optional-type-descriptor<br/>
     *      &nbsp;| any-type-descriptor<br/>
     *      &nbsp;| anydata-type-descriptor<br/>
     *      &nbsp;| byte-type-descriptor<br/>
     *      &nbsp;| json-type-descriptor<br/>
     *      &nbsp;| type-descriptor-reference<br/>
     *      &nbsp;| ( type-descriptor )
     * <br/>
     * type-descriptor-reference := qualified-identifier</code>
     *
     * @return Parsed node
     */
    private STNode parseTypeDescriptor() {
        STToken token = peek();
        STNode type = parseTypeDescriptor(token.kind);
        STToken nextToken = peek();
        switch (nextToken.kind) {
            // If next token after a type descriptor is <code>?</code> then it is an Optional type descriptor
            case QUESTION_MARK_TOKEN:
                return parseOptionalTypeDescriptor(type);
            default:
                return type;
        }
    }

    /**
     * <p>
     * Parse a type descriptor, given the next token kind.
     * </p>
     * If the preceding token is <code>?</code> then it is an optional type descriptor
     *
     * @param tokenKind Next token kind
     * @return Parsed node
     */
    private STNode parseTypeDescriptor(SyntaxKind tokenKind) {

        switch (tokenKind) {
            case SIMPLE_TYPE:
            case SERVICE_KEYWORD:
                // simple type descriptor
                return parseSimpleTypeDescriptor();
            case IDENTIFIER_TOKEN:
                return parseTypeReference();
            case RECORD_KEYWORD:
                // Record type descriptor
                return parseRecordTypeDescriptor();
            case OBJECT_KEYWORD:
            case ABSTRACT_KEYWORD:
            case CLIENT_KEYWORD:
                // Object type descriptor
                return parseObjectTypeDescriptor();
            case OPEN_PAREN_TOKEN:
                // nil type descriptor '()'
                return parseNilTypeDescriptor();
            default:
                STToken token = peek();
                Solution solution = recover(token, ParserRuleContext.TYPE_DESCRIPTOR);

                // If the parser recovered by inserting a token, then try to re-parse the same
                // rule with the inserted token. This is done to pick the correct branch
                // to continue the parsing.
                if (solution.action == Action.REMOVE) {
                    return solution.recoveredNode;
                }

                return parseTypeDescriptor(solution.tokenKind);
        }
    }

    /**
     * Parse simple type descriptor.
     *
     * @return Parsed node
     */
    private STNode parseSimpleTypeDescriptor() {
        STToken node = peek();
        switch (node.kind) {
            case SIMPLE_TYPE:
            case SERVICE_KEYWORD:
                return consume();
            default:
                Solution sol = recover(peek(), ParserRuleContext.SIMPLE_TYPE_DESCRIPTOR);
                return sol.recoveredNode;
        }
    }

    /**
     * <p>
     * Parse function body. A function body has the following structure.
     * </p>
     * <code>
     * function-body := function-body-block | external-function-body
     * external-function-body := = annots external ;
     * function-body-block := { [default-worker-init, named-worker-decl+] default-worker }
     * </code>
     *
     * @return Parsed node
     */
    private STNode parseFunctionBody() {
        STToken token = peek();
        return parseFunctionBody(token.kind);
    }

    /**
     * Parse function body, given the next token kind.
     *
     * @param tokenKind Next token kind
     * @return Parsed node
     */
    protected STNode parseFunctionBody(SyntaxKind tokenKind) {
        switch (tokenKind) {
            case EQUAL_TOKEN:
                return parseExternalFunctionBody();
            case OPEN_BRACE_TOKEN:
                return parseFunctionBodyBlock();
            default:
                STToken token = peek();
                Solution solution = recover(token, ParserRuleContext.FUNC_BODY);

                // If the parser recovered by inserting a token, then try to re-parse the same
                // rule with the inserted token. This is done to pick the correct branch
                // to continue the parsing.

                if (solution.action == Action.REMOVE) {
                    return solution.recoveredNode;
                }

                // If the recovered token is not something that can be re-parsed,
                // then don't try to re-parse the same rule.
                if (solution.tokenKind == SyntaxKind.NONE) {
                    return STNodeFactory.createMissingToken(solution.tokenKind);
                }

                return parseFunctionBody(solution.tokenKind);
        }
    }

    /**
     * <p>
     * Parse function body block. A function body block has the following structure.
     * </p>
     *
     * <code>
     * function-body-block := { [default-worker-init, named-worker-decl+] default-worker }<br/>
     * default-worker-init := sequence-stmt<br/>
     * default-worker := sequence-stmt<br/>
     * named-worker-decl := worker worker-name return-type-descriptor { sequence-stmt }<br/>
     * worker-name := identifier<br/>
     * </code>
     *
     * @return Parsed node
     */
    private STNode parseFunctionBodyBlock() {
        startContext(ParserRuleContext.FUNC_BODY_BLOCK);
        STNode openBrace = parseOpenBrace();
        STNode stmts = parseStatements(); // TODO: allow workers
        STNode closeBrace = parseCloseBrace();
        endContext();
        return STNodeFactory.createBlockStatementNode(openBrace, stmts, closeBrace);
    }

    /**
     * Check whether the given token is an end of a block.
     *
     * @param tokenKind STToken to check
     * @return <code>true</code> if the token represents an end of a block. <code>false</code> otherwise
     */
    private boolean isEndOfBlockNode(SyntaxKind tokenKind) {
        return isEndOfBlockNode(tokenKind, 1);
    }

    private boolean isEndOfBlockNode(SyntaxKind tokenKind, int lookahead) {
        switch (tokenKind) {
            case EOF_TOKEN:
            case HASH_TOKEN:
            case CLOSE_BRACE_TOKEN:
            case CLOSE_BRACE_PIPE_TOKEN:
            case PUBLIC_KEYWORD:
            case LISTENER_KEYWORD:
            case FUNCTION_KEYWORD:
            case IMPORT_KEYWORD:
                // TODO: statements can also start from function-keyword. handle
                // this case similar to service-keyword.
            case ELSE_KEYWORD:
            case RESOURCE_KEYWORD:
                return true;
            case SERVICE_KEYWORD:
                return isServiceDeclStart(ParserRuleContext.STATEMENT, lookahead);
            case AT_TOKEN:
                lookahead = getNumberOfTokensToAnnotsEnd();
                return isEndOfBlockNode(peek(lookahead).kind, lookahead);
            // TODO: check what's the construct after the annotation
            default:
                return false;
        }
    }

    private boolean isEndOfRecordTypeNode(SyntaxKind nextTokenKind) {
        STToken nexNextToken = peek(2);
        switch (nextTokenKind) {
            case EOF_TOKEN:
            case CLOSE_BRACE_TOKEN:
            case CLOSE_BRACE_PIPE_TOKEN:
            case TYPE_KEYWORD:
            case FUNCTION_KEYWORD:
            case PUBLIC_KEYWORD:
            case LISTENER_KEYWORD:
            case IMPORT_KEYWORD:
                return true;
            case SERVICE_KEYWORD:
                return isServiceDeclStart(ParserRuleContext.RECORD_FIELD, 1);
            default:
                switch (nexNextToken.kind) {
                    case EOF_TOKEN:
                    case CLOSE_BRACE_TOKEN:
                    case CLOSE_BRACE_PIPE_TOKEN:
                    case TYPE_KEYWORD:
                    case FUNCTION_KEYWORD:
                    case PUBLIC_KEYWORD:
                    case LISTENER_KEYWORD:
                    case IMPORT_KEYWORD:
                        return true;
                    case SERVICE_KEYWORD:
                        return isServiceDeclStart(ParserRuleContext.RECORD_FIELD, 2);
                    default:
                        return false;
                }
        }
    }

    private boolean isEndOfObjectTypeNode(SyntaxKind tokenKind, SyntaxKind nextNextTokenKind) {
        switch (tokenKind) {
            case EOF_TOKEN:
            case CLOSE_BRACE_TOKEN:
            case CLOSE_BRACE_PIPE_TOKEN:
            case TYPE_KEYWORD:
            case LISTENER_KEYWORD:
            case IMPORT_KEYWORD:
                return true;
            case SERVICE_KEYWORD:
                return isServiceDeclStart(ParserRuleContext.OBJECT_MEMBER, 1);
            default:
                switch (nextNextTokenKind) {
                    case EOF_TOKEN:
                    case CLOSE_BRACE_TOKEN:
                    case CLOSE_BRACE_PIPE_TOKEN:
                    case TYPE_KEYWORD:
                    case LISTENER_KEYWORD:
                    case IMPORT_KEYWORD:
                        return true;
                    case SERVICE_KEYWORD:
                        return isServiceDeclStart(ParserRuleContext.OBJECT_MEMBER, 2);
                    default:
                        return false;
                }
        }
    }

    /**
     * Parse type reference or variable reference.
     *
     * @return Parsed node
     */
    private STNode parseStatementStartIdentifier() {
        return parseQualifiedIdentifier(ParserRuleContext.STATEMENT_START_IDENTIFIER);
    }

    /**
     * Parse variable name.
     *
     * @return Parsed node
     */
    private STNode parseVariableName() {
        STToken token = peek();
        return parseVariableName(token.kind);
    }

    /**
     * Parse variable name.
     *
     * @return Parsed node
     */
    private STNode parseVariableName(SyntaxKind tokenKind) {
        if (tokenKind == SyntaxKind.IDENTIFIER_TOKEN) {
            return consume();
        } else {
            Solution sol = recover(peek(), ParserRuleContext.VARIABLE_NAME);
            return sol.recoveredNode;
        }
    }

    /**
     * Parse open brace.
     *
     * @return Parsed node
     */
    private STNode parseOpenBrace() {
        STToken token = peek();
        if (token.kind == SyntaxKind.OPEN_BRACE_TOKEN) {
            return consume();
        } else {
            Solution sol = recover(token, ParserRuleContext.OPEN_BRACE);
            return sol.recoveredNode;
        }
    }

    /**
     * Parse close brace.
     *
     * @return Parsed node
     */
    private STNode parseCloseBrace() {
        STToken token = peek();
        if (token.kind == SyntaxKind.CLOSE_BRACE_TOKEN) {
            return consume();
        } else {
            Solution sol = recover(token, ParserRuleContext.CLOSE_BRACE);
            return sol.recoveredNode;
        }
    }

    /**
     * <p>
     * Parse external function body. An external function body has the following structure.
     * </p>
     * <code>
     * external-function-body := = annots external ;
     * </code>
     *
     * @return Parsed node
     */
    private STNode parseExternalFunctionBody() {
        startContext(ParserRuleContext.EXTERNAL_FUNC_BODY);
        STNode assign = parseAssignOp();
        STNode annotation = parseAnnotations();
        STNode externalKeyword = parseExternalKeyword();
        STNode semicolon = parseSemicolon();

        endContext();
        return STNodeFactory.createExternalFunctionBodyNode(assign, annotation, externalKeyword, semicolon);
    }

    /**
     * Parse semicolon.
     *
     * @return Parsed node
     */
    private STNode parseSemicolon() {
        STToken token = peek();
        if (token.kind == SyntaxKind.SEMICOLON_TOKEN) {
            return consume();
        } else {
            Solution sol = recover(token, ParserRuleContext.SEMICOLON);
            return sol.recoveredNode;
        }
    }

    /**
     * Parse <code>external</code> keyword.
     *
     * @return Parsed node
     */
    private STNode parseExternalKeyword() {
        STToken token = peek();
        if (token.kind == SyntaxKind.EXTERNAL_KEYWORD) {
            return consume();
        } else {
            Solution sol = recover(token, ParserRuleContext.EXTERNAL_KEYWORD);
            return sol.recoveredNode;
        }
    }

    /*
     * Operators
     */

    /**
     * Parse assign operator.
     *
     * @return Parsed node
     */
    private STNode parseAssignOp() {
        STToken token = peek();
        if (token.kind == SyntaxKind.EQUAL_TOKEN) {
            return consume();
        } else {
            Solution sol = recover(token, ParserRuleContext.ASSIGN_OP);
            return sol.recoveredNode;
        }
    }

    /**
     * Parse binary operator.
     *
     * @return Parsed node
     */
    private STNode parseBinaryOperator() {
        STToken token = peek();
        if (isBinaryOperator(token.kind)) {
            return consume();
        } else {
            Solution sol = recover(token, ParserRuleContext.BINARY_OPERATOR);
            return sol.recoveredNode;
        }
    }

    /**
     * Check whether the given token kind is a binary operator.
     *
     * @param kind STToken kind
     * @return <code>true</code> if the token kind refers to a binary operator. <code>false</code> otherwise
     */
    private boolean isBinaryOperator(SyntaxKind kind) {
        switch (kind) {
            case PLUS_TOKEN:
            case MINUS_TOKEN:
            case SLASH_TOKEN:
            case ASTERISK_TOKEN:
            case GT_TOKEN:
            case LT_TOKEN:
            case EQUAL_GT_TOKEN:
            case DOUBLE_EQUAL_TOKEN:
            case TRIPPLE_EQUAL_TOKEN:
            case LT_EQUAL_TOKEN:
            case GT_EQUAL_TOKEN:
            case NOT_EQUAL_TOKEN:
            case NOT_DOUBLE_EQUAL_TOKEN:
            case BITWISE_AND_TOKEN:
            case BITWISE_XOR_TOKEN:
            case PIPE_TOKEN:
            case LOGICAL_AND_TOKEN:
            case LOGICAL_OR_TOKEN:
                return true;
            default:
                return false;
        }
    }

    /**
     * Get the precedence of a given operator.
     *
     * @param binaryOpKind Operator kind
     * @return Precedence of the given operator
     */
    private OperatorPrecedence getOpPrecedence(SyntaxKind binaryOpKind) {
        switch (binaryOpKind) {
            case ASTERISK_TOKEN: // multiplication
            case SLASH_TOKEN: // division
                return OperatorPrecedence.MULTIPLICATIVE;
            case PLUS_TOKEN:
            case MINUS_TOKEN:
                return OperatorPrecedence.ADDITIVE;
            case GT_TOKEN:
            case LT_TOKEN:
            case GT_EQUAL_TOKEN:
            case LT_EQUAL_TOKEN:
            case IS_KEYWORD:
                return OperatorPrecedence.BINARY_COMPARE;
            case DOT_TOKEN:
            case OPEN_BRACKET_TOKEN:
            case OPEN_PAREN_TOKEN:
                return OperatorPrecedence.MEMBER_ACCESS;
            case DOUBLE_EQUAL_TOKEN:
            case TRIPPLE_EQUAL_TOKEN:
            case NOT_EQUAL_TOKEN:
            case NOT_DOUBLE_EQUAL_TOKEN:
                return OperatorPrecedence.EQUALITY;
            case BITWISE_AND_TOKEN:
                return OperatorPrecedence.BITWISE_AND;
            case BITWISE_XOR_TOKEN:
                return OperatorPrecedence.BITWISE_XOR;
            case PIPE_TOKEN:
                return OperatorPrecedence.BITWISE_OR;
            case LOGICAL_AND_TOKEN:
                return OperatorPrecedence.LOGICAL_AND;
            case LOGICAL_OR_TOKEN:
                return OperatorPrecedence.LOGICAL_OR;
            case RIGHT_ARROW_TOKEN:
                return OperatorPrecedence.ACTION;
            default:
                throw new UnsupportedOperationException("Unsupported binary operator '" + binaryOpKind + "'");
        }
    }

    /**
     * <p>
     * Get the operator kind to insert during recovery, given the precedence level.
     * </p>
     *
     * @param opPrecedenceLevel Precedence of the given operator
     * @return Kind of the operator to insert
     */
    private SyntaxKind getOperatorKindToInsert(OperatorPrecedence opPrecedenceLevel) {
        switch (opPrecedenceLevel) {
            case MULTIPLICATIVE:
                return SyntaxKind.ASTERISK_TOKEN;
            case ADDITIVE:
                return SyntaxKind.PLUS_TOKEN;
            case BINARY_COMPARE:
                return SyntaxKind.LT_TOKEN;
            case EQUALITY:
                return SyntaxKind.DOUBLE_EQUAL_TOKEN;
            case BITWISE_AND:
                return SyntaxKind.BITWISE_AND_TOKEN;
            case BITWISE_XOR:
                return SyntaxKind.BITWISE_XOR_TOKEN;
            case BITWISE_OR:
                return SyntaxKind.PIPE_TOKEN;
            case LOGICAL_AND:
                return SyntaxKind.LOGICAL_AND_TOKEN;
            case LOGICAL_OR:
                return SyntaxKind.LOGICAL_OR_TOKEN;
            case ACTION:
                // For actions we return the binary operator with the lowest precedence, instead of
                // a action token.
                return SyntaxKind.LOGICAL_OR_TOKEN;
            default:
                throw new UnsupportedOperationException(
                        "Unsupported operator precedence level'" + opPrecedenceLevel + "'");
        }
    }

    /**
     * <p>
     * Parse a module type definition.
     * </p>
     * <code>module-type-defn := metadata [public] type identifier type-descriptor ;</code>
     *
     * @param metadata Metadata
     * @param qualifier Visibility qualifier
     * @return Parsed node
     */
    private STNode parseModuleTypeDefinition(STNode metadata, STNode qualifier) {
        startContext(ParserRuleContext.MODULE_TYPE_DEFINITION);
        STNode typeKeyword = parseTypeKeyword();
        STNode typeName = parseTypeName();
        STNode typeDescriptor = parseTypeDescriptor();
        STNode semicolon = parseSemicolon();
        endContext();
        return STNodeFactory.createTypeDefinitionNode(metadata, qualifier,
                typeKeyword, typeName, typeDescriptor, semicolon);
    }

    /**
     * Parse type keyword.
     *
     * @return Parsed node
     */
    private STNode parseTypeKeyword() {
        STToken token = peek();
        if (token.kind == SyntaxKind.TYPE_KEYWORD) {
            return consume();
        } else {
            Solution sol = recover(token, ParserRuleContext.TYPE_KEYWORD);
            return sol.recoveredNode;
        }
    }

    /**
     * Parse type name.
     *
     * @return Parsed node
     */
    private STNode parseTypeName() {
        STToken token = peek();
        if (token.kind == SyntaxKind.IDENTIFIER_TOKEN) {
            return consume();
        } else {
            Solution sol = recover(token, ParserRuleContext.TYPE_NAME);
            return sol.recoveredNode;
        }
    }

    /**
     * <p>
     * Parse record type descriptor. A record type descriptor body has the following structure.
     * </p>
     *
     * <code>record-type-descriptor := inclusive-record-type-descriptor | exclusive-record-type-descriptor
     * <br/><br/>inclusive-record-type-descriptor := record { field-descriptor* }
     * <br/><br/>exclusive-record-type-descriptor := record {| field-descriptor* [record-rest-descriptor] |}
     * </code>
     *
     * @return Parsed node
     */
    private STNode parseRecordTypeDescriptor() {
        startContext(ParserRuleContext.RECORD_TYPE_DESCRIPTOR);
        STNode recordKeyword = parseRecordKeyword();
        STNode bodyStartDelimiter = parseRecordBodyStartDelimiter();

        boolean isInclusive = bodyStartDelimiter.kind == SyntaxKind.OPEN_BRACE_TOKEN;
        STNode fields = parseFieldDescriptors(isInclusive);

        STNode bodyEndDelimiter = parseRecordBodyCloseDelimiter();
        endContext();

        return STNodeFactory.createRecordTypeDescriptorNode(recordKeyword,
                bodyStartDelimiter, fields, bodyEndDelimiter);
    }

    /**
     * Parse record body start delimiter.
     *
     * @return Parsed node
     */
    private STNode parseRecordBodyStartDelimiter() {
        STToken token = peek();
        return parseRecordBodyStartDelimiter(token.kind);
    }

    private STNode parseRecordBodyStartDelimiter(SyntaxKind kind) {
        switch (kind) {
            case OPEN_BRACE_PIPE_TOKEN:
                return parseClosedRecordBodyStart();
            case OPEN_BRACE_TOKEN:
                return parseOpenBrace();
            default:
                STToken token = peek();
                Solution solution = recover(token, ParserRuleContext.RECORD_BODY_START);

                // If the parser recovered by inserting a token, then try to re-parse the same
                // rule with the inserted token. This is done to pick the correct branch
                // to continue the parsing.
                if (solution.action == Action.REMOVE) {
                    return solution.recoveredNode;
                }

                return parseRecordBodyStartDelimiter(solution.tokenKind);
        }
    }

    /**
     * Parse closed-record body start delimiter.
     *
     * @return Parsed node
     */
    private STNode parseClosedRecordBodyStart() {
        STToken token = peek();
        if (token.kind == SyntaxKind.OPEN_BRACE_PIPE_TOKEN) {
            return consume();
        } else {
            Solution sol = recover(token, ParserRuleContext.CLOSED_RECORD_BODY_START);
            return sol.recoveredNode;
        }
    }

    /**
     * Parse record body close delimiter.
     *
     * @return Parsed node
     */
    private STNode parseRecordBodyCloseDelimiter() {
        STToken token = peek();
        return parseRecordBodyCloseDelimiter(token.kind);
    }

    private STNode parseRecordBodyCloseDelimiter(SyntaxKind kind) {
        switch (kind) {
            case CLOSE_BRACE_PIPE_TOKEN:
                return parseClosedRecordBodyEnd();
            case CLOSE_BRACE_TOKEN:
                return parseCloseBrace();
            default:
                STToken token = peek();
                Solution solution = recover(token, ParserRuleContext.RECORD_BODY_END);

                // If the parser recovered by inserting a token, then try to re-parse the same
                // rule with the inserted token. This is done to pick the correct branch
                // to continue the parsing.
                if (solution.action == Action.REMOVE) {
                    return solution.recoveredNode;
                }

                return parseRecordBodyCloseDelimiter(solution.tokenKind);
        }
    }

    /**
     * Parse closed-record body end delimiter.
     *
     * @return Parsed node
     */
    private STNode parseClosedRecordBodyEnd() {
        STToken token = peek();
        if (token.kind == SyntaxKind.CLOSE_BRACE_PIPE_TOKEN) {
            return consume();
        } else {
            Solution sol = recover(token, ParserRuleContext.CLOSED_RECORD_BODY_END);
            return sol.recoveredNode;
        }
    }

    /**
     * Parse record keyword.
     *
     * @return Parsed node
     */
    private STNode parseRecordKeyword() {
        STToken token = peek();
        if (token.kind == SyntaxKind.RECORD_KEYWORD) {
            return consume();
        } else {
            Solution sol = recover(token, ParserRuleContext.RECORD_KEYWORD);
            return sol.recoveredNode;
        }
    }

    /**
     * <p>
     * Parse field descriptors.
     * </p>
     *
     * @return Parsed node
     */
    private STNode parseFieldDescriptors(boolean isInclusive) {
        ArrayList<STNode> recordFields = new ArrayList<>();
        STToken token = peek();
        while (!isEndOfRecordTypeNode(token.kind)) {
            STNode field = parseFieldOrRestDescriptor(isInclusive);
            recordFields.add(field);
            token = peek();

            if (field.kind == SyntaxKind.RECORD_REST_TYPE) {
                break;
            }
        }

        // Following loop will only run if there are more fields after the rest type descriptor.
        // Try to parse them and mark as invalid.
        while (!isEndOfRecordTypeNode(token.kind)) {
            parseFieldOrRestDescriptor(isInclusive);
            // TODO: Mark these nodes as error/invalid nodes.
            this.errorHandler.reportInvalidNode(token,
                    "cannot have more fields after the rest type descriptor");
            token = peek();
        }

        return STNodeFactory.createNodeList(recordFields);
    }

    /**
     * <p>
     * Parse field descriptor or rest descriptor.
     * </p>
     *
     * <code>
     * <br/><br/>field-descriptor := individual-field-descriptor | record-type-reference
     * <br/><br/><br/>individual-field-descriptor := metadata type-descriptor field-name [? | default-value] ;
     * <br/><br/>field-name := identifier
     * <br/><br/>default-value := = expression
     * <br/><br/>record-type-reference := * type-reference ;
     * <br/><br/>record-rest-descriptor := type-descriptor ... ;
     * </code>
     *
     * @return Parsed node
     */
    private STNode parseFieldOrRestDescriptor(boolean isInclusive) {
        startContext(ParserRuleContext.RECORD_FIELD);

        // record-type-reference
        STToken token = peek();
        if (token.kind == SyntaxKind.ASTERISK_TOKEN) {
            STNode asterisk = consume();
            STNode type = parseTypeReference();
            STNode semicolonToken = parseSemicolon();
            endContext();
            return STNodeFactory.createTypeReferenceNode(asterisk, type, semicolonToken);
        }

        // individual-field-descriptor
        STNode metadata = parseMetaData();
        STNode type = parseTypeDescriptor();
        STNode fieldOrRestDesc;
        if (isInclusive) {
            STNode fieldName = parseVariableName();
            fieldOrRestDesc = parseFieldDescriptorRhs(metadata, type, fieldName);
        } else {
            fieldOrRestDesc = parseFieldOrRestDescriptorRhs(metadata, type);
        }

        endContext();
        return fieldOrRestDesc;
    }

    /**
     * Parse type reference.
     * <code>type-reference := identifier | qualified-identifier</code>
     *
     * @return Type reference node
     */
    private STNode parseTypeReference() {
        return parseQualifiedIdentifier(ParserRuleContext.TYPE_REFERENCE);
    }

    /**
     * Parse identifier or qualified identifier.
     *
     * @return Identifier node
     */
    private STNode parseQualifiedIdentifier(ParserRuleContext currentCtx) {
        STToken token = peek();
        if (token.kind == SyntaxKind.IDENTIFIER_TOKEN) {
            STNode typeRefOrPkgRef = consume();
            return parseQualifiedIdentifier(typeRefOrPkgRef);
        } else {
            Solution sol = recover(token, currentCtx);
            return sol.recoveredNode;
        }
    }

    /**
     * Parse identifier or qualified identifier, given the starting identifier.
     *
     * @param identifier Starting identifier
     * @return Parse node
     */
    private STNode parseQualifiedIdentifier(STNode identifier) {
        STToken nextToken = peek(1);
        if (nextToken.kind != SyntaxKind.COLON_TOKEN) {
            return identifier;
        }

        STToken nextNextToken = peek(2);
        if (nextNextToken.kind == SyntaxKind.IDENTIFIER_TOKEN) {
            STToken colon = consume();
            STToken varOrFuncName = consume();
            return STNodeFactory.createQualifiedIdentifierNode(identifier, colon, varOrFuncName);
        } else {
            this.errorHandler.removeInvalidToken();
            return parseQualifiedIdentifier(identifier);
        }
    }

    /**
     * Parse RHS of a field or rest type descriptor.
     *
     * @param metadata Metadata
     * @param type Type descriptor
     * @return Parsed node
     */
    private STNode parseFieldOrRestDescriptorRhs(STNode metadata, STNode type) {
        STToken token = peek();
        return parseFieldOrRestDescriptorRhs(token.kind, metadata, type);
    }

    private STNode parseFieldOrRestDescriptorRhs(SyntaxKind kind, STNode metadata, STNode type) {
        switch (kind) {
            case ELLIPSIS_TOKEN:
                // TODO: report error for invalid metadata
                STNode ellipsis = parseEllipsis();
                STNode semicolonToken = parseSemicolon();
                return STNodeFactory.createRecordRestDescriptorNode(type, ellipsis, semicolonToken);
            case IDENTIFIER_TOKEN:
                STNode fieldName = parseVariableName();
                return parseFieldDescriptorRhs(metadata, type, fieldName);
            default:
                STToken token = peek();
                Solution solution = recover(token, ParserRuleContext.FIELD_OR_REST_DESCIPTOR_RHS, metadata, type);

                // If the parser recovered by inserting a token, then try to re-parse the same
                // rule with the inserted token. This is done to pick the correct branch
                // to continue the parsing.
                if (solution.action == Action.REMOVE) {
                    return solution.recoveredNode;
                }

                return parseFieldOrRestDescriptorRhs(solution.tokenKind, metadata, type);
        }
    }

    /**
     * <p>
     * Parse field descriptor rhs.
     * </p>
     *
     * @param metadata Metadata
     * @param type Type descriptor
     * @param fieldName Field name
     * @return Parsed node
     */
    private STNode parseFieldDescriptorRhs(STNode metadata, STNode type, STNode fieldName) {
        STToken token = peek();
        return parseFieldDescriptorRhs(token.kind, metadata, type, fieldName);
    }

    /**
     * <p>
     * Parse field descriptor rhs.
     * </p>
     *
     * <code>
     * field-descriptor := [? | default-value] ;
     * <br/>default-value := = expression
     * </code>
     *
     * @param kind Kind of the next token
     * @param metadata Metadata
     * @param type Type descriptor
     * @param fieldName Field name
     * @return Parsed node
     */
    private STNode parseFieldDescriptorRhs(SyntaxKind kind, STNode metadata, STNode type, STNode fieldName) {
        switch (kind) {
            case SEMICOLON_TOKEN:
                STNode questionMarkToken = STNodeFactory.createEmptyNode();
                STNode semicolonToken = parseSemicolon();
                return STNodeFactory.createRecordFieldNode(metadata,
                        type, fieldName, questionMarkToken, semicolonToken);
            case QUESTION_MARK_TOKEN:
                questionMarkToken = parseQuestionMark();
                semicolonToken = parseSemicolon();
                return STNodeFactory.createRecordFieldNode(metadata,
                        type, fieldName, questionMarkToken, semicolonToken);
            case EQUAL_TOKEN:
                // parseRecordDefaultValue();
                STNode equalsToken = parseAssignOp();
                STNode expression = parseExpression();
                semicolonToken = parseSemicolon();
                return STNodeFactory.createRecordFieldWithDefaultValueNode(metadata,
                        type, fieldName, equalsToken, expression, semicolonToken);
            default:
                STToken token = peek();
                Solution solution = recover(token, ParserRuleContext.FIELD_DESCRIPTOR_RHS, metadata, type, fieldName);

                // If the parser recovered by inserting a token, then try to re-parse the same
                // rule with the inserted token. This is done to pick the correct branch
                // to continue the parsing.
                if (solution.action == Action.REMOVE) {
                    return solution.recoveredNode;
                }

                return parseFieldDescriptorRhs(solution.tokenKind, metadata, type, fieldName);
        }
    }

    /**
     * Parse question mark.
     *
     * @return Parsed node
     */
    private STNode parseQuestionMark() {
        STToken token = peek();
        if (token.kind == SyntaxKind.QUESTION_MARK_TOKEN) {
            return consume(); // '?' token
        } else {
            Solution sol = recover(token, ParserRuleContext.QUESTION_MARK);
            return sol.recoveredNode;
        }
    }

    /*
     * Statements
     */

    /**
     * Parse statements, until an end of a block is reached.
     *
     * @return Parsed node
     */
    private STNode parseStatements() {
        STToken token = peek();

        ArrayList<STNode> stmts = new ArrayList<>();
        while (!isEndOfBlockNode(token.kind)) {
            STNode stmt = parseStatement();
            if (stmt == null) {
                break;
            }
            stmts.add(stmt);
            token = peek();
        }

        return STNodeFactory.createNodeList(stmts);
    }

    /**
     * Parse a single statement.
     *
     * @return Parsed node
     */
    protected STNode parseStatement() {
        STToken token = peek();
        return parseStatement(token.kind);
    }

    private STNode parseStatement(SyntaxKind tokenKind) {
        STNode annots = null;
        switch (tokenKind) {
            case SEMICOLON_TOKEN:
                return null;
            case AT_TOKEN:
                annots = parseAnnotations(tokenKind);
                tokenKind = peek().kind;
                break;
            case FINAL_KEYWORD:

                // TODO: add all 'type starting tokens' here. should be same as 'parseTypeDescriptor(...)'
            case SIMPLE_TYPE:
            case SERVICE_KEYWORD:
            case RECORD_KEYWORD:
            case OBJECT_KEYWORD:
            case ABSTRACT_KEYWORD:
            case CLIENT_KEYWORD:
            case IDENTIFIER_TOKEN:
            case IF_KEYWORD:
            case WHILE_KEYWORD:
            case PANIC_KEYWORD:
            case CHECK_KEYWORD:
            case CHECKPANIC_KEYWORD:
            case CONTINUE_KEYWORD:
            case BREAK_KEYWORD:
            case RETURN_KEYWORD:
            case TYPE_KEYWORD:
            case OPEN_PAREN_TOKEN: // nil type descriptor '()'
                break;
            default:
                if (isValidLHSExpression(tokenKind)) {
                    break;
                }

                // If the next token in the token stream does not match to any of the statements and
                // if it is not the end of statement, then try to fix it and continue.
                if (isEndOfBlockNode(tokenKind)) {
                    return null;
                }

                STToken token = peek();
                Solution solution = recover(token, ParserRuleContext.STATEMENT);

                // If the parser recovered by inserting a token, then try to re-parse the same
                // rule with the inserted token. This is done to pick the correct branch
                // to continue the parsing.
                if (solution.action == Action.REMOVE) {
                    return solution.recoveredNode;
                }

                return parseStatement(solution.tokenKind);
        }

        return parseStatement(tokenKind, annots);
    }

    private STNode getAnnotations(STNode nullbaleAnnot) {
        if (nullbaleAnnot != null) {
            return nullbaleAnnot;
        }

        return STNodeFactory.createNodeList(new ArrayList<>());
    }

    private STNode parseStatement(STNode annots) {
        return parseStatement(peek().kind, annots);
    }

    /**
     * Parse a single statement, given the next token kind.
     * 
     * @param tokenKind Next token kind
     * @return Parsed node
     */
    private STNode parseStatement(SyntaxKind tokenKind, STNode annots) {
        // TODO: validate annotations: not every statement supports annots
        switch (tokenKind) {
            case SEMICOLON_TOKEN:
                return null;
            case FINAL_KEYWORD:
                STNode finalKeyword = parseFinalKeyword();
                return parseVariableDecl(getAnnotations(annots), finalKeyword, false);
            // TODO: add all 'type starting tokens' here. should be same as 'parseTypeDescriptor(...)'
            case SIMPLE_TYPE:
            case SERVICE_KEYWORD:
            case RECORD_KEYWORD:
            case OBJECT_KEYWORD:
            case ABSTRACT_KEYWORD:
            case CLIENT_KEYWORD:
            case OPEN_PAREN_TOKEN: // nil type descriptor '()'
                // If the statement starts with a type, then its a var declaration.
                // This is an optimization since if we know the next token is a type, then
                // we can parse the var-def faster.
                finalKeyword = STNodeFactory.createEmptyNode();
                return parseVariableDecl(getAnnotations(annots), finalKeyword, false);
            case IF_KEYWORD:
                return parseIfElseBlock();
            case WHILE_KEYWORD:
                return parseWhileStatement();
            case PANIC_KEYWORD:
                return parsePanicStatement();
            case CONTINUE_KEYWORD:
                return parseContinueStatement();
            case BREAK_KEYWORD:
                return parseBreakStatement();
            case RETURN_KEYWORD:
                return parseReturnStatement();
            case TYPE_KEYWORD:
                return parseLocalTypeDefinitionStatement(getAnnotations(annots));
            case CHECK_KEYWORD:
            case CHECKPANIC_KEYWORD:
                // Need to pass the token kind, since we may be coming here after recovering.
                // If so, `peek().kind` will not be same as `tokenKind`.
                return parseStamentStartsWithExpr(tokenKind);
            case IDENTIFIER_TOKEN:
                // If the statement starts with an identifier, it could be a var-decl-stmt
                // with a user defined type, or some statement starts with an expression
                return parseStatementStartsWithIdentifier(getAnnotations(annots));
            default:
                // If the next token in the token stream does not match to any of the statements and
                // if it is not the end of statement, then try to fix it and continue.
                if (isEndOfBlockNode(tokenKind)) {
                    return null;
                }

                STToken token = peek();
                Solution solution = recover(token, ParserRuleContext.STATEMENT_WITHOUT_ANNOTS, annots);

                // If the parser recovered by inserting a token, then try to re-parse the same
                // rule with the inserted token. This is done to pick the correct branch
                // to continue the parsing.
                if (solution.action == Action.REMOVE) {
                    return solution.recoveredNode;
                }

                return parseStatement(solution.tokenKind, annots);
        }
    }

    private STNode getNextNextToken(SyntaxKind tokenKind) {
        return peek(1).kind == tokenKind ? peek(2) : peek(1);
    }

    /**
     * <p>
     * Parse variable declaration. Variable declaration can be a local or module level.
     * </p>
     *
     * <code>
     * local-var-decl-stmt := local-init-var-decl-stmt | local-no-init-var-decl-stmt
     * <br/><br/>
     * local-init-var-decl-stmt := [annots] [final] typed-binding-pattern = action-or-expr ;
     * <br/><br/>
     * local-no-init-var-decl-stmt := [annots] [final] type-descriptor variable-name ;
     * </code>
     *
     * @param annots Annotations or metadata
     * @param finalKeyword Final keyword
     * @return Parsed node
     */
    private STNode parseVariableDecl(STNode annots, STNode finalKeyword, boolean isModuleVar) {
        startContext(ParserRuleContext.VAR_DECL_STMT);
        STNode type = parseTypeDescriptor();
        STNode varName = parseVariableName();
        STNode varDecl = parseVarDeclRhs(annots, finalKeyword, type, varName, isModuleVar);
        endContext();
        return varDecl;
    }

    /**
     * Parse final keyword.
     *
     * @return Parsed node
     */
    private STNode parseFinalKeyword() {
        STToken token = peek();
        if (token.kind == SyntaxKind.FINAL_KEYWORD) {
            return consume();
        } else {
            Solution sol = recover(token, ParserRuleContext.FINAL_KEYWORD);
            return sol.recoveredNode;
        }
    }

    /**
     * <p>
     * Parse the right hand side of a variable declaration statement.
     * </p>
     * <code>
     * var-decl-rhs := ; | = action-or-expr ;
     * </code>
     *
     * @param metadata metadata
     * @param finalKeyword Final keyword
     * @param type Type descriptor
     * @param varName Variable name
     * @return Parsed node
     */
    private STNode parseVarDeclRhs(STNode metadata, STNode finalKeyword, STNode type, STNode varName,
                                   boolean isModuleVar) {
        STToken token = peek();
        return parseVarDeclRhs(token.kind, metadata, finalKeyword, type, varName, isModuleVar);
    }

    /**
     * Parse the right hand side of a variable declaration statement, given the
     * next token kind.
     *
     * @param tokenKind Next token kind
     * @param metadata Metadata
     * @param finalKeyword Final keyword
     * @param type Type descriptor
     * @param varName Variable name
     * @param isModuleVar flag indicating whether the var is module level
     * @return Parsed node
     */
    private STNode parseVarDeclRhs(SyntaxKind tokenKind, STNode metadata, STNode finalKeyword, STNode type,
                                   STNode varName, boolean isModuleVar) {
        STNode assign;
        STNode expr;
        STNode semicolon;
        switch (tokenKind) {
            case EQUAL_TOKEN:
                assign = parseAssignOp();
                if (isModuleVar) {
                    expr = parseExpression();
                } else {
                    expr = parseActionOrExpression();
                }
                semicolon = parseSemicolon();
                break;
            case SEMICOLON_TOKEN:
                if (isModuleVar) {
                    this.errorHandler.reportMissingTokenError("assignment required");
                }
                assign = STNodeFactory.createEmptyNode();
                expr = STNodeFactory.createEmptyNode();
                semicolon = parseSemicolon();
                break;
            default:
                STToken token = peek();
                Solution solution = recover(token, ParserRuleContext.VAR_DECL_STMT_RHS, metadata, finalKeyword, type,
                        varName, isModuleVar);

                // If the parser recovered by inserting a token, then try to re-parse the same
                // rule with the inserted token. This is done to pick the correct branch
                // to continue the parsing.
                if (solution.action == Action.REMOVE) {
                    return solution.recoveredNode;
                }

                return parseVarDeclRhs(solution.tokenKind, metadata, finalKeyword, type, varName, isModuleVar);
        }

        if (isModuleVar) {
            return STNodeFactory.createModuleVariableDeclarationNode(metadata,
                    finalKeyword, type, varName, assign, expr, semicolon);
        }

        return STNodeFactory.createVariableDeclarationNode(metadata,
                finalKeyword, type, varName, assign, expr, semicolon);
    }

    /**
     * <p>
     * Parse the RHS portion of the assignment.
     * </p>
     * <code>assignment-stmt-rhs := = action-or-expr ;</code>
     * 
     * @param lvExpr LHS expression
     * @return Parsed node
     */
    private STNode parseAssignmentStmtRhs(STNode lvExpr) {
        validateLVExpr(lvExpr);
        STNode assign = parseAssignOp();
        STNode expr = parseActionOrExpression();
        STNode semicolon = parseSemicolon();
        return STNodeFactory.createAssignmentStatement(lvExpr, assign, expr, semicolon);
    }

    /*
     * Expressions
     */

    /**
     * Parse expression. This will start parsing expressions from the lowest level of precedence.
     * 
     * @return Parsed node
     */
    private STNode parseExpression() {
        return parseExpression(DEFAULT_OP_PRECEDENCE, false, false);
    }

    /**
     * Parse action or expression. This will start parsing actions or expressions from the lowest level of precedence.
     * 
     * @return Parsed node
     */
    private STNode parseActionOrExpression() {
        return parseExpression(DEFAULT_OP_PRECEDENCE, false, true);
    }

<<<<<<< HEAD
    private STNode parseActionOrExpression(SyntaxKind tokenKind) {
        return parseExpression(tokenKind, DEFAULT_OP_PRECEDENCE, false, true);
=======
    /**
     * <p>
     * Parse the RHS portion of the assignment.
     * </p>
     * <code>assignment-stmt-rhs := = action-or-expr ;</code>
     *
     * @param expression LHS expression
     * @return Parsed node
     */
    private STNode parseAssignmentStmtRhs(STNode expression) {
        STNode assign = parseAssignOp();
        STNode expr = parseExpression();
        STNode semicolon = parseSemicolon();
        return STNodeFactory.createAssignmentStatementNode(expression, assign, expr, semicolon);
>>>>>>> 33720f98
    }

    private void validateLVExpr(STNode expression) {
        if (isValidLVExpr(expression)) {
            return;
        }
        this.errorHandler.reportInvalidNode(null, "invalid expression for assignment lhs");
    }

    /**
     * Parse expression from a given precedence level.
     * 
     * @return Parsed node
     */
    private STNode parseExpression(OperatorPrecedence precedenceLevel) {
        return parseExpression(precedenceLevel, false, false);
    }

    private boolean isValidLVExpr(STNode expression) {
        switch (expression.kind) {
            case IDENTIFIER_TOKEN:
            case QUALIFIED_IDENTIFIER:
                return true;
            case FIELD_ACCESS:
                return isValidLVExpr(((STFieldAccessExpression) expression).expression);
            case MEMBER_ACCESS:
                return isValidLVExpr(((STMemberAccessExpression) expression).containerExpression);
            default:
                return false;
        }
    }

    /**
     * Parse an expression that has an equal or higher precedence than a given level.
     *
     * @param precedenceLevel Precedence level of expression to be parsed
     * @param isLhsExpr Flag indicating whether this is on a lhsExpr of a statement
     * @param allowActions Flag indicating whether the current context support actions
     * @return Parsed node
     */
    private STNode parseExpression(OperatorPrecedence precedenceLevel, boolean isAssignmentLhs, boolean allowActions) {
        STToken token = peek();
        return parseExpression(token.kind, precedenceLevel, isAssignmentLhs, allowActions);
    }

    private STNode parseExpression(SyntaxKind kind, OperatorPrecedence precedenceLevel, boolean isAssignmentLhs,
                                   boolean allowActions) {
        STNode expr = parseTerminalExpression(kind);
        return parseExpressionRhs(precedenceLevel, expr, isAssignmentLhs, allowActions);
    }

    /**
     * Parse terminal expressions. A terminal expression has the highest precedence level
     * out of all expressions, and will be at the leaves of an expression tree.
     * 
     * @param kind Next token kind
     * @return Parsed node
     */
    private STNode parseTerminalExpression(SyntaxKind kind) {
        // TODO: Whenever a new expression start is added, make sure to
        // add it to all the other places as well.
        switch (kind) {
            case DECIMAL_INTEGER_LITERAL:
            case HEX_INTEGER_LITERAL:
            case STRING_LITERAL:
                return parseLiteral();
            case IDENTIFIER_TOKEN:
                return parseQualifiedIdentifier(ParserRuleContext.VARIABLE_NAME);
            case OPEN_PAREN_TOKEN:
                return parseBracedExpression();
            case TRUE_KEYWORD:
            case FALSE_KEYWORD:
                return parseBooleanLiteral();
            case CHECK_KEYWORD:
            case CHECKPANIC_KEYWORD:
                return parseCheckExpression();
            case OPEN_BRACE_TOKEN:
                return parseMappingConstructorExpr();
            case TYPEOF_KEYWORD:
                return parseTypeofExpression();
            case PLUS_TOKEN:
            case MINUS_TOKEN:
            case NEGATION_TOKEN:
            case EXCLAMATION_MARK_TOKEN:
                return parseUnaryExpression();
            default:
                Solution solution = recover(peek(), ParserRuleContext.EXPRESSION);

                if (solution.recoveredNode.kind == SyntaxKind.IDENTIFIER_TOKEN) {
                    return parseQualifiedIdentifier(solution.recoveredNode);
                }

                return solution.recoveredNode;
        }
    }

    private STNode parseActionOrExpressionInLhs(STNode lhsExpr) {
        return parseExpressionRhs(DEFAULT_OP_PRECEDENCE, lhsExpr, true, true);
    }

    /**
     * <p>
     * Parse the right-hand-side of an expression.
     * </p>
     * <code>expr-rhs := (binary-op expression
     *                              | dot identifier
     *                              | open-bracket expression close-bracket
     *                          )*</code>
     *
     * @param precedenceLevel Precedence level of the expression that is being parsed currently
     * @param lhsExpr LHS expression of the expression
     * @param isLVExpr Flag indicating whether this is on a lhsExpr of a statement
     * @param allowActions Flag indicating whether the current context support actions
     * @return Parsed node
     */
    private STNode parseExpressionRhs(OperatorPrecedence precedenceLevel, STNode lhsExpr, boolean isLVExpr,
                                      boolean allowActions) {
        STToken token = peek();
        return parseExpressionRhs(token.kind, precedenceLevel, lhsExpr, isLVExpr, allowActions);
    }

    /**
     * Parse the right hand side of an expression given the next token kind.
     *
     * @param currentPrecedenceLevel Precedence level of the expression that is being parsed currently
     * @param tokenKind Next token kind
     * @return Parsed node
     */
    private STNode parseExpressionRhs(SyntaxKind tokenKind, OperatorPrecedence currentPrecedenceLevel, STNode lhsExpr,
                                      boolean isLVExpr, boolean allowActions) {
        if (isEndOfExpression(tokenKind, isLVExpr, allowActions)) {
            return lhsExpr;
        }

        if (!isValidExprRhsStart(tokenKind, allowActions)) {
            STToken token = peek();
            Solution solution = recover(token, ParserRuleContext.EXPRESSION_RHS, currentPrecedenceLevel, lhsExpr,
                    isLVExpr, allowActions);

            // If the current rule was recovered by removing a token,
            // then this entire rule is already parsed while recovering.
            // so we done need to parse the remaining of this rule again.
            // Proceed only if the recovery action was an insertion.
            if (solution.action == Action.REMOVE) {
                return solution.recoveredNode;
            }

            // If the parser recovered by inserting a token, then try to re-parse the same
            // rule with the inserted token. This is done to pick the correct branch to
            // continue the parsing.
            if (solution.ctx == ParserRuleContext.BINARY_OPERATOR) {
                // We come here if the operator is missing. Treat this as injecting an operator
                // that matches to the current operator precedence level, and continue.
                SyntaxKind binaryOpKind = getOperatorKindToInsert(currentPrecedenceLevel);
                return parseExpressionRhs(binaryOpKind, currentPrecedenceLevel, lhsExpr, isLVExpr, allowActions);
            } else {
                return parseExpressionRhs(solution.tokenKind, currentPrecedenceLevel, lhsExpr, isLVExpr, allowActions);
            }
        }

        // If the precedence level of the operator that was being parsed is higher than
        // the newly found (next) operator, then return and finish the previous expr,
        // because it has a higher precedence.
        OperatorPrecedence nextOperatorPrecedence = getOpPrecedence(tokenKind);
        if (currentPrecedenceLevel.isHigherThan(nextOperatorPrecedence)) {
            return lhsExpr;
        }

        STNode newLhsExpr;
        switch (tokenKind) {
            case OPEN_PAREN_TOKEN:
                newLhsExpr = parseFuncCall(lhsExpr);
                break;
            case OPEN_BRACKET_TOKEN:
                newLhsExpr = parseMemberAccessExpr(lhsExpr);
                break;
            case DOT_TOKEN:
                newLhsExpr = parseFieldAccessOrMethodCall(lhsExpr);
                break;
            case IS_KEYWORD:
                newLhsExpr = parseIsExpression(lhsExpr);
                break;
            case RIGHT_ARROW_TOKEN:
                newLhsExpr = parseAction(tokenKind, lhsExpr);
                if (!allowActions) {
                    this.errorHandler.reportInvalidNode(null, "actions are not allowed here");
                }
                break;
            default:
                STNode operator = parseBinaryOperator();

                // Parse the expression that follows the binary operator, until a operator
                // with different precedence is encountered. If an operator with a lower
                // precedence is reached, then come back here and finish the current
                // binary expr. If a an operator with higher precedence level is reached,
                // then complete that binary-expr, come back here and finish the current expr.
<<<<<<< HEAD
                STNode rhsExpr = parseExpression(nextOperatorPrecedence, isLVExpr, allowActions);
                newLhsExpr =
                        STNodeFactory.createBinaryExpression(SyntaxKind.BINARY_EXPRESSION, lhsExpr, operator, rhsExpr);
=======
                STNode rhsExpr = parseExpression(nextOperatorPrecedence, isAssignmentLhs);
                newLhsExpr = STNodeFactory.createBinaryExpressionNode(SyntaxKind.BINARY_EXPRESSION,
                        lhsExpr, operator, rhsExpr);
>>>>>>> 33720f98
                break;
        }

        // Then continue the operators with the same precedence level.
        return parseExpressionRhs(currentPrecedenceLevel, newLhsExpr, isLVExpr, allowActions);
    }

    private boolean isValidExprRhsStart(SyntaxKind tokenKind, boolean allowActions) {
        switch (tokenKind) {
            case OPEN_PAREN_TOKEN:
            case DOT_TOKEN:
            case OPEN_BRACKET_TOKEN:
            case IS_KEYWORD:
            case RIGHT_ARROW_TOKEN:
                return true;
            default:
                return isBinaryOperator(tokenKind);
        }
    }

    /**
     * Parse member access expression.
     *
     * @param lhsExpr Container expression
     * @return Member access expression
     */
    private STNode parseMemberAccessExpr(STNode lhsExpr) {
        // Next token is already validated before coming here. Hence just consume.
        STNode openBracket = consume();

        STNode keyExpr;
        if (peek().kind == SyntaxKind.CLOSE_BRACKET_TOKEN) {
            this.errorHandler.reportMissingTokenError("missing expression");
            keyExpr = STNodeFactory.createMissingToken(SyntaxKind.IDENTIFIER_TOKEN);
        } else {
            keyExpr = parseExpression();
        }
        STNode closeBracket = parseCloseBracket();
        return STNodeFactory.createMemberAccessExpressionNode(lhsExpr, openBracket, keyExpr, closeBracket);
    }

    /**
     * Parse close bracket.
     *
     * @return Parsed node
     */
    private STNode parseCloseBracket() {
        STToken token = peek();
        if (token.kind == SyntaxKind.CLOSE_BRACKET_TOKEN) {
            return consume();
        } else {
            Solution sol = recover(token, ParserRuleContext.CLOSE_BRACKET);
            return sol.recoveredNode;
        }
    }

    /**
     * Parse field access expression and method call expression.
     *
     * @param lhsExpr Preceding expression of the field access or method call
     * @return One of <code>field-access-expression</code> or <code>method-call-expression</code>.
     */
    private STNode parseFieldAccessOrMethodCall(STNode lhsExpr) {
        STNode dotToken = parseDotToken();
        STNode fieldOrMethodName = parseIdentifier(ParserRuleContext.FIELD_OR_FUNC_NAME);

        STToken nextToken = peek();
        if (nextToken.kind == SyntaxKind.OPEN_PAREN_TOKEN) {
            // function invocation
            STNode openParen = parseOpenParenthesis();
            STNode args = parseArgsList();
            STNode closeParen = parseCloseParenthesis();
            return STNodeFactory.createMethodCallExpressionNode(lhsExpr,
                    dotToken, fieldOrMethodName, openParen, args, closeParen);
        }

        // Everything else is field-access
        return STNodeFactory.createFieldAccessExpressionNode(lhsExpr, dotToken, fieldOrMethodName);
    }

    /**
     * <p>
     * Parse braced expression.
     * </p>
     * <code>braced-expr := ( expression )</code>
     *
     * @return Parsed node
     */
    private STNode parseBracedExpression() {
        STNode openParen = parseOpenParenthesis();
        STNode expr = parseExpression();
        STNode closeParen = parseCloseParenthesis();
        return STNodeFactory.createBracedExpressionNode(SyntaxKind.BRACED_EXPRESSION,
                openParen, expr, closeParen);
    }

    /**
     * Check whether the given token is an end of a expression.
     *
     * @param tokenKind Token to check
     * @param isLhsExpr Flag indicating whether this is on a lhsExpr of a statement
     * @param allowActions Flag indicating whether the current context support actions
     * @return <code>true</code> if the token represents an end of a block. <code>false</code> otherwise
     */
    private boolean isEndOfExpression(SyntaxKind tokenKind, boolean isLhsExpr, boolean allowActions) {
        if (isLhsExpr) {
            if (isCompoundBinaryOperator(tokenKind)) {
                return true;
            }
            return !isValidExprRhsStart(tokenKind, allowActions);
        }

        switch (tokenKind) {
            case CLOSE_BRACE_TOKEN:
            case OPEN_BRACE_TOKEN:
            case CLOSE_PAREN_TOKEN:
            case CLOSE_BRACKET_TOKEN:
            case SEMICOLON_TOKEN:
            case COMMA_TOKEN:
            case PUBLIC_KEYWORD:
            case FUNCTION_KEYWORD:
            case EOF_TOKEN:
            case SIMPLE_TYPE:
            case CONST_KEYWORD:
            case LISTENER_KEYWORD:
            case EQUAL_TOKEN:
            case AT_TOKEN:
            case HASH_TOKEN:
                return true;
            default:
                return false;
        }
    }

    /**
     * Parse expressions that references variable or functions at the start of the expression.
     *
     * @return Parsed node
     */
    private STNode parseLiteral() {
        return consume();
    }

    /**
     * Parse function call expression.
     * <code>function-call-expr := function-reference ( arg-list )
     * function-reference := variable-reference</code>
     *
     * @param identifier Function name
     * @return Function call expression
     */
    private STNode parseFuncCall(STNode identifier) {
        STNode openParen = parseOpenParenthesis();
        STNode args = parseArgsList();
        STNode closeParen = parseCloseParenthesis();
        return STNodeFactory.createFunctionCallExpressionNode(identifier, openParen, args, closeParen);
    }

    /**
     * Parse function call argument list.
     *
     * @return Parsed agrs list
     */
    private STNode parseArgsList() {
        startContext(ParserRuleContext.ARG_LIST);
        ArrayList<STNode> argsList = new ArrayList<>();

        STToken token = peek();
        if (isEndOfParametersList(token.kind)) {
            STNode args = STNodeFactory.createNodeList(argsList);
            endContext();
            return args;
        }

        SyntaxKind lastProcessedArgKind = parseFirstArg(argsList);
        parseFollowUpArg(argsList, lastProcessedArgKind);

        STNode args = STNodeFactory.createNodeList(argsList);
        endContext();
        return args;
    }

    /**
     * Parse the first argument of a function call.
     *
     * @param argsList Arguments list to which the parsed argument must be added
     * @return Kind of the argument first argument.
     */
    private SyntaxKind parseFirstArg(ArrayList<STNode> argsList) {
        startContext(ParserRuleContext.ARG);

        // Comma precedes the first argument is an empty node, since it doesn't exist.
        STNode leadingComma = STNodeFactory.createEmptyNode();
        STNode arg = parseArg(leadingComma);
        endContext();

        if (SyntaxKind.POSITIONAL_ARG.ordinal() <= arg.kind.ordinal()) {
            argsList.add(arg);
            return arg.kind;
        } else {
            reportInvalidOrderOfArgs(peek(), SyntaxKind.POSITIONAL_ARG, arg.kind);
            return SyntaxKind.POSITIONAL_ARG;
        }
    }

    /**
     * Parse follow up arguments.
     *
     * @param argsList Arguments list to which the parsed argument must be added
     * @param lastProcessedArgKind Kind of the argument processed prior to this
     */
    private void parseFollowUpArg(ArrayList<STNode> argsList, SyntaxKind lastProcessedArgKind) {
        STToken nextToken = peek();
        while (!isEndOfParametersList(nextToken.kind)) {
            startContext(ParserRuleContext.ARG);

            STNode leadingComma = parseComma();

            // If there's an extra comma at the end of arguments list, remove it.
            // Then stop the argument parsing.
            nextToken = peek();
            if (isEndOfParametersList(nextToken.kind)) {
                this.errorHandler.reportInvalidNode((STToken) leadingComma, "invalid token " + leadingComma);
                endContext();
                break;
            }

            STNode arg = parseArg(nextToken.kind, leadingComma);
            if (lastProcessedArgKind.ordinal() <= arg.kind.ordinal()) {
                if (lastProcessedArgKind == SyntaxKind.REST_ARG && arg.kind == SyntaxKind.REST_ARG) {
                    this.errorHandler.reportInvalidNode(nextToken, "cannot more than one rest arg");
                } else {
                    argsList.add(arg);
                    lastProcessedArgKind = arg.kind;
                }
            } else {
                reportInvalidOrderOfArgs(nextToken, lastProcessedArgKind, arg.kind);
            }

            nextToken = peek();
            endContext();
        }
    }

    /**
     * Report invalid order of args.
     *
     * @param token Staring token of the arg.
     * @param lastArgKind Kind of the previously processed arg
     * @param argKind Current arg
     */
    private void reportInvalidOrderOfArgs(STToken token, SyntaxKind lastArgKind, SyntaxKind argKind) {
        this.errorHandler.reportInvalidNode(token, "cannot have a " + argKind + " after the " + lastArgKind);
    }

    /**
     * Parse function call argument.
     *
     * @param leadingComma Comma that occurs before the param
     * @return Parsed argument node
     */
    private STNode parseArg(STNode leadingComma) {
        STToken token = peek();
        return parseArg(token.kind, leadingComma);
    }

    private STNode parseArg(SyntaxKind kind, STNode leadingComma) {
        STNode arg;
        switch (kind) {
            case ELLIPSIS_TOKEN:
                STToken ellipsis = consume();
                STNode expr = parseExpression();
                arg = STNodeFactory.createRestArgumentNode(leadingComma, ellipsis, expr);
                break;

            // Identifier can means two things: either its a named-arg, or just an expression.
            case IDENTIFIER_TOKEN:
                // TODO: Handle package-qualified var-refs (i.e: qualified-identifier).
                arg = parseNamedOrPositionalArg(leadingComma);
                break;

            // Any other expression goes here
            case DECIMAL_INTEGER_LITERAL:
            case HEX_INTEGER_LITERAL:
            case STRING_LITERAL:
            case OPEN_PAREN_TOKEN:
            case TRUE_KEYWORD:
            case FALSE_KEYWORD:
            default:
                expr = parseExpression();
                arg = STNodeFactory.createPositionalArgumentNode(leadingComma, expr);
                break;
        }

        return arg;
    }

    /**
     * Parse positional or named arg. This method assumed peek()/peek(1)
     * is always an identifier.
     *
     * @param leadingComma Comma that occurs before the param
     * @return Parsed argument node
     */
    private STNode parseNamedOrPositionalArg(STNode leadingComma) {
        STToken secondToken = peek(2);
        switch (secondToken.kind) {
            case EQUAL_TOKEN:
                STNode argNameOrVarRef = consume();
                STNode equal = parseAssignOp();
                STNode expr = parseExpression();
                return STNodeFactory.createNamedArgumentNode(leadingComma, argNameOrVarRef, equal, expr);
            case COMMA_TOKEN:
            case CLOSE_PAREN_TOKEN:
                argNameOrVarRef = consume();
                return STNodeFactory.createPositionalArgumentNode(leadingComma, argNameOrVarRef);

            // Treat everything else as a single expression. If something is missing,
            // expression-parsing will recover it.
            case DECIMAL_INTEGER_LITERAL:
            case HEX_INTEGER_LITERAL:
            case STRING_LITERAL:
            case IDENTIFIER_TOKEN:
            case OPEN_PAREN_TOKEN:
            case TRUE_KEYWORD:
            case FALSE_KEYWORD:
            default:
                expr = parseExpression();
                return STNodeFactory.createPositionalArgumentNode(leadingComma, expr);
        }
    }

    /**
     * Parse object type descriptor.
     *
     * @return Parsed node
     */
    private STNode parseObjectTypeDescriptor() {
        startContext(ParserRuleContext.OBJECT_TYPE_DESCRIPTOR);
        STNode objectTypeQualifiers = parseObjectTypeQualifiers();
        STNode objectKeyword = parseObjectKeyword();
        STNode openBrace = parseOpenBrace();
        STNode objectMembers = parseObjectMembers();
        STNode closeBrace = parseCloseBrace();
        endContext();

        return STNodeFactory.createObjectTypeDescriptorNode(objectTypeQualifiers,
                objectKeyword, openBrace, objectMembers, closeBrace);
    }

    /**
     * Parse object type qualifiers.
     *
     * @return Parsed node
     */
    private STNode parseObjectTypeQualifiers() {
        STToken nextToken = peek();
        return parseObjectTypeQualifiers(nextToken.kind);
    }

    private STNode parseObjectTypeQualifiers(SyntaxKind kind) {
        List<STNode> qualifiers = new ArrayList<>();
        STNode firstQualifier;
        switch (kind) {
            case CLIENT_KEYWORD:
                STNode clientKeyword = parseClientKeyword();
                firstQualifier = clientKeyword;
                break;
            case ABSTRACT_KEYWORD:
                STNode abstractKeyword = parseAbstractKeyword();
                firstQualifier = abstractKeyword;
                break;
            case OBJECT_KEYWORD:
                return STNodeFactory.createNodeList(qualifiers);
            default:
                Solution solution = recover(peek(), ParserRuleContext.OBJECT_TYPE_FIRST_QUALIFIER);

                // If the parser recovered by inserting a token, then try to re-parse the same
                // rule with the inserted token. This is done to pick the correct branch
                // to continue the parsing.
                if (solution.action == Action.REMOVE) {
                    return solution.recoveredNode;
                }

                return parseObjectTypeQualifiers(solution.tokenKind);
        }

        // Parse the second qualifier if available.
        STNode secondQualifier = parseObjectTypeSecondQualifier(firstQualifier);

        qualifiers.add(firstQualifier);
        if (secondQualifier != null) {
            qualifiers.add(secondQualifier);
        }
        return STNodeFactory.createNodeList(qualifiers);
    }

    private STNode parseObjectTypeSecondQualifier(STNode firstQualifier) {
        STToken nextToken = peek();
        return parseObjectTypeSecondQualifier(nextToken.kind, firstQualifier);
    }

    private STNode parseObjectTypeSecondQualifier(SyntaxKind kind, STNode firstQualifier) {
        if (firstQualifier.kind != kind) {
            switch (kind) {
                case CLIENT_KEYWORD:
                    return parseClientKeyword();
                case ABSTRACT_KEYWORD:
                    return parseAbstractKeyword();
                case OBJECT_KEYWORD:
                    return null;
                default:
                    break;
            }
        }

        Solution solution = recover(peek(), ParserRuleContext.OBJECT_TYPE_SECOND_QUALIFIER, firstQualifier);

        // If the parser recovered by inserting a token, then try to re-parse the same
        // rule with the inserted token. This is done to pick the correct branch
        // to continue the parsing.
        if (solution.action == Action.REMOVE) {
            return solution.recoveredNode;
        }

        return parseObjectTypeSecondQualifier(solution.tokenKind, firstQualifier);
    }

    /**
     * Parse client keyword.
     *
     * @return Parsed node
     */
    private STNode parseClientKeyword() {
        STToken token = peek();
        if (token.kind == SyntaxKind.CLIENT_KEYWORD) {
            return consume();
        } else {
            Solution sol = recover(token, ParserRuleContext.CLIENT_KEYWORD);
            return sol.recoveredNode;
        }
    }

    /**
     * Parse abstract keyword.
     *
     * @return Parsed node
     */
    private STNode parseAbstractKeyword() {
        STToken token = peek();
        if (token.kind == SyntaxKind.ABSTRACT_KEYWORD) {
            return consume();
        } else {
            Solution sol = recover(token, ParserRuleContext.ABSTRACT_KEYWORD);
            return sol.recoveredNode;
        }
    }

    /**
     * Parse object keyword.
     *
     * @return Parsed node
     */
    private STNode parseObjectKeyword() {
        STToken token = peek();
        if (token.kind == SyntaxKind.OBJECT_KEYWORD) {
            return consume();
        } else {
            Solution sol = recover(token, ParserRuleContext.OBJECT_KEYWORD);
            return sol.recoveredNode;
        }
    }

    /**
     * Parse object members.
     *
     * @return Parsed node
     */
    private STNode parseObjectMembers() {
        ArrayList<STNode> objectMembers = new ArrayList<>();
        STToken nextToken = peek(1);
        STToken nextNextToken = peek(2);
        while (!isEndOfObjectTypeNode(nextToken.kind, nextNextToken.kind)) {
            startContext(ParserRuleContext.OBJECT_MEMBER);
            STNode field = parseObjectMember(nextToken.kind);
            endContext();

            if (field == null) {
                break;
            }
            objectMembers.add(field);
            nextToken = peek(1);
            nextNextToken = peek(2);
        }

        return STNodeFactory.createNodeList(objectMembers);
    }

    private STNode parseObjectMember() {
        STToken nextToken = peek();
        return parseObjectMember(nextToken.kind);
    }

    private STNode parseObjectMember(SyntaxKind nextTokenKind) {
        STNode metadata;
        switch (nextTokenKind) {
            case ASTERISK_TOKEN:
            case PUBLIC_KEYWORD:
            case PRIVATE_KEYWORD:
            case REMOTE_KEYWORD:
            case FUNCTION_KEYWORD:

                // All 'type starting tokens' here. should be same as 'parseTypeDescriptor(...)'
            case IDENTIFIER_TOKEN:
            case SIMPLE_TYPE:
            case SERVICE_KEYWORD:
            case RECORD_KEYWORD:
            case OBJECT_KEYWORD:
            case ABSTRACT_KEYWORD:
            case CLIENT_KEYWORD:
            case OPEN_PAREN_TOKEN: // nil type descriptor '()'
                metadata = createEmptyMetadata();
                break;
            case HASH_TOKEN:
            case AT_TOKEN:
                metadata = parseMetaData(nextTokenKind);
                nextTokenKind = peek().kind;
                break;
            default:
                Solution solution = recover(peek(), ParserRuleContext.OBJECT_MEMBER);

                // If the parser recovered by inserting a token, then try to re-parse the same
                // rule with the inserted token. This is done to pick the correct branch
                // to continue the parsing.
                if (solution.action == Action.REMOVE) {
                    return solution.recoveredNode;
                }

                if (isEndOfObjectTypeNode(solution.tokenKind, nextTokenKind)) {
                    return null;
                }
                return parseObjectMember(solution.tokenKind);
        }

        return parseObjectMember(nextTokenKind, metadata);
    }

    private STNode parseObjectMember(SyntaxKind nextTokenKind, STNode metadata) {
        STNode member;
        switch (nextTokenKind) {
            case ASTERISK_TOKEN:
                STNode asterisk = consume();
                STNode type = parseTypeReference();
                STNode semicolonToken = parseSemicolon();
                member = STNodeFactory.createTypeReferenceNode(asterisk, type, semicolonToken);
                break;
            case PUBLIC_KEYWORD:
            case PRIVATE_KEYWORD:
                STNode visibilityQualifier = parseObjectMemberVisibility();
                member = parseObjectMethodOrField(metadata, visibilityQualifier);
                break;
            case REMOTE_KEYWORD:
                member = parseObjectMethodOrField(metadata, STNodeFactory.createEmptyNode());
                break;
            case FUNCTION_KEYWORD:
                member = parseObjectMethod(metadata, STNodeFactory.createEmptyNode());
                break;

            // All 'type starting tokens' here. should be same as 'parseTypeDescriptor(...)'
            case IDENTIFIER_TOKEN:
            case SIMPLE_TYPE:
            case SERVICE_KEYWORD:
            case RECORD_KEYWORD:
            case OBJECT_KEYWORD:
            case ABSTRACT_KEYWORD:
            case CLIENT_KEYWORD:
            case OPEN_PAREN_TOKEN: // nil type descriptor '()'
                member = parseObjectField(metadata, STNodeFactory.createEmptyNode());
                break;
            default:
                Solution solution = recover(peek(), ParserRuleContext.OBJECT_MEMBER_WITHOUT_METADATA);

                // If the parser recovered by inserting a token, then try to re-parse the same
                // rule with the inserted token. This is done to pick the correct branch
                // to continue the parsing.
                if (solution.action == Action.REMOVE) {
                    return solution.recoveredNode;
                }

                if (isEndOfObjectTypeNode(solution.tokenKind, nextTokenKind)) {
                    return null;
                }
                return parseObjectMember(solution.tokenKind);
        }

        return member;
    }

    private STNode parseObjectMethodOrField(STNode metadata, STNode methodQualifiers) {
        STToken nextToken = peek(1);
        STToken nextNextToken = peek(2);
        return parseObjectMethodOrField(nextToken.kind, nextNextToken.kind, metadata, methodQualifiers);
    }

    /**
     * Parse an object member, given the visibility modifier. Object member can have
     * only one visibility qualifier. This mean the methodQualifiers list can have
     * one qualifier at-most.
     *
     * @param visibilityQualifiers Visibility qualifiers. A modifier can be
     *            a syntax node with either 'PUBLIC' or 'PRIVATE'.
     * @param nextTokenKind Next token kind
     * @param nextNextTokenKind Kind of the token after the
     * @param metadata Metadata
     * @param visibilityQualifiers Visibility qualifiers
     * @return Parse object member node
     */
    private STNode parseObjectMethodOrField(SyntaxKind nextTokenKind, SyntaxKind nextNextTokenKind, STNode metadata,
                                            STNode visibilityQualifiers) {
        switch (nextTokenKind) {
            case REMOTE_KEYWORD:
                STNode remoteKeyword = parseRemoteKeyword();
                ArrayList<STNode> methodQualifiers = new ArrayList<>();
                if (visibilityQualifiers.kind != SyntaxKind.NONE) {
                    methodQualifiers.add(visibilityQualifiers);
                }
                methodQualifiers.add(remoteKeyword);
                return parseObjectMethod(metadata, STNodeFactory.createNodeList(methodQualifiers));
            case FUNCTION_KEYWORD:
                return parseObjectMethod(metadata, visibilityQualifiers);

            // All 'type starting tokens' here. should be same as 'parseTypeDescriptor(...)'
            case IDENTIFIER_TOKEN:
            case SIMPLE_TYPE:
            case SERVICE_KEYWORD:
            case RECORD_KEYWORD:
            case OBJECT_KEYWORD:
            case ABSTRACT_KEYWORD:
            case CLIENT_KEYWORD:
            case OPEN_PAREN_TOKEN: // nil type descriptor '()'

                // Here we try to catch the common user error of missing the function keyword.
                // In such cases, lookahead for the open-parenthesis and figure out whether
                // this is an object-method with missing name. If yes, then try to recover.
                if (nextNextTokenKind != SyntaxKind.OPEN_PAREN_TOKEN) {
                    return parseObjectField(metadata, visibilityQualifiers);
                }

                // Else, fall through
            default:
                Solution solution = recover(peek(), ParserRuleContext.OBJECT_FUNC_OR_FIELD_WITHOUT_VISIBILITY, metadata,
                        visibilityQualifiers);

                // If the parser recovered by inserting a token, then try to re-parse the same
                // rule with the inserted token. This is done to pick the correct branch
                // to continue the parsing.
                if (solution.action == Action.REMOVE) {
                    return solution.recoveredNode;
                }

                return parseObjectMethodOrField(solution.tokenKind, nextTokenKind, metadata, visibilityQualifiers);
        }
    }

    /**
     * Parse object visibility. Visibility can be <code>public</code> or <code>private</code>.
     *
     * @return Parsed node
     */
    private STNode parseObjectMemberVisibility() {
        STToken token = peek();
        if (token.kind == SyntaxKind.PUBLIC_KEYWORD || token.kind == SyntaxKind.PRIVATE_KEYWORD) {
            return consume();
        } else {
            Solution sol = recover(token, ParserRuleContext.PUBLIC_KEYWORD);
            return sol.recoveredNode;
        }
    }

    private STNode parseRemoteKeyword() {
        STToken token = peek();
        if (token.kind == SyntaxKind.REMOTE_KEYWORD) {
            return consume();
        } else {
            Solution sol = recover(token, ParserRuleContext.REMOTE_KEYWORD);
            return sol.recoveredNode;
        }
    }

    private STNode parseObjectField(STNode metadata, STNode methodQualifiers) {
        STNode type = parseTypeDescriptor();
        STNode fieldName = parseVariableName();
        return parseObjectFieldRhs(metadata, methodQualifiers, type, fieldName);
    }

    /**
     * Parse object field rhs, and complete the object field parsing. Returns the parsed object field.
     *
     * @param metadata Metadata
     * @param visibilityQualifier Visibility qualifier
     * @param type Type descriptor
     * @param fieldName Field name
     * @return Parsed object field
     */
    private STNode parseObjectFieldRhs(STNode metadata, STNode visibilityQualifier, STNode type, STNode fieldName) {
        STToken nextToken = peek();
        return parseObjectFieldRhs(nextToken.kind, metadata, visibilityQualifier, type, fieldName);
    }

    /**
     * Parse object field rhs, and complete the object field parsing. Returns the parsed object field.
     *
     * @param nextTokenKind Kind of the next token
     * @param metadata Metadata
     * @param visibilityQualifier Visibility qualifier
     * @param type Type descriptor
     * @param fieldName Field name
     * @return Parsed object field
     */
    private STNode parseObjectFieldRhs(SyntaxKind nextTokenKind, STNode metadata, STNode visibilityQualifier,
                                       STNode type, STNode fieldName) {
        STNode equalsToken;
        STNode expression;
        STNode semicolonToken;
        switch (nextTokenKind) {
            case SEMICOLON_TOKEN:
                equalsToken = STNodeFactory.createEmptyNode();
                expression = STNodeFactory.createEmptyNode();
                semicolonToken = parseSemicolon();
                break;
            case EQUAL_TOKEN:
                equalsToken = parseAssignOp();
                expression = parseExpression();
                semicolonToken = parseSemicolon();
                break;
            default:
                STToken token = peek();
                Solution solution = recover(token, ParserRuleContext.OBJECT_FIELD_RHS, metadata, visibilityQualifier,
                        type, fieldName);

                // If the parser recovered by inserting a token, then try to re-parse the same
                // rule with the inserted token. This is done to pick the correct branch
                // to continue the parsing.
                if (solution.action == Action.REMOVE) {
                    return solution.recoveredNode;
                }

                return parseObjectFieldRhs(solution.tokenKind, metadata, visibilityQualifier, type, fieldName);
        }

        return STNodeFactory.createObjectFieldNode(metadata, visibilityQualifier,
                type, fieldName, equalsToken, expression, semicolonToken);
    }

    private STNode parseObjectMethod(STNode metadata, STNode methodQualifiers) {
        return parseFunctionDefinition(metadata, methodQualifiers);
    }

    /**
     * Parse if-else statement.
     * <code>
     * if-else-stmt := if expression block-stmt [else-block]
     * </code>
     *
     * @return If-else block
     */
    private STNode parseIfElseBlock() {
        startContext(ParserRuleContext.IF_BLOCK);
        STNode ifKeyword = parseIfKeyword();
        STNode condition = parseExpression();
        STNode ifBody = parseBlockNode();
        endContext();

        STNode elseBody = parseElseBlock();
        return STNodeFactory.createIfElseStatementNode(ifKeyword, condition, ifBody, elseBody);
    }

    /**
     * Parse if-keyword.
     *
     * @return Parsed if-keyword node
     */
    private STNode parseIfKeyword() {
        STToken token = peek();
        if (token.kind == SyntaxKind.IF_KEYWORD) {
            return consume();
        } else {
            Solution sol = recover(token, ParserRuleContext.IF_KEYWORD);
            return sol.recoveredNode;
        }
    }

    /**
     * Parse else-keyword.
     *
     * @return Parsed else keyword node
     */
    private STNode parseElseKeyword() {
        STToken token = peek();
        if (token.kind == SyntaxKind.ELSE_KEYWORD) {
            return consume();
        } else {
            Solution sol = recover(token, ParserRuleContext.ELSE_KEYWORD);
            return sol.recoveredNode;
        }
    }

    /**
     * Parse block node.
     * <code>
     * block-stmt := { sequence-stmt }
     * sequence-stmt := statement*
     * </code>
     *
     * @return Parse block node
     */
    private STNode parseBlockNode() {
        startContext(ParserRuleContext.BLOCK_STMT);
        STNode openBrace = parseOpenBrace();
        STNode stmts = parseStatements();
        STNode closeBrace = parseCloseBrace();
        endContext();
        return STNodeFactory.createBlockStatementNode(openBrace, stmts, closeBrace);
    }

    /**
     * Parse else block.
     * <code>else-block := else (if-else-stmt | block-stmt)</code>
     *
     * @return Else block
     */
    private STNode parseElseBlock() {
        STToken nextToken = peek();
        if (nextToken.kind != SyntaxKind.ELSE_KEYWORD) {
            return STNodeFactory.createEmptyNode();
        }

        STNode elseKeyword = parseElseKeyword();
        STNode elseBody = parseElseBody();
        return STNodeFactory.createElseBlockNode(elseKeyword, elseBody);
    }

    /**
     * Parse else node body.
     * <code>else-body := if-else-stmt | block-stmt</code>
     *
     * @return Else node body
     */
    private STNode parseElseBody() {
        STToken nextToken = peek();
        return parseElseBody(nextToken.kind);
    }

    private STNode parseElseBody(SyntaxKind nextTokenKind) {
        switch (nextTokenKind) {
            case IF_KEYWORD:
                return parseIfElseBlock();
            case OPEN_BRACE_TOKEN:
                return parseBlockNode();
            default:
                STToken token = peek();
                Solution solution = recover(token, ParserRuleContext.ELSE_BODY);

                // If the parser recovered by inserting a token, then try to re-parse the same
                // rule with the inserted token. This is done to pick the correct branch
                // to continue the parsing.
                if (solution.action == Action.REMOVE) {
                    return solution.recoveredNode;
                }

                return parseElseBody(solution.tokenKind);
        }
    }

    /**
     * Parse while statement.
     * <code>while-stmt := while expression block-stmt</code>
     *
     * @return While statement
     */
    private STNode parseWhileStatement() {
        startContext(ParserRuleContext.WHILE_BLOCK);
        STNode whileKeyword = parseWhileKeyword();
        STNode condition = parseExpression();
        STNode whileBody = parseBlockNode();
        endContext();
        return STNodeFactory.createWhileStatementNode(whileKeyword, condition, whileBody);
    }

    /**
     * Parse while-keyword.
     *
     * @return While-keyword node
     */
    private STNode parseWhileKeyword() {
        STToken token = peek();
        if (token.kind == SyntaxKind.WHILE_KEYWORD) {
            return consume();
        } else {
            Solution sol = recover(token, ParserRuleContext.WHILE_KEYWORD);
            return sol.recoveredNode;
        }
    }

    /**
     * Parse panic statement.
     * <code>panic-stmt := panic expression ;</code>
     *
     * @return Panic statement
     */
    private STNode parsePanicStatement() {
        startContext(ParserRuleContext.PANIC_STMT);
        STNode panicKeyword = parsePanicKeyword();
        STNode expression = parseExpression();
        STNode semicolon = parseSemicolon();
        endContext();
        return STNodeFactory.createPanicStatementNode(panicKeyword, expression, semicolon);
    }

    /**
     * Parse panic-keyword.
     *
     * @return Panic-keyword node
     */
    private STNode parsePanicKeyword() {
        STToken token = peek();
        if (token.kind == SyntaxKind.PANIC_KEYWORD) {
            return consume();
        } else {
            Solution sol = recover(token, ParserRuleContext.PANIC_KEYWORD);
            return sol.recoveredNode;
        }
    }

    /**
     * Parse boolean literal.
     *
     * @return Parsed node
     */
    private STNode parseBooleanLiteral() {
        STToken token = peek();
        switch (token.kind) {
            case TRUE_KEYWORD:
            case FALSE_KEYWORD:
                return consume();
            default:
                Solution sol = recover(token, ParserRuleContext.BOOLEAN_LITERAL);
                return sol.recoveredNode;
        }
    }

    /**
     * <p>
     * Parse call statement, given the call expression.
     * <p>
     * <code>
     * call-stmt := call-expr ;
     * <br/>
     * call-expr := function-call-expr | method-call-expr | checking-keyword call-expr
     * </code>
     *
     * @param expression Call expression associated with the call statement
     * @return Call statement node
     */
    private STNode parseCallStatement(STNode expression) {
        STNode semicolon = parseSemicolon();
<<<<<<< HEAD
        return STNodeFactory.createExpressionStatement(SyntaxKind.CALL_STATEMENT, expression, semicolon);
=======
        return STNodeFactory.createCallStatementNode(expression, semicolon);
    }

    private STNode parseCallStatementWithCheck() {
        startContext(ParserRuleContext.CALL_STMT);
        STNode checkingKeyword = parseCheckingKeyword();
        STNode expr = parseExpression();
        validateExprInCallStatement(checkingKeyword, expr);

        STNode checkExpr = STNodeFactory.createCheckExpressionNode(checkingKeyword, expr);
        STNode checkStmt = parseCallStatement(checkExpr);
        endContext();
        return checkStmt;
    }

    /**
     * Validate the call-expression in the call statement. Call expression takes the following structure.
     * <p>
     * <code>call-expr := function-call-expr | method-call-expr | checking-keyword call-expr</code>
     *
     * @param checkingKeyword Checking keyword observed before the expression.
     * @param expr Expression followed by the checking keyword
     */
    private void validateExprInCallStatement(STNode checkingKeyword, STNode expr) {
        switch (expr.kind) {
            case FUNCTION_CALL:
            case METHOD_CALL:
                break;
            case CHECK_EXPRESSION:
                // Recursively validate
                STCheckExpressionNode checkExpr = (STCheckExpressionNode) expr;
                validateExprInCallStatement(checkExpr.checkKeyword, checkExpr.expression);
                break;
            default:
                if (isMissingNode(expr)) {
                    break;
                }

                // TODO:
                this.errorHandler.reportInvalidNode(null,
                        "expression followed by the '" + checkingKeyword.toString().trim() +
                                "' keyword must be a func-call, a method-call or a check-expr");
                break;
        }
>>>>>>> 33720f98
    }

    /**
     * Check whether a node is a missing node.
     *
     * @param node Node to check
     * @return <code>true</code> if the node is a missing node. <code>false</code> otherwise
     */
    private boolean isMissingNode(STNode node) {
        return node instanceof STMissingToken;
    }

    /**
     * Parse check expression.
     * <p>
     * <code>
     * checking-expr := checking-keyword expression
     * </code>
     *
     * @return Check expression node
     */
    private STNode parseCheckExpression() {
        STNode checkingKeyword = parseCheckingKeyword();
<<<<<<< HEAD
        STNode expr = parseExpression(OperatorPrecedence.UNARY);

        switch (expr.kind) {
            case FUNCTION_CALL:
            case METHOD_CALL:
            case CHECK_EXPRESSION:
                break;
            default:
                if (isMissingNode(expr)) {
                    break;
                }

                // TODO:
                this.errorHandler.reportInvalidNode(null, "expression followed by the checking keyword must be a " +
                        "func-call, a method-call or a check-expr");
                break;
        }

        return STNodeFactory.createCheckExpression(checkingKeyword, expr);
=======
        STNode expr = parseExpression(OperatorPrecedence.UNARY, false);
        return STNodeFactory.createCheckExpressionNode(checkingKeyword, expr);
>>>>>>> 33720f98
    }

    /**
     * Parse checking keyword.
     * <p>
     * <code>
     * checking-keyword := check | checkpanic
     * </code>
     *
     * @return Parsed node
     */
    private STNode parseCheckingKeyword() {
        STToken token = peek();
        if (token.kind == SyntaxKind.CHECK_KEYWORD || token.kind == SyntaxKind.CHECKPANIC_KEYWORD) {
            return consume();
        } else {
            Solution sol = recover(token, ParserRuleContext.CHECKING_KEYWORD);
            return sol.recoveredNode;
        }
    }

    /**
     *
     * Parse continue statement.
     * <code>continue-stmt := continue ; </code>
     *
     * @return continue statement
     */
    private STNode parseContinueStatement() {
        startContext(ParserRuleContext.CONTINUE_STATEMENT);
        STNode continueKeyword = parseContinueKeyword();
        STNode semicolon = parseSemicolon();
        endContext();
        return STNodeFactory.createContinueStatementNode(continueKeyword, semicolon);
    }

    /**
     * Parse continue-keyword.
     *
     * @return continue-keyword node
     */
    private STNode parseContinueKeyword() {
        STToken token = peek();
        if (token.kind == SyntaxKind.CONTINUE_KEYWORD) {
            return consume();
        } else {
            Solution sol = recover(token, ParserRuleContext.CONTINUE_KEYWORD);
            return sol.recoveredNode;
        }
    }

    /**
     * Parse return statement.
     * <code>return-stmt := return [ action-or-expr ] ;</code>
     *
     * @return Return statement
     */
    private STNode parseReturnStatement() {
        startContext(ParserRuleContext.RETURN_STMT);
        STNode returnKeyword = parseReturnKeyword();
        STNode returnRhs = parseReturnStatementRhs(returnKeyword);
        endContext();
        return returnRhs;
    }

    /**
     * Parse return-keyword.
     *
     * @return Return-keyword node
     */
    private STNode parseReturnKeyword() {
        STToken token = peek();
        if (token.kind == SyntaxKind.RETURN_KEYWORD) {
            return consume();
        } else {
            Solution sol = recover(token, ParserRuleContext.RETURN_KEYWORD);
            return sol.recoveredNode;
        }
    }

    /**
     * Parse break statement.
     * <code>break-stmt := break ; </code>
     *
     * @return break statement
     */
    private STNode parseBreakStatement() {
        startContext(ParserRuleContext.BREAK_STATEMENT);
        STNode breakKeyword = parseBreakKeyword();
        STNode semicolon = parseSemicolon();
        endContext();
        return STNodeFactory.createBreakStatementNode(breakKeyword, semicolon);
    }

    /**
     * Parse break-keyword.
     *
     * @return break-keyword node
     */
    private STNode parseBreakKeyword() {
        STToken token = peek();
        if (token.kind == SyntaxKind.BREAK_KEYWORD) {
            return consume();
        } else {
            Solution sol = recover(token, ParserRuleContext.BREAK_KEYWORD);
            return sol.recoveredNode;
        }
    }

    /**
     * <p>
     * Parse the right hand side of a return statement.
     * </p>
     * <code>
     * return-stmt-rhs := ; |  action-or-expr ;
     * </code>
     *
     * @return Parsed node
     */
    private STNode parseReturnStatementRhs(STNode returnKeyword) {
        STNode expr;
        STNode semicolon;
        STToken token = peek();

        switch (token.kind) {
            case SEMICOLON_TOKEN:
                expr = STNodeFactory.createEmptyNode();
                break;
            default:
                expr = parseActionOrExpression();
                break;
        }

        semicolon = parseSemicolon();
        return STNodeFactory.createReturnStatementNode(returnKeyword, expr, semicolon);
    }

    /**
     * Parse mapping constructor expression.
     * <p>
     * <code>mapping-constructor-expr := { [field (, field)*] }</code>
     *
     * @return Parsed node
     */
    private STNode parseMappingConstructorExpr() {
        startContext(ParserRuleContext.MAPPING_CONSTRUCTOR);
        STNode openBrace = parseOpenBrace();
        STNode fields = parseMappingConstructorFields();
        STNode closeBrace = parseCloseBrace();
        endContext();
        return STNodeFactory.createMappingConstructorExpressionNode(openBrace, fields, closeBrace);
    }

    /**
     * Parse mapping constructor fields.
     *
     * @return Parsed node
     */
    private STNode parseMappingConstructorFields() {
        List<STNode> fields = new ArrayList<>();
        STToken nextToken = peek();
        if (isEndOfMappingConstructor(nextToken.kind)) {
            return STNodeFactory.createNodeList(fields);
        }

        // Parse first field mapping, that has no leading comma
        STNode leadingComma = STNodeFactory.createEmptyNode();
        STNode field = parseMappingField(leadingComma);
        fields.add(field);

        // Parse the remaining field mappings
        nextToken = peek();
        while (!isEndOfMappingConstructor(nextToken.kind)) {
            leadingComma = parseComma();
            field = parseMappingField(leadingComma);
            fields.add(field);
            nextToken = peek();
        }

        return STNodeFactory.createNodeList(fields);
    }

    private boolean isEndOfMappingConstructor(SyntaxKind tokenKind) {
        switch (tokenKind) {
            case EOF_TOKEN:
            case AT_TOKEN:
            case HASH_TOKEN:
            case CLOSE_BRACE_TOKEN:
            case CLOSE_PAREN_TOKEN:
            case CLOSE_BRACKET_TOKEN:
            case OPEN_BRACE_TOKEN:
            case SEMICOLON_TOKEN:
            case PUBLIC_KEYWORD:
            case PRIVATE_KEYWORD:
            case FUNCTION_KEYWORD:
            case RETURNS_KEYWORD:
            case SERVICE_KEYWORD:
            case TYPE_KEYWORD:
            case LISTENER_KEYWORD:
            case CONST_KEYWORD:
            case FINAL_KEYWORD:
            case RESOURCE_KEYWORD:
            case SIMPLE_TYPE:
                return true;
            default:
                return false;
        }
    }

    /**
     * Parse mapping constructor field.
     * <p>
     * <code>field := specific-field | computed-name-field | spread-field</code>
     *
     * @param leadingComma Leading comma
     * @return Parsed node
     */
    private STNode parseMappingField(STNode leadingComma) {
        STToken nextToken = peek();
        return parseMappingField(nextToken.kind, leadingComma);
    }

    private STNode parseMappingField(SyntaxKind tokenKind, STNode leadingComma) {
        switch (tokenKind) {
            case IDENTIFIER_TOKEN:
                return parseSpecificFieldWithOptionValue(leadingComma);
            case STRING_LITERAL:
                STNode key = parseStringLiteral();
                STNode colon = parseColon();
                STNode valueExpr = parseExpression();
                return STNodeFactory.createSpecificFieldNode(leadingComma, key, colon, valueExpr);
            case OPEN_BRACKET_TOKEN:
                return parseComputedField(leadingComma);
            case ELLIPSIS_TOKEN:
                STNode ellipsis = parseEllipsis();
                STNode expr = parseExpression();
                return STNodeFactory.createSpreadFieldNode(leadingComma, ellipsis, expr);
            default:
                STToken token = peek();
                Solution solution = recover(token, ParserRuleContext.MAPPING_FIELD, leadingComma);

                // If the parser recovered by inserting a token, then try to re-parse the same
                // rule with the inserted token. This is done to pick the correct branch
                // to continue the parsing.
                if (solution.action == Action.REMOVE) {
                    return solution.recoveredNode;
                }

                return parseMappingField(solution.tokenKind, leadingComma);
        }
    }

    /**
     * Parse mapping constructor specific-field with an optional value.
     *
     * @param leadingComma
     * @return Parsed node
     */
    private STNode parseSpecificFieldWithOptionValue(STNode leadingComma) {
        STNode key = parseIdentifier(ParserRuleContext.MAPPING_FIELD_NAME);
        return parseSpecificFieldRhs(leadingComma, key);
    }

    private STNode parseSpecificFieldRhs(STNode leadingComma, STNode key) {
        STToken nextToken = peek();
        return parseSpecificFieldRhs(nextToken.kind, leadingComma, key);
    }

    private STNode parseSpecificFieldRhs(SyntaxKind tokenKind, STNode leadingComma, STNode key) {
        STNode colon;
        STNode valueExpr;

        switch (tokenKind) {
            case COLON_TOKEN:
                colon = parseColon();
                valueExpr = parseExpression();
                break;
            case COMMA_TOKEN:
                colon = STNodeFactory.createEmptyNode();
                valueExpr = STNodeFactory.createEmptyNode();
                break;
            default:
                if (isEndOfMappingConstructor(tokenKind)) {
                    colon = STNodeFactory.createEmptyNode();
                    valueExpr = STNodeFactory.createEmptyNode();
                    break;
                }

                STToken token = peek();
                Solution solution = recover(token, ParserRuleContext.SPECIFIC_FIELD_RHS, leadingComma, key);

                // If the parser recovered by inserting a token, then try to re-parse the same
                // rule with the inserted token. This is done to pick the correct branch
                // to continue the parsing.
                if (solution.action == Action.REMOVE) {
                    return solution.recoveredNode;
                }

                return parseSpecificFieldRhs(solution.tokenKind, leadingComma, key);

        }
        return STNodeFactory.createSpecificFieldNode(leadingComma, key, colon, valueExpr);
    }

    /**
     * Parse string literal.
     *
     * @return Parsed node
     */
    private STNode parseStringLiteral() {
        STToken token = peek();
        if (token.kind == SyntaxKind.STRING_LITERAL) {
            return consume();
        } else {
            Solution sol = recover(token, ParserRuleContext.STRING_LITERAL);
            return sol.recoveredNode;
        }
    }

    /**
     * Parse colon token.
     *
     * @return Parsed node
     */
    private STNode parseColon() {
        STToken token = peek();
        if (token.kind == SyntaxKind.COLON_TOKEN) {
            return consume();
        } else {
            Solution sol = recover(token, ParserRuleContext.COLON);
            return sol.recoveredNode;
        }
    }

    /**
     * Parse computed-name-field of a mapping constructor expression.
     * <p>
     * <code>computed-name-field := [ field-name-expr ] : value-expr</code>
     *
     * @param leadingComma Leading comma
     * @return Parsed node
     */
    private STNode parseComputedField(STNode leadingComma) {
        // Parse computed field name
        startContext(ParserRuleContext.COMPUTED_FIELD_NAME);
        STNode openBracket = parseOpenBracket();
        STNode fieldNameExpr = parseExpression();
        STNode closeBracket = parseCloseBracket();
        endContext();

        // Parse rhs
        STNode colon = parseColon();
        STNode valueExpr = parseExpression();
        return STNodeFactory.createComputedNameFieldNode(leadingComma,
                openBracket, fieldNameExpr, closeBracket, colon, valueExpr);
    }

    /**
     * Parse open bracket.
     *
     * @return Parsed node
     */
    private STNode parseOpenBracket() {
        STToken token = peek();
        if (token.kind == SyntaxKind.OPEN_BRACKET_TOKEN) {
            return consume();
        } else {
            Solution sol = recover(token, ParserRuleContext.OPEN_BRACKET);
            return sol.recoveredNode;
        }
    }

    /**
     * <p>
     * Parse compound assignment statement, which takes the following format.
     * </p>
     * <code>assignment-stmt := lvexpr CompoundAssignmentOperator action-or-expr ;</code>
     *
     * @return Parsed node
     */
    private STNode parseCompoundAssignmentStmt() {
        startContext(ParserRuleContext.COMPOUND_ASSIGNMENT_STMT);
        STNode varName = parseVariableName();
        STNode compoundAssignmentStmt = parseCompoundAssignmentStmtRhs(varName);
        endContext();
        return compoundAssignmentStmt;
    }

    /**
     * <p>
     * Parse the RHS portion of the compound assignment.
     * </p>
     * <code>compound-assignment-stmt-rhs := CompoundAssignmentOperator action-or-expr ;</code>
     * 
     * @param lvExpr LHS expression
     * @return Parsed node
     */
    private STNode parseCompoundAssignmentStmtRhs(STNode lvExpr) {
        validateLVExpr(lvExpr);
        STNode binaryOperator = parseCompoundBinaryOperator();
        STNode equalsToken = parseAssignOp();
        STNode expr = parseActionOrExpression();
        STNode semicolon = parseSemicolon();
<<<<<<< HEAD
        return STNodeFactory.createCompoundAssignmentStatement(lvExpr, binaryOperator, equalsToken, expr, semicolon);
=======
        return STNodeFactory.createCompoundAssignmentStatementNode(expression,
                binaryOperator, equalsToken, expr, semicolon);
>>>>>>> 33720f98
    }

    /**
     * Parse compound binary operator.
     * <code>BinaryOperator := + | - | * | / | & | | | ^ | << | >> | >>></code>
     *
     * @return Parsed node
     */
    private STNode parseCompoundBinaryOperator() {
        STToken token = peek();
        if (isCompoundBinaryOperator(token.kind)) {
            return consume();
        } else {
            Solution sol = recover(token, ParserRuleContext.COMPOUND_BINARY_OPERATOR);
            return sol.recoveredNode;
        }
    }

    /**
     * Parse service declaration.
     * <p>
     * <code>
     * service-decl := metadata service [variable-name] on expression-list service-body-block
     * <br/>
     * expression-list := expression (, expression)*
     * </code>
     *
     * @param metadata Metadata
     * @return Parsed node
     */
    private STNode parseServiceDecl(STNode metadata) {
        startContext(ParserRuleContext.SERVICE_DECL);
        STNode serviceKeyword = parseServiceKeyword();
        STNode serviceDecl = parseServiceRhs(metadata, serviceKeyword);
        endContext();
        return serviceDecl;
    }

    /**
     * Parse rhs of the service declaration.
     * <p>
     * <code>
     * service-rhs := [variable-name] on expression-list service-body-block
     * </code>
     *
     * @param metadata Metadata
     * @param serviceKeyword Service keyword
     * @return Parsed node
     */
    private STNode parseServiceRhs(STNode metadata, STNode serviceKeyword) {
        STNode serviceName = parseServiceName();
        STNode onKeyword = parseOnKeyword();
        STNode expressionList = parseListeners();
        STNode serviceBody = parseServiceBody();
        STNode service = STNodeFactory.createServiceDeclarationNode(metadata, serviceKeyword, serviceName, onKeyword,
                expressionList, serviceBody);
        return service;
    }

    private STNode parseServiceName() {
        STToken nextToken = peek();
        return parseServiceName(nextToken.kind);
    }

    private STNode parseServiceName(SyntaxKind kind) {
        switch (kind) {
            case IDENTIFIER_TOKEN:
                return parseIdentifier(ParserRuleContext.SERVICE_NAME);
            case ON_KEYWORD:
                return STNodeFactory.createEmptyNode();
            default:
                STToken token = peek();
                Solution solution = recover(token, ParserRuleContext.OPTIONAL_SERVICE_NAME);

                // If the parser recovered by inserting a token, then try to re-parse the same
                // rule with the inserted token. This is done to pick the correct branch
                // to continue the parsing.
                if (solution.action == Action.REMOVE) {
                    return solution.recoveredNode;
                }

                return parseServiceName(solution.tokenKind);
        }
    }

    /**
     * Parse service keyword.
     *
     * @return Parsed node
     */
    private STNode parseServiceKeyword() {
        STToken token = peek();
        if (token.kind == SyntaxKind.SERVICE_KEYWORD) {
            return consume();
        } else {
            Solution sol = recover(token, ParserRuleContext.SERVICE_KEYWORD);
            return sol.recoveredNode;
        }
    }

    /**
     * Check whether the given token kind is a compound binary operator.
     * <p>
     * <code>compound-binary-operator := + | - | * | / | & | | | ^ | << | >> | >>></code>
     * 
     * @param tokenKind STToken kind
     * @return <code>true</code> if the token kind refers to a binary operator. <code>false</code> otherwise
     */
    private boolean isCompoundBinaryOperator(SyntaxKind tokenKind) {
        switch (tokenKind) {
            case PLUS_TOKEN:
            case MINUS_TOKEN:
            case SLASH_TOKEN:
            case ASTERISK_TOKEN:
            case BITWISE_AND_TOKEN:
            case BITWISE_XOR_TOKEN:
            case PIPE_TOKEN:
                return getNextNextToken(tokenKind).kind == SyntaxKind.EQUAL_TOKEN;
            default:
                return false;
        }
    }

    /**
     * Parse on keyword.
     *
     * @return Parsed node
     */
    private STNode parseOnKeyword() {
        STToken token = peek();
        if (token.kind == SyntaxKind.ON_KEYWORD) {
            return consume();
        } else {
            Solution sol = recover(token, ParserRuleContext.ON_KEYWORD);
            return sol.recoveredNode;
        }
    }

    /**
     * Parse listener references.
     * <p>
     * <code>expression-list := expression (, expression)*</code>
     *
     * @return Parsed node
     */
    private STNode parseListeners() {
        startContext(ParserRuleContext.LISTENERS_LIST);
        List<STNode> listeners = new ArrayList<>();

        STToken nextToken = peek();
        if (isEndOfListenersList(nextToken.kind)) {
            endContext();
            this.errorHandler.reportMissingTokenError("missing expression");
            return STNodeFactory.createMissingToken(SyntaxKind.IDENTIFIER_TOKEN);
        }

        // Parse first field mapping, that has no leading comma
        STNode leadingComma = STNodeFactory.createEmptyNode();
        STNode exprListItem = parseExpressionListItem(leadingComma);
        listeners.add(exprListItem);

        // Parse the remaining field mappings
        nextToken = peek();
        while (!isEndOfListenersList(nextToken.kind)) {
            leadingComma = parseComma();
            exprListItem = parseExpressionListItem(leadingComma);
            listeners.add(exprListItem);
            nextToken = peek();
        }

        endContext();
        return STNodeFactory.createNodeList(listeners);
    }

    private boolean isEndOfListenersList(SyntaxKind tokenKind) {
        switch (tokenKind) {
            case CLOSE_BRACE_TOKEN:
            case CLOSE_PAREN_TOKEN:
            case CLOSE_BRACKET_TOKEN:
            case OPEN_BRACE_TOKEN:
            case SEMICOLON_TOKEN:
            case PUBLIC_KEYWORD:
            case FUNCTION_KEYWORD:
            case EOF_TOKEN:
            case RESOURCE_KEYWORD:
            case LISTENER_KEYWORD:
            case AT_TOKEN:
            case HASH_TOKEN:
            case PRIVATE_KEYWORD:
            case RETURNS_KEYWORD:
            case SERVICE_KEYWORD:
            case TYPE_KEYWORD:
            case CONST_KEYWORD:
            case FINAL_KEYWORD:
            case SIMPLE_TYPE:
                return true;
            default:
                return false;
        }
    }

    /**
     * Parse expression list item.
     *
     * @param leadingComma Leading comma
     * @return Parsed node
     */
    private STNode parseExpressionListItem(STNode leadingComma) {
        STNode expr = parseExpression();
        return STNodeFactory.createExpressionListItemNode(leadingComma, expr);
    }

    /**
     * Parse service body.
     * <p>
     * <code>
     * service-body-block := { service-method-defn* }
     * </code>
     *
     * @return Parsed node
     */
    private STNode parseServiceBody() {
        STNode openBrace = parseOpenBrace();
        STNode resources = parseResources();
        STNode closeBrace = parseCloseBrace();
        return STNodeFactory.createServiceBodyNode(openBrace, resources, closeBrace);
    }

    /**
     * Parse service resource definitions.
     *
     * @return Parsed node
     */
    private STNode parseResources() {
        List<STNode> resources = new ArrayList<>();
        STToken nextToken = peek();
        while (!isEndOfServiceDecl(nextToken.kind)) {
            STNode serviceMethod = parseResource();
            if (serviceMethod == null) {
                break;
            }
            resources.add(serviceMethod);
            nextToken = peek();
        }

        return STNodeFactory.createNodeList(resources);
    }

    private boolean isEndOfServiceDecl(SyntaxKind tokenKind) {
        switch (tokenKind) {
            case CLOSE_BRACE_TOKEN:
            case EOF_TOKEN:
            case CLOSE_BRACE_PIPE_TOKEN:
            case TYPE_KEYWORD:
            case SERVICE_KEYWORD:
                return true;
            default:
                return false;
        }
    }

    /**
     * Parse resource definition (i.e. service-method-defn).
     * <p>
     * <code>
     * service-body-block := { service-method-defn* }
     * <br/>
     * service-method-defn := metadata [resource] function identifier function-signature method-defn-body
     * </code>
     *
     * @return Parsed node
     */
    private STNode parseResource() {
        STToken nextToken = peek();
        return parseResource(nextToken.kind);
    }

    private STNode parseResource(SyntaxKind nextTokenKind) {
        STNode metadata;
        switch (nextTokenKind) {
            case RESOURCE_KEYWORD:
            case FUNCTION_KEYWORD:
                metadata = createEmptyMetadata();
                break;
            case HASH_TOKEN:
            case AT_TOKEN:
                metadata = parseMetaData(nextTokenKind);
                nextTokenKind = peek().kind;
                break;
            default:
                if (isEndOfServiceDecl(nextTokenKind)) {
                    return null;
                }

                STToken token = peek();
                Solution solution = recover(token, ParserRuleContext.RESOURCE_DEF);

                // If the parser recovered by inserting a token, then try to re-parse the same
                // rule with the inserted token. This is done to pick the correct branch
                // to continue the parsing.
                if (solution.action == Action.REMOVE) {
                    return solution.recoveredNode;
                }

                return parseResource(solution.tokenKind);
        }

        return parseResource(nextTokenKind, metadata);
    }

    private STNode parseResource(SyntaxKind nextTokenKind, STNode metadata) {
        switch (nextTokenKind) {
            case RESOURCE_KEYWORD:
                STNode resourceKeyword = parseResourceKeyword();
                return parseFunctionDefinition(metadata, resourceKeyword);
            case FUNCTION_KEYWORD:
                return parseFunctionDefinition(metadata, STNodeFactory.createEmptyNode());
            default:
                STToken token = peek();
                Solution solution = recover(token, ParserRuleContext.RESOURCE_DEF, metadata);

                // If the parser recovered by inserting a token, then try to re-parse the same
                // rule with the inserted token. This is done to pick the correct branch
                // to continue the parsing.
                if (solution.action == Action.REMOVE) {
                    return solution.recoveredNode;
                }

                return parseResource(solution.tokenKind, metadata);
        }
    }

    /**
     * Parse resource keyword.
     *
     * @return Parsed node
     */
    private STNode parseResourceKeyword() {
        STToken token = peek();
        if (token.kind == SyntaxKind.RESOURCE_KEYWORD) {
            return consume();
        } else {
            Solution sol = recover(token, ParserRuleContext.RESOURCE_KEYWORD);
            return sol.recoveredNode;
        }
    }

    /**
     * Check whether next construct is a service declaration or not. This method is
     * used to determine whether an end-of-block is reached, if the next token is
     * a service-keyword. Because service-keyword can be used in statements as well
     * as in top-level node (service-decl). We have reached a service-decl, then
     * it could be due to missing close-brace at the end of the current block.
     *
     * @return <code>true</code> if the next construct is a service declaration.
     *         <code>false</code> otherwise
     */
    private boolean isServiceDeclStart(ParserRuleContext currentContext, int lookahead) {
        // Assume we always reach here after a peek()
        switch (peek(lookahead + 1).kind) {
            case IDENTIFIER_TOKEN:
                SyntaxKind tokenAfterIdentifier = peek(lookahead + 2).kind;
                switch (tokenAfterIdentifier) {
                    case EQUAL_TOKEN: // service foo = ...
                    case SEMICOLON_TOKEN: // service foo;
                        return false;
                    case ON_KEYWORD: // service foo on ...
                        return true;
                    default:
                        // If not any of above, this is not a valid syntax. Hence try to recover
                        // silently and find what's the best token. From that recovered token try
                        // to determine whether the next construct is a service decl or not.
                        ParserRuleContext sol = this.errorHandler.findBestPath(currentContext);
                        return sol == ParserRuleContext.SERVICE_DECL || sol == ParserRuleContext.CLOSE_BRACE;
                }
            case ON_KEYWORD:
                // Next token sequence is similar to: `service foo on ...`.
                // Then this is a service decl.
                return true;
            default:
                // If not any of above, this is not a valid syntax. Hence try to recover
                // silently and find what's the best token. From that recovered token try
                // to determine whether the next construct is a service decl or not.

                Solution sol = recover(peek(), ParserRuleContext.STATEMENT);

                // If the recovered token is an end-of block, then
                // next construct must be a service decl.
                return sol.tokenKind == SyntaxKind.CLOSE_BRACE_TOKEN;
        }
    }

    /**
     * Parse listener declaration, given the qualifier.
     *
     * @param metadata Metadata
     * @param qualifier Qualifier that precedes the listener declaration
     * @return Parsed node
     */
    private STNode parseListenerDeclaration(STNode metadata, STNode qualifier) {
        startContext(ParserRuleContext.LISTENER_DECL);
        STNode listenerKeyword = parseListenerKeyword();
        STNode typeDesc = parseTypeDescriptor();
        STNode variableName = parseVariableName();
        STNode equalsToken = parseAssignOp();
        STNode initializer = parseExpression();
        STNode semicolonToken = parseSemicolon();
        endContext();
        return STNodeFactory.createListenerDeclarationNode(metadata, qualifier,
                listenerKeyword, typeDesc, variableName, equalsToken, initializer, semicolonToken);
    }

    /**
     * Parse listener keyword.
     *
     * @return Parsed node
     */
    private STNode parseListenerKeyword() {
        STToken token = peek();
        if (token.kind == SyntaxKind.LISTENER_KEYWORD) {
            return consume();
        } else {
            Solution sol = recover(token, ParserRuleContext.LISTENER_KEYWORD);
            return sol.recoveredNode;
        }
    }

    /**
     * Parse constant declaration, given the qualifier.
     * <p>
     * <code>module-const-decl := metadata [public] const [type-descriptor] identifier = const-expr ;</code>
     *
     * @param metadata Metadata
     * @param qualifier Qualifier that precedes the listener declaration
     * @return Parsed node
     */
    private STNode parseConstantDeclaration(STNode metadata, STNode qualifier) {
        startContext(ParserRuleContext.CONSTANT_DECL);
        STNode constKeyword = parseConstantKeyword();
        STNode constDecl = parseConstDecl(metadata, qualifier, constKeyword);
        endContext();
        return constDecl;
    }

    /**
     * Parse the components that follows after the const keyword of a constant declaration.
     *
     * @param metadata Metadata
     * @param qualifier Qualifier that precedes the constant decl
     * @param constKeyword Const keyword
     * @return Parsed node
     */
    private STNode parseConstDecl(STNode metadata, STNode qualifier, STNode constKeyword) {
        STToken nextToken = peek();
        return parseConstDeclFromType(nextToken.kind, metadata, qualifier, constKeyword);
    }

    private STNode parseConstDeclFromType(SyntaxKind nextTokenKind, STNode metadata, STNode qualifier,
                                          STNode constKeyword) {
        switch (nextTokenKind) {
            // TODO: add all 'type starting tokens' here. should be same as 'parseTypeDescriptor(...)'
            case SIMPLE_TYPE:
            case SERVICE_KEYWORD:
            case RECORD_KEYWORD:
            case OBJECT_KEYWORD:
            case ABSTRACT_KEYWORD:
            case CLIENT_KEYWORD:
            case OPEN_PAREN_TOKEN: // nil type descriptor '()'
                STNode typeDesc = parseTypeDescriptor();
                STNode variableName = parseVariableName();
                STNode equalsToken = parseAssignOp();
                STNode initializer = parseExpression();
                STNode semicolonToken = parseSemicolon();
                return STNodeFactory.createConstantDeclarationNode(metadata, qualifier, constKeyword, typeDesc,
                        variableName, equalsToken, initializer, semicolonToken);
            case IDENTIFIER_TOKEN:
                return parseConstantDeclWithOptionalType(metadata, qualifier, constKeyword);
            default:
                STToken token = peek();
                Solution solution =
                        recover(token, ParserRuleContext.CONST_DECL_TYPE, metadata, qualifier, constKeyword);

                // If the parser recovered by inserting a token, then try to re-parse the same
                // rule with the inserted token. This is done to pick the correct branch
                // to continue the parsing.
                if (solution.action == Action.REMOVE) {
                    return solution.recoveredNode;
                }

                return parseConstDeclFromType(solution.tokenKind, metadata, qualifier, constKeyword);
        }
    }

    private STNode parseConstantDeclWithOptionalType(STNode metadata, STNode qualifier, STNode constKeyword) {
        STNode varNameOrTypeName = parseStatementStartIdentifier();
        STNode constDecl = parseConstantDeclRhs(metadata, qualifier, constKeyword, varNameOrTypeName);

        return constDecl;
    }

    /**
     * Parse the component that follows the first identifier in a const decl. The identifier
     * can be either the type-name (a user defined type) or the var-name there the type-name
     * is not present.
     *
     * @param qualifier Qualifier that precedes the constant decl
     * @param constKeyword Const keyword
     * @param typeOrVarName Identifier that follows the const-keywoord
     * @return Parsed node
     */
    private STNode parseConstantDeclRhs(STNode metadata, STNode qualifier, STNode constKeyword, STNode typeOrVarName) {
        STToken token = peek();
        return parseConstantDeclRhs(token.kind, metadata, qualifier, constKeyword, typeOrVarName);
    }

    private STNode parseConstantDeclRhs(SyntaxKind nextTokenKind, STNode metadata, STNode qualifier,
                                        STNode constKeyword, STNode typeOrVarName) {
        STNode type;
        STNode variableName;
        switch (nextTokenKind) {
            case IDENTIFIER_TOKEN:
                type = typeOrVarName;
                variableName = parseVariableName();
                break;
            case EQUAL_TOKEN:
                variableName = typeOrVarName;
                type = STNodeFactory.createEmptyNode();
                break;
            default:
                STToken token = peek();
                Solution solution = recover(token, ParserRuleContext.CONST_DECL_RHS, metadata, qualifier, constKeyword,
                        typeOrVarName);

                // If the parser recovered by inserting a token, then try to re-parse the same
                // rule with the inserted token. This is done to pick the correct branch
                // to continue the parsing.
                if (solution.action == Action.REMOVE) {
                    return solution.recoveredNode;
                }

                return parseConstantDeclRhs(solution.tokenKind, metadata, qualifier, constKeyword, typeOrVarName);
        }

        STNode equalsToken = parseAssignOp();
        STNode initializer = parseExpression();
        STNode semicolonToken = parseSemicolon();
        return STNodeFactory.createConstantDeclarationNode(metadata, qualifier, constKeyword, type, variableName,
                equalsToken, initializer, semicolonToken);
    }

    /**
     * Parse const keyword.
     *
     * @return Parsed node
     */
    private STNode parseConstantKeyword() {
        STToken token = peek();
        if (token.kind == SyntaxKind.CONST_KEYWORD) {
            return consume();
        } else {
            Solution sol = recover(token, ParserRuleContext.CONST_KEYWORD);
            return sol.recoveredNode;
        }
    }

    /**
     * Parse nil type descriptor.
     *
     * @return Parsed node
     */
    private STNode parseNilTypeDescriptor() {
        startContext(ParserRuleContext.NIL_TYPE_DESCRIPTOR);
        STNode openParenthesisToken = parseOpenParenthesis();
        STNode closeParenthesisToken = parseCloseParenthesis();
        endContext();

        return STNodeFactory.createNilTypeDescriptorNode(openParenthesisToken, closeParenthesisToken);
    }

    /**
     * Parse typeof expression.
     * <p>
     * <code>
     * typeof-expr := typeof expression
     * </code>
     *
     * @return Typeof expression node
     */
    private STNode parseTypeofExpression() {
        STNode typeofKeyword = parseTypeofKeyword();
<<<<<<< HEAD
        STNode expr = parseExpression(OperatorPrecedence.UNARY);
        return STNodeFactory.createTypeofExpression(typeofKeyword, expr);
=======
        STNode expr = parseExpression(OperatorPrecedence.UNARY, false);
        return STNodeFactory.createTypeofExpressionNode(typeofKeyword, expr);
>>>>>>> 33720f98
    }

    /**
     * Parse typeof-keyword.
     *
     * @return Typeof-keyword node
     */
    private STNode parseTypeofKeyword() {
        STToken token = peek();
        if (token.kind == SyntaxKind.TYPEOF_KEYWORD) {
            return consume();
        } else {
            Solution sol = recover(token, ParserRuleContext.TYPEOF_KEYWORD);
            return sol.recoveredNode;
        }
    }

    /**
     * Parse optional type descriptor.
     *
     * @return Parsed node
     */
    private STNode parseOptionalTypeDescriptor(STNode typeDescriptorNode) {
        startContext(ParserRuleContext.OPTIONAL_TYPE_DESCRIPTOR);
        STNode questionMarkToken = parseQuestionMark();
        endContext();

        return STNodeFactory.createOptionalTypeDescriptorNode(typeDescriptorNode, questionMarkToken);
    }

    /**
     * Parse unary expression.
     * <p>
     * <code>
     * unary-expr := + expression | - expression | ~ expression | ! expression
     * </code>
     *
     * @return Unary expression node
     */
    private STNode parseUnaryExpression() {
        STNode unaryOperator = parseUnaryOperator();
<<<<<<< HEAD
        STNode expr = parseExpression(OperatorPrecedence.UNARY);
        return STNodeFactory.createUnaryExpression(unaryOperator, expr);
=======
        STNode expr = parseExpression(OperatorPrecedence.UNARY, false);
        return STNodeFactory.createUnaryExpressionNode(unaryOperator, expr);
>>>>>>> 33720f98
    }

    /**
     * Parse unary operator.
     * <code>UnaryOperator := + | - | ~ | !</code>
     *
     * @return Parsed node
     */
    private STNode parseUnaryOperator() {
        STToken token = peek();
        if (isUnaryOperator(token.kind)) {
            return consume();
        } else {
            Solution sol = recover(token, ParserRuleContext.UNARY_OPERATOR);
            return sol.recoveredNode;
        }
    }

    /**
     * Check whether the given token kind is a unary operator.
     *
     * @param kind STToken kind
     * @return <code>true</code> if the token kind refers to a unary operator. <code>false</code> otherwise
     */
    private boolean isUnaryOperator(SyntaxKind kind) {
        switch (kind) {
            case PLUS_TOKEN:
            case MINUS_TOKEN:
            case NEGATION_TOKEN:
            case EXCLAMATION_MARK_TOKEN:
                return true;
            default:
                return false;
        }
    }

    /**
     * Parse annotations.
     * <p>
     * <i>Note: In the ballerina spec ({@link https://ballerina.io/spec/lang/2020R1/#annots})
     * annotations-list is specified as one-or-more annotations. And the usage is marked as
     * optional annotations-list. However, for the consistency of the tree, here we make the
     * annotation-list as zero-or-more annotations, and the usage is not-optional.</i>
     * <p>
     * <code>annots := annotation*</code>
     *
     * @return Parsed node
     */
    private STNode parseAnnotations() {
        STToken nextToken = peek();
        return parseAnnotations(nextToken.kind);
    }

    private STNode parseAnnotations(SyntaxKind nextTokenKind) {
        startContext(ParserRuleContext.ANNOTATIONS);
        List<STNode> annotList = new ArrayList<>();
        while (nextTokenKind == SyntaxKind.AT_TOKEN) {
            annotList.add(parseAnnotation());
            nextTokenKind = peek().kind;
        }

        endContext();
        return STNodeFactory.createNodeList(annotList);
    }

    /**
     * Parse annotation attachment.
     * <p>
     * <code>annotation := @ annot-tag-reference annot-value</code>
     *
     * @return Parsed node
     */
    private STNode parseAnnotation() {
        STNode atToken = parseAtToken();
        STNode annotReference = parseQualifiedIdentifier(ParserRuleContext.ANNOT_REFERENCE);
        STNode annotValue = parseMappingConstructorExpr();
        return STNodeFactory.createAnnotationNode(atToken, annotReference, annotValue);
    }

    /**
     * Parse '@' token.
     *
     * @return Parsed node
     */
    private STNode parseAtToken() {
        STToken nextToken = peek();
        if (nextToken.kind == SyntaxKind.AT_TOKEN) {
            return consume();
        } else {
            Solution sol = recover(nextToken, ParserRuleContext.AT);
            return sol.recoveredNode;
        }
    }

    /**
     * Parse metadata. Meta data consist of optional doc string and
     * an annotations list.
     * <p>
     * <code>metadata := [DocumentationString] annots</code>
     *
     * @return Parse node
     */
    private STNode parseMetaData() {
        STToken nextToken = peek();
        return parseMetaData(nextToken.kind);
    }

    private STNode parseMetaData(SyntaxKind nextTokenKind) {
        STNode docString;
        STNode annotations;
        switch (nextTokenKind) {
            case HASH_TOKEN:
                // TODO:
                consume();
                docString = STNodeFactory.createEmptyNode();
                annotations = parseAnnotations();
                break;
            case AT_TOKEN:
                docString = STNodeFactory.createEmptyNode();
                annotations = parseAnnotations(nextTokenKind);
                break;
            default:
                return createEmptyMetadata();
        }

        return STNodeFactory.createMetadataNode(docString, annotations);
    }

    /**
     * Create empty metadata node.
     *
     * @return A metadata node with no doc string and no annotations
     */
    private STNode createEmptyMetadata() {
        return STNodeFactory.createMetadataNode(STNodeFactory.createEmptyNode(),
                STNodeFactory.createNodeList(new ArrayList<>()));
    }

    /**
     * Get the number of tokens to skip to reach the end of annotations.
     *
     * @return Number of tokens to skip to reach the end of annotations
     */
    private int getNumberOfTokensToAnnotsEnd() {
        STToken nextToken;
        int lookahead = 0;
        while (true) {
            nextToken = peek(lookahead);
            switch (nextToken.kind) {
                case EOF_TOKEN:
                case FUNCTION_KEYWORD:
                case TYPE_KEYWORD:
                case LISTENER_KEYWORD:
                case CONST_KEYWORD:
                case IMPORT_KEYWORD:
                case SERVICE_KEYWORD:
                    return lookahead;
                case IDENTIFIER_TOKEN:
                    if (isModuleVarDeclStart(lookahead)) {
                        return lookahead;
                    }
                    // fall through
                default:
                    lookahead++;
                    break;
            }
        }
    }

    /**
     * Parse is expression.
     * <code>
     * is-expr := expression is type-descriptor
     * </code>
     *
     * @param lhsExpr Preceding expression of the is expression
     * @return Is expression node
     */
    private STNode parseIsExpression(STNode lhsExpr) {
        startContext(ParserRuleContext.IS_EXPRESSION);
        STNode isKeyword = parseIsKeyword();
        STNode typeDescriptor = parseTypeDescriptor();
        endContext();
        return STNodeFactory.createIsExpressionNode(lhsExpr, isKeyword, typeDescriptor);
    }

    /**
     * Parse is-keyword.
     *
     * @return Is-keyword node
     */
    private STNode parseIsKeyword() {
        STToken token = peek();
        if (token.kind == SyntaxKind.IS_KEYWORD) {
            return consume();
        } else {
            Solution sol = recover(token, ParserRuleContext.IS_KEYWORD);
            return sol.recoveredNode;
        }
    }

    /**
     * Parse local type definition statement statement.
     * <code>ocal-type-defn-stmt := [annots] type identifier type-descriptor ;</code>
     *
     * @return local type definition statement statement
     */
    private STNode parseLocalTypeDefinitionStatement(STNode annots) {
        startContext(ParserRuleContext.LOCAL_TYPE_DEFINITION_STMT);
        STNode typeKeyword = parseTypeKeyword();
        STNode typeName = parseTypeName();
        STNode typeDescriptor = parseTypeDescriptor();
        STNode semicolon = parseSemicolon();
        endContext();
<<<<<<< HEAD
        return STNodeFactory.createLocalTypeDefinitionStatement(annots, typeKeyword, typeName, typeDescriptor,
                semicolon);
    }

    /**
     * Pass statements that starts with an identifier.
     * 
     * @param tokenKind Next token kind
     * @return Parsed node
     */
    private STNode parseStatementStartsWithIdentifier(STNode annots) {
        startContext(ParserRuleContext.STMT_START_WITH_IDENTIFIER);
        STNode identifier = parseStatementStartIdentifier();
        STToken nextToken = peek();
        STNode stmt = parseStatementStartsWithIdentifier(nextToken.kind, annots, identifier);
        endContext();
        return stmt;
    }

    private STNode parseStatementStartsWithIdentifier(SyntaxKind nextTokenKind, STNode annots, STNode identifier) {
        switch (nextTokenKind) {
            case IDENTIFIER_TOKEN:
                switchContext(ParserRuleContext.VAR_DECL_STMT);
                STNode varName = parseVariableName();
                STNode finalKeyword = STNodeFactory.createEmptyNode();
                return parseVarDeclRhs(annots, finalKeyword, identifier, varName, false);
            case EQUAL_TOKEN:
            case SEMICOLON_TOKEN:
                // Here we directly start parsing as a statement that starts with an expression.
                return parseStamentStartWithExpr(nextTokenKind, identifier);
            default:
                // If its a binary operator then this can be a compound assignment statement
                if (isCompoundBinaryOperator(nextTokenKind)) {
                    return parseCompoundAssignmentStmtRhs(identifier);
                }

                // If the next token is part of a valid expression, then still parse it
                // as a statement that starts with an expression.
                if (isValidExprRhsStart(nextTokenKind, true)) {
                    STNode expression = parseActionOrExpressionInLhs(identifier);
                    return parseStamentStartWithExpr(expression);
                }

                STToken token = peek();
                Solution solution = recover(token, ParserRuleContext.STMT_START_WITH_IDENTIFIER, annots, identifier);

                // If the parser recovered by inserting a token, then try to re-parse the same
                // rule with the inserted token. This is done to pick the correct branch
                // to continue the parsing.
                if (solution.action == Action.REMOVE) {
                    return solution.recoveredNode;
                }

                return parseStatementStartsWithIdentifier(solution.tokenKind, annots, identifier);
        }
    }

    /**
     * Parse statement which is only consists of an action or expression.
     * 
     * @param nextTokenKind Next token kind
     * @return Parsed node
     */
    private STNode parseStamentStartsWithExpr(SyntaxKind nextTokenKind) {
        startContext(ParserRuleContext.EXPRESSION_STATEMENT);
        STNode expression = parseActionOrExpression(nextTokenKind);
        STNode stmt = parseStamentStartWithExpr(expression);
        endContext();
        return stmt;
    }

    /**
     * Parse statements that starts with an expression.
     * 
     * @return Parsed node
     */
    private STNode parseStamentStartWithExpr(STNode expression) {
        STToken nextToken = peek();
        return parseStamentStartWithExpr(nextToken.kind, expression);
    }

    /**
     * Parse the component followed by the expression, at the beginning of a statement.
     * 
     * @param nextTokenKind Kind of the next token
     * @return Parsed node
     */
    private STNode parseStamentStartWithExpr(SyntaxKind nextTokenKind, STNode expression) {
        switch (nextTokenKind) {
            case EQUAL_TOKEN:
                switchContext(ParserRuleContext.ASSIGNMENT_STMT);
                return parseAssignmentStmtRhs(expression);
            case SEMICOLON_TOKEN:
                return getExpressionAsStatement(expression);
            default:
                // If its a binary operator then this can be a compound assignment statement
                if (isCompoundBinaryOperator(nextTokenKind)) {
                    return parseCompoundAssignmentStmtRhs(expression);
                }

                STToken token = peek();
                Solution solution = recover(token, ParserRuleContext.STMT_START_WITH_EXPR_RHS, expression);

                // If the parser recovered by inserting a token, then try to re-parse the same
                // rule with the inserted token. This is done to pick the correct branch
                // to continue the parsing.
                if (solution.action == Action.REMOVE) {
                    return solution.recoveredNode;
                }

                return parseStamentStartWithExpr(solution.tokenKind, expression);
        }
    }

    private STNode getExpressionAsStatement(STNode expression) {
        switch (expression.kind) {
            case CHECK_EXPRESSION:
            case METHOD_CALL:
            case FUNCTION_CALL:
                return parseCallStatement(expression);
            case REMOTE_METHOD_CALL_ACTION:
                return parseActionStatement(expression);
            default:
                // Everything else can not be written as a statement.
                // Therefore consume the semicolon, and report an error.
                consume();

                // TODO: Add proper error reporting
                this.errorHandler.reportInvalidNode(null,
                        "left hand side of an assignment must be a variable reference");

                // return null
                return null;
        }
    }

    private STNode parseActionStatement(STNode action) {
        STNode semicolon = parseSemicolon();
        return STNodeFactory.createExpressionStatement(SyntaxKind.ACTION_STATEMENT, action, semicolon);
    }

    private STNode parseAction(SyntaxKind tokenKind, STNode lhsExpr) {
        switch (tokenKind) {
            case RIGHT_ARROW_TOKEN:
                return parseRemoteMethodCallAction(lhsExpr);
            default:
                // Should never reach here.
                return null;
        }
    }

    private STNode parseRemoteMethodCallAction(STNode expression) {
        STNode rightArrow = parseRightArrow();
        STNode methodName = parseFunctionName();
        STNode openParenToken = parseOpenParenthesis();
        STNode arguments = parseArgsList();
        STNode closeParenToken = parseCloseParenthesis();
        return STNodeFactory.createRemoteMethodCallAction(expression, rightArrow, methodName, openParenToken, arguments,
                closeParenToken);
    }

    /**
     * Parse right arrow (<code>-></code>) token.
     * 
     * @return Parsed node
     */
    private STNode parseRightArrow() {
        STToken nextToken = peek();
        if (nextToken.kind == SyntaxKind.RIGHT_ARROW_TOKEN) {
            return consume();
        } else {
            Solution sol = recover(nextToken, ParserRuleContext.RIGHT_ARROW);
            return sol.recoveredNode;
        }
    }

    /**
     * Check whether this is a valid lhs expression.
     * 
     * @param tokenKind Kind of the next token
     * @return <code>true</code>if this is a start of an expression. <code>false</code> otherwise
     */
    private boolean isValidLHSExpression(SyntaxKind tokenKind) {
        switch (tokenKind) {
            case DECIMAL_INTEGER_LITERAL:
            case HEX_INTEGER_LITERAL:
            case STRING_LITERAL:
            case IDENTIFIER_TOKEN:
            case TRUE_KEYWORD:
            case FALSE_KEYWORD:
            case CHECK_KEYWORD:
            case CHECKPANIC_KEYWORD:
            case OPEN_BRACE_TOKEN:
            case TYPEOF_KEYWORD:
            case NEGATION_TOKEN:
            case EXCLAMATION_MARK_TOKEN:
                return true;
            case PLUS_TOKEN:
            case MINUS_TOKEN:
                return !isCompoundBinaryOperator(tokenKind);
            case OPEN_PAREN_TOKEN:
            default:
                return false;
        }
=======
        return STNodeFactory.createLocalTypeDefinitionStatementNode(
                annots,
                typeKeyword,
                typeName,
                typeDescriptor,
                semicolon);
>>>>>>> 33720f98
    }
}<|MERGE_RESOLUTION|>--- conflicted
+++ resolved
@@ -19,12 +19,8 @@
 
 import io.ballerinalang.compiler.internal.parser.BallerinaParserErrorHandler.Action;
 import io.ballerinalang.compiler.internal.parser.BallerinaParserErrorHandler.Solution;
-<<<<<<< HEAD
-import io.ballerinalang.compiler.internal.parser.tree.STFieldAccessExpression;
-import io.ballerinalang.compiler.internal.parser.tree.STMemberAccessExpression;
-=======
-import io.ballerinalang.compiler.internal.parser.tree.STCheckExpressionNode;
->>>>>>> 33720f98
+import io.ballerinalang.compiler.internal.parser.tree.STFieldAccessExpressionNode;
+import io.ballerinalang.compiler.internal.parser.tree.STMemberAccessExpressionNode;
 import io.ballerinalang.compiler.internal.parser.tree.STMissingToken;
 import io.ballerinalang.compiler.internal.parser.tree.STNode;
 import io.ballerinalang.compiler.internal.parser.tree.STNodeFactory;
@@ -644,8 +640,7 @@
         }
 
         STNode semicolon = parseSemicolon();
-        return STNodeFactory.createImportDeclarationNode(importKeyword,
-                orgName, moduleName, version, alias, semicolon);
+        return STNodeFactory.createImportDeclarationNode(importKeyword, orgName, moduleName, version, alias, semicolon);
     }
 
     /**
@@ -1491,8 +1486,8 @@
             // Defaultable parameters
             STNode equal = parseAssignOp();
             STNode expr = parseExpression();
-            return STNodeFactory.createDefaultableParameterNode(leadingComma,
-                    annots, qualifier, type, paramName, equal, expr);
+            return STNodeFactory.createDefaultableParameterNode(leadingComma, annots, qualifier, type, paramName, equal,
+                    expr);
         } else {
             STToken token = peek();
             Solution solution =
@@ -2152,8 +2147,8 @@
         STNode typeDescriptor = parseTypeDescriptor();
         STNode semicolon = parseSemicolon();
         endContext();
-        return STNodeFactory.createTypeDefinitionNode(metadata, qualifier,
-                typeKeyword, typeName, typeDescriptor, semicolon);
+        return STNodeFactory.createTypeDefinitionNode(metadata, qualifier, typeKeyword, typeName, typeDescriptor,
+                semicolon);
     }
 
     /**
@@ -2209,8 +2204,8 @@
         STNode bodyEndDelimiter = parseRecordBodyCloseDelimiter();
         endContext();
 
-        return STNodeFactory.createRecordTypeDescriptorNode(recordKeyword,
-                bodyStartDelimiter, fields, bodyEndDelimiter);
+        return STNodeFactory.createRecordTypeDescriptorNode(recordKeyword, bodyStartDelimiter, fields,
+                bodyEndDelimiter);
     }
 
     /**
@@ -2345,8 +2340,7 @@
         while (!isEndOfRecordTypeNode(token.kind)) {
             parseFieldOrRestDescriptor(isInclusive);
             // TODO: Mark these nodes as error/invalid nodes.
-            this.errorHandler.reportInvalidNode(token,
-                    "cannot have more fields after the rest type descriptor");
+            this.errorHandler.reportInvalidNode(token, "cannot have more fields after the rest type descriptor");
             token = peek();
         }
 
@@ -2519,20 +2513,20 @@
             case SEMICOLON_TOKEN:
                 STNode questionMarkToken = STNodeFactory.createEmptyNode();
                 STNode semicolonToken = parseSemicolon();
-                return STNodeFactory.createRecordFieldNode(metadata,
-                        type, fieldName, questionMarkToken, semicolonToken);
+                return STNodeFactory.createRecordFieldNode(metadata, type, fieldName, questionMarkToken,
+                        semicolonToken);
             case QUESTION_MARK_TOKEN:
                 questionMarkToken = parseQuestionMark();
                 semicolonToken = parseSemicolon();
-                return STNodeFactory.createRecordFieldNode(metadata,
-                        type, fieldName, questionMarkToken, semicolonToken);
+                return STNodeFactory.createRecordFieldNode(metadata, type, fieldName, questionMarkToken,
+                        semicolonToken);
             case EQUAL_TOKEN:
                 // parseRecordDefaultValue();
                 STNode equalsToken = parseAssignOp();
                 STNode expression = parseExpression();
                 semicolonToken = parseSemicolon();
-                return STNodeFactory.createRecordFieldWithDefaultValueNode(metadata,
-                        type, fieldName, equalsToken, expression, semicolonToken);
+                return STNodeFactory.createRecordFieldWithDefaultValueNode(metadata, type, fieldName, equalsToken,
+                        expression, semicolonToken);
             default:
                 STToken token = peek();
                 Solution solution = recover(token, ParserRuleContext.FIELD_DESCRIPTOR_RHS, metadata, type, fieldName);
@@ -2854,12 +2848,12 @@
         }
 
         if (isModuleVar) {
-            return STNodeFactory.createModuleVariableDeclarationNode(metadata,
-                    finalKeyword, type, varName, assign, expr, semicolon);
-        }
-
-        return STNodeFactory.createVariableDeclarationNode(metadata,
-                finalKeyword, type, varName, assign, expr, semicolon);
+            return STNodeFactory.createModuleVariableDeclarationNode(metadata, finalKeyword, type, varName, assign,
+                    expr, semicolon);
+        }
+
+        return STNodeFactory.createVariableDeclarationNode(metadata, finalKeyword, type, varName, assign, expr,
+                semicolon);
     }
 
     /**
@@ -2876,7 +2870,7 @@
         STNode assign = parseAssignOp();
         STNode expr = parseActionOrExpression();
         STNode semicolon = parseSemicolon();
-        return STNodeFactory.createAssignmentStatement(lvExpr, assign, expr, semicolon);
+        return STNodeFactory.createAssignmentStatementNode(lvExpr, assign, expr, semicolon);
     }
 
     /*
@@ -2901,25 +2895,8 @@
         return parseExpression(DEFAULT_OP_PRECEDENCE, false, true);
     }
 
-<<<<<<< HEAD
     private STNode parseActionOrExpression(SyntaxKind tokenKind) {
         return parseExpression(tokenKind, DEFAULT_OP_PRECEDENCE, false, true);
-=======
-    /**
-     * <p>
-     * Parse the RHS portion of the assignment.
-     * </p>
-     * <code>assignment-stmt-rhs := = action-or-expr ;</code>
-     *
-     * @param expression LHS expression
-     * @return Parsed node
-     */
-    private STNode parseAssignmentStmtRhs(STNode expression) {
-        STNode assign = parseAssignOp();
-        STNode expr = parseExpression();
-        STNode semicolon = parseSemicolon();
-        return STNodeFactory.createAssignmentStatementNode(expression, assign, expr, semicolon);
->>>>>>> 33720f98
     }
 
     private void validateLVExpr(STNode expression) {
@@ -2944,9 +2921,9 @@
             case QUALIFIED_IDENTIFIER:
                 return true;
             case FIELD_ACCESS:
-                return isValidLVExpr(((STFieldAccessExpression) expression).expression);
+                return isValidLVExpr(((STFieldAccessExpressionNode) expression).expression);
             case MEMBER_ACCESS:
-                return isValidLVExpr(((STMemberAccessExpression) expression).containerExpression);
+                return isValidLVExpr(((STMemberAccessExpressionNode) expression).containerExpression);
             default:
                 return false;
         }
@@ -3116,15 +3093,9 @@
                 // precedence is reached, then come back here and finish the current
                 // binary expr. If a an operator with higher precedence level is reached,
                 // then complete that binary-expr, come back here and finish the current expr.
-<<<<<<< HEAD
                 STNode rhsExpr = parseExpression(nextOperatorPrecedence, isLVExpr, allowActions);
-                newLhsExpr =
-                        STNodeFactory.createBinaryExpression(SyntaxKind.BINARY_EXPRESSION, lhsExpr, operator, rhsExpr);
-=======
-                STNode rhsExpr = parseExpression(nextOperatorPrecedence, isAssignmentLhs);
-                newLhsExpr = STNodeFactory.createBinaryExpressionNode(SyntaxKind.BINARY_EXPRESSION,
-                        lhsExpr, operator, rhsExpr);
->>>>>>> 33720f98
+                newLhsExpr = STNodeFactory.createBinaryExpressionNode(SyntaxKind.BINARY_EXPRESSION, lhsExpr, operator,
+                        rhsExpr);
                 break;
         }
 
@@ -3197,8 +3168,8 @@
             STNode openParen = parseOpenParenthesis();
             STNode args = parseArgsList();
             STNode closeParen = parseCloseParenthesis();
-            return STNodeFactory.createMethodCallExpressionNode(lhsExpr,
-                    dotToken, fieldOrMethodName, openParen, args, closeParen);
+            return STNodeFactory.createMethodCallExpressionNode(lhsExpr, dotToken, fieldOrMethodName, openParen, args,
+                    closeParen);
         }
 
         // Everything else is field-access
@@ -3217,8 +3188,7 @@
         STNode openParen = parseOpenParenthesis();
         STNode expr = parseExpression();
         STNode closeParen = parseCloseParenthesis();
-        return STNodeFactory.createBracedExpressionNode(SyntaxKind.BRACED_EXPRESSION,
-                openParen, expr, closeParen);
+        return STNodeFactory.createBracedExpressionNode(SyntaxKind.BRACED_EXPRESSION, openParen, expr, closeParen);
     }
 
     /**
@@ -3471,8 +3441,8 @@
         STNode closeBrace = parseCloseBrace();
         endContext();
 
-        return STNodeFactory.createObjectTypeDescriptorNode(objectTypeQualifiers,
-                objectKeyword, openBrace, objectMembers, closeBrace);
+        return STNodeFactory.createObjectTypeDescriptorNode(objectTypeQualifiers, objectKeyword, openBrace,
+                objectMembers, closeBrace);
     }
 
     /**
@@ -3875,8 +3845,8 @@
                 return parseObjectFieldRhs(solution.tokenKind, metadata, visibilityQualifier, type, fieldName);
         }
 
-        return STNodeFactory.createObjectFieldNode(metadata, visibilityQualifier,
-                type, fieldName, equalsToken, expression, semicolonToken);
+        return STNodeFactory.createObjectFieldNode(metadata, visibilityQualifier, type, fieldName, equalsToken,
+                expression, semicolonToken);
     }
 
     private STNode parseObjectMethod(STNode metadata, STNode methodQualifiers) {
@@ -4091,54 +4061,7 @@
      */
     private STNode parseCallStatement(STNode expression) {
         STNode semicolon = parseSemicolon();
-<<<<<<< HEAD
-        return STNodeFactory.createExpressionStatement(SyntaxKind.CALL_STATEMENT, expression, semicolon);
-=======
-        return STNodeFactory.createCallStatementNode(expression, semicolon);
-    }
-
-    private STNode parseCallStatementWithCheck() {
-        startContext(ParserRuleContext.CALL_STMT);
-        STNode checkingKeyword = parseCheckingKeyword();
-        STNode expr = parseExpression();
-        validateExprInCallStatement(checkingKeyword, expr);
-
-        STNode checkExpr = STNodeFactory.createCheckExpressionNode(checkingKeyword, expr);
-        STNode checkStmt = parseCallStatement(checkExpr);
-        endContext();
-        return checkStmt;
-    }
-
-    /**
-     * Validate the call-expression in the call statement. Call expression takes the following structure.
-     * <p>
-     * <code>call-expr := function-call-expr | method-call-expr | checking-keyword call-expr</code>
-     *
-     * @param checkingKeyword Checking keyword observed before the expression.
-     * @param expr Expression followed by the checking keyword
-     */
-    private void validateExprInCallStatement(STNode checkingKeyword, STNode expr) {
-        switch (expr.kind) {
-            case FUNCTION_CALL:
-            case METHOD_CALL:
-                break;
-            case CHECK_EXPRESSION:
-                // Recursively validate
-                STCheckExpressionNode checkExpr = (STCheckExpressionNode) expr;
-                validateExprInCallStatement(checkExpr.checkKeyword, checkExpr.expression);
-                break;
-            default:
-                if (isMissingNode(expr)) {
-                    break;
-                }
-
-                // TODO:
-                this.errorHandler.reportInvalidNode(null,
-                        "expression followed by the '" + checkingKeyword.toString().trim() +
-                                "' keyword must be a func-call, a method-call or a check-expr");
-                break;
-        }
->>>>>>> 33720f98
+        return STNodeFactory.createExpressionStatementNode(SyntaxKind.CALL_STATEMENT, expression, semicolon);
     }
 
     /**
@@ -4162,7 +4085,6 @@
      */
     private STNode parseCheckExpression() {
         STNode checkingKeyword = parseCheckingKeyword();
-<<<<<<< HEAD
         STNode expr = parseExpression(OperatorPrecedence.UNARY);
 
         switch (expr.kind) {
@@ -4181,11 +4103,7 @@
                 break;
         }
 
-        return STNodeFactory.createCheckExpression(checkingKeyword, expr);
-=======
-        STNode expr = parseExpression(OperatorPrecedence.UNARY, false);
         return STNodeFactory.createCheckExpressionNode(checkingKeyword, expr);
->>>>>>> 33720f98
     }
 
     /**
@@ -4539,8 +4457,8 @@
         // Parse rhs
         STNode colon = parseColon();
         STNode valueExpr = parseExpression();
-        return STNodeFactory.createComputedNameFieldNode(leadingComma,
-                openBracket, fieldNameExpr, closeBracket, colon, valueExpr);
+        return STNodeFactory.createComputedNameFieldNode(leadingComma, openBracket, fieldNameExpr, closeBracket, colon,
+                valueExpr);
     }
 
     /**
@@ -4589,12 +4507,8 @@
         STNode equalsToken = parseAssignOp();
         STNode expr = parseActionOrExpression();
         STNode semicolon = parseSemicolon();
-<<<<<<< HEAD
-        return STNodeFactory.createCompoundAssignmentStatement(lvExpr, binaryOperator, equalsToken, expr, semicolon);
-=======
-        return STNodeFactory.createCompoundAssignmentStatementNode(expression,
-                binaryOperator, equalsToken, expr, semicolon);
->>>>>>> 33720f98
+        return STNodeFactory.createCompoundAssignmentStatementNode(lvExpr, binaryOperator, equalsToken, expr,
+                semicolon);
     }
 
     /**
@@ -5003,8 +4917,8 @@
         STNode initializer = parseExpression();
         STNode semicolonToken = parseSemicolon();
         endContext();
-        return STNodeFactory.createListenerDeclarationNode(metadata, qualifier,
-                listenerKeyword, typeDesc, variableName, equalsToken, initializer, semicolonToken);
+        return STNodeFactory.createListenerDeclarationNode(metadata, qualifier, listenerKeyword, typeDesc, variableName,
+                equalsToken, initializer, semicolonToken);
     }
 
     /**
@@ -5185,13 +5099,8 @@
      */
     private STNode parseTypeofExpression() {
         STNode typeofKeyword = parseTypeofKeyword();
-<<<<<<< HEAD
         STNode expr = parseExpression(OperatorPrecedence.UNARY);
-        return STNodeFactory.createTypeofExpression(typeofKeyword, expr);
-=======
-        STNode expr = parseExpression(OperatorPrecedence.UNARY, false);
         return STNodeFactory.createTypeofExpressionNode(typeofKeyword, expr);
->>>>>>> 33720f98
     }
 
     /**
@@ -5233,13 +5142,8 @@
      */
     private STNode parseUnaryExpression() {
         STNode unaryOperator = parseUnaryOperator();
-<<<<<<< HEAD
         STNode expr = parseExpression(OperatorPrecedence.UNARY);
-        return STNodeFactory.createUnaryExpression(unaryOperator, expr);
-=======
-        STNode expr = parseExpression(OperatorPrecedence.UNARY, false);
         return STNodeFactory.createUnaryExpressionNode(unaryOperator, expr);
->>>>>>> 33720f98
     }
 
     /**
@@ -5454,8 +5358,7 @@
         STNode typeDescriptor = parseTypeDescriptor();
         STNode semicolon = parseSemicolon();
         endContext();
-<<<<<<< HEAD
-        return STNodeFactory.createLocalTypeDefinitionStatement(annots, typeKeyword, typeName, typeDescriptor,
+        return STNodeFactory.createLocalTypeDefinitionStatementNode(annots, typeKeyword, typeName, typeDescriptor,
                 semicolon);
     }
 
@@ -5593,7 +5496,7 @@
 
     private STNode parseActionStatement(STNode action) {
         STNode semicolon = parseSemicolon();
-        return STNodeFactory.createExpressionStatement(SyntaxKind.ACTION_STATEMENT, action, semicolon);
+        return STNodeFactory.createExpressionStatementNode(SyntaxKind.ACTION_STATEMENT, action, semicolon);
     }
 
     private STNode parseAction(SyntaxKind tokenKind, STNode lhsExpr) {
@@ -5612,8 +5515,8 @@
         STNode openParenToken = parseOpenParenthesis();
         STNode arguments = parseArgsList();
         STNode closeParenToken = parseCloseParenthesis();
-        return STNodeFactory.createRemoteMethodCallAction(expression, rightArrow, methodName, openParenToken, arguments,
-                closeParenToken);
+        return STNodeFactory.createRemoteMethodCallActionNode(expression, rightArrow, methodName, openParenToken,
+                arguments, closeParenToken);
     }
 
     /**
@@ -5659,13 +5562,5 @@
             default:
                 return false;
         }
-=======
-        return STNodeFactory.createLocalTypeDefinitionStatementNode(
-                annots,
-                typeKeyword,
-                typeName,
-                typeDescriptor,
-                semicolon);
->>>>>>> 33720f98
     }
 }