/*
 * Copyright (c) 2020, WSO2 Inc. (http://www.wso2.org) All Rights Reserved.
 *
 * WSO2 Inc. licenses this file to you under the Apache License,
 * Version 2.0 (the "License"); you may not use this file except
 * in compliance with the License.
 * You may obtain a copy of the License at
 *
 *   http://www.apache.org/licenses/LICENSE-2.0
 *
 * Unless required by applicable law or agreed to in writing,
 * software distributed under the License is distributed on an
 * "AS IS" BASIS, WITHOUT WARRANTIES OR CONDITIONS OF ANY
 * KIND, either express or implied.  See the License for the
 * specific language governing permissions and limitations
 * under the License.
 */
package io.ballerinalang.compiler.internal.parser;

import io.ballerinalang.compiler.internal.parser.BallerinaParserErrorHandler.Action;
import io.ballerinalang.compiler.internal.parser.BallerinaParserErrorHandler.Solution;
import io.ballerinalang.compiler.internal.parser.tree.STBracedExpressionNode;
import io.ballerinalang.compiler.internal.parser.tree.STCheckExpressionNode;
import io.ballerinalang.compiler.internal.parser.tree.STFieldAccessExpressionNode;
import io.ballerinalang.compiler.internal.parser.tree.STMemberAccessExpressionNode;
import io.ballerinalang.compiler.internal.parser.tree.STMissingToken;
import io.ballerinalang.compiler.internal.parser.tree.STNode;
import io.ballerinalang.compiler.internal.parser.tree.STNodeFactory;
import io.ballerinalang.compiler.internal.parser.tree.STToken;
import io.ballerinalang.compiler.syntax.tree.SyntaxKind;

import java.util.ArrayList;
import java.util.List;

/**
 * A LL(k) recursive-descent parser for ballerina.
 *
 * @since 1.2.0
 */
public class BallerinaParser {

    private static final OperatorPrecedence DEFAULT_OP_PRECEDENCE = OperatorPrecedence.ACTION;
    private final BallerinaParserErrorHandler errorHandler;
    private final AbstractTokenReader tokenReader;

    // TODO: Remove this.
    private ParserRuleContext currentParamKind = ParserRuleContext.REQUIRED_PARAM;

    protected BallerinaParser(AbstractTokenReader tokenReader) {
        this.tokenReader = tokenReader;
        this.errorHandler = new BallerinaParserErrorHandler(tokenReader, this);
    }

    /**
     * Start parsing the given input.
     *
     * @return Parsed node
     */
    public STNode parse() {
        return parseCompUnit();
    }

    /**
     * Start parsing the input from a given context. Supported starting points are:
     * <ul>
     * <li>Module part (a file)</li>
     * <li>Top level node</li>
     * <li>Statement</li>
     * <li>Expression</li>
     * </ul>
     *
     * @param context Context to start parsing
     * @return Parsed node
     */
    public STNode parse(ParserRuleContext context) {
        switch (context) {
            case COMP_UNIT:
                return parseCompUnit();
            case TOP_LEVEL_NODE:
                startContext(ParserRuleContext.COMP_UNIT);
                return parseTopLevelNode();
            case STATEMENT:
                startContext(ParserRuleContext.COMP_UNIT);
                startContext(ParserRuleContext.FUNC_DEFINITION);
                startContext(ParserRuleContext.FUNC_BODY_BLOCK);
                return parseStatement();
            case EXPRESSION:
                startContext(ParserRuleContext.COMP_UNIT);
                startContext(ParserRuleContext.FUNC_DEFINITION);
                startContext(ParserRuleContext.FUNC_BODY_BLOCK);
                startContext(ParserRuleContext.STATEMENT);
                return parseExpression();
            default:
                throw new UnsupportedOperationException("Cannot start parsing from: " + context);
        }
    }

    /**
     * Resume the parsing from the given context.
     *
     * @param context Context to resume parsing
     * @param args Arguments that requires to continue parsing from the given parser context
     * @return Parsed node
     */
    public STNode resumeParsing(ParserRuleContext context, Object... args) {
        switch (context) {
            case COMP_UNIT:
                return parseCompUnit();
            case EXTERNAL_FUNC_BODY:
                return parseExternalFunctionBody();
            case FUNC_BODY:
                return parseFunctionBody();
            case OPEN_BRACE:
                return parseOpenBrace();
            case CLOSE_BRACE:
                return parseCloseBrace();
            case FUNC_NAME:
                return parseFunctionName();
            case OPEN_PARENTHESIS:
                return parseOpenParenthesis();
            case PARAM_LIST:
                return parseParamList();
            case RETURN_TYPE_DESCRIPTOR:
                return parseReturnTypeDescriptor();
            case SIMPLE_TYPE_DESCRIPTOR:
                return parseTypeDescriptor();
            case ASSIGN_OP:
                return parseAssignOp();
            case EXTERNAL_KEYWORD:
                return parseExternalKeyword();
            case FUNC_BODY_BLOCK:
                return parseFunctionBodyBlock();
            case SEMICOLON:
                return parseSemicolon();
            case CLOSE_PARENTHESIS:
                return parseCloseParenthesis();
            case VARIABLE_NAME:
                return parseVariableName();
            case TERMINAL_EXPRESSION:
                return parseTerminalExpression((boolean) args[0], (boolean) args[1]);
            case STATEMENT:
                return parseStatement();
            case STATEMENT_WITHOUT_ANNOTS:
                return parseStatement((STNode) args[0]);
            case EXPRESSION_RHS:
                return parseExpressionRhs((OperatorPrecedence) args[1], (STNode) args[0], (boolean) args[2],
                        (boolean) args[3]);
            case PARAMETER:
                return parseParameter((STNode) args[0], (int) args[1]);
            case PARAMETER_WITHOUT_ANNOTS:
                return parseParamGivenAnnots((STNode) args[0], (STNode) args[1], (int) args[2]);
            case AFTER_PARAMETER_TYPE:
                return parseAfterParamType((STNode) args[0], (STNode) args[1], (STNode) args[2], (STNode) args[3]);
            case PARAMETER_RHS:
                return parseParameterRhs((STNode) args[0], (STNode) args[1], (STNode) args[2], (STNode) args[3],
                        (STNode) args[4]);
            case TOP_LEVEL_NODE:
                return parseTopLevelNode();
            case TOP_LEVEL_NODE_WITHOUT_METADATA:
                return parseTopLevelNode((STNode) args[0]);
            case TOP_LEVEL_NODE_WITHOUT_MODIFIER:
                return parseTopLevelNode((STNode) args[0], (STNode) args[1]);
            case STATEMENT_START_IDENTIFIER:
                return parseStatementStartIdentifier();
            case VAR_DECL_STMT_RHS:
                return parseVarDeclRhs((STNode) args[0], (STNode) args[1], (STNode) args[2], (STNode) args[3],
                        (boolean) args[4]);
            case TYPE_REFERENCE:
                return parseTypeReference();
            case FIELD_DESCRIPTOR_RHS:
                return parseFieldDescriptorRhs((STNode) args[0], (STNode) args[1], (STNode) args[2]);
            case NAMED_OR_POSITIONAL_ARG_RHS:
                return parseNamedOrPositionalArg((STNode) args[0]);
            case RECORD_BODY_START:
                return parseRecordBodyStartDelimiter();
            case TYPE_DESCRIPTOR:
                return parseTypeDescriptor();
            case OBJECT_MEMBER:
                return parseObjectMember();
            case OBJECT_FUNC_OR_FIELD_WITHOUT_VISIBILITY:
                return parseObjectMethodOrField((STNode) args[0], (STNode) args[1]);
            case OBJECT_FIELD_RHS:
                return parseObjectFieldRhs((STNode) args[0], (STNode) args[1], (STNode) args[2], (STNode) args[3]);
            case OBJECT_TYPE_FIRST_QUALIFIER:
                return parseObjectTypeQualifiers();
            case OBJECT_TYPE_SECOND_QUALIFIER:
                return parseObjectTypeSecondQualifier((STNode) args[0]);
            case OBJECT_KEYWORD:
                return parseObjectKeyword();
            case TYPE_NAME:
                return parseTypeName();
            case IF_KEYWORD:
                return parseIfKeyword();
            case ELSE_KEYWORD:
                return parseElseKeyword();
            case ELSE_BODY:
                return parseElseBody();
            case WHILE_KEYWORD:
                return parseWhileKeyword();
            case PANIC_KEYWORD:
                return parsePanicKeyword();
            case MAJOR_VERSION:
                return parseMajorVersion();
            case IMPORT_DECL_RHS:
                return parseImportDecl((STNode) args[0], (STNode) args[1]);
            case IMPORT_PREFIX:
                return parseImportPrefix();
            case IMPORT_MODULE_NAME:
            case IMPORT_ORG_OR_MODULE_NAME:
            case VARIABLE_REF:
            case FIELD_OR_FUNC_NAME:
            case SERVICE_NAME:
                return parseIdentifier(context);
            case IMPORT_KEYWORD:
                return parseImportKeyword();
            case SLASH:
                return parseSlashToken();
            case DOT:
                return parseDotToken();
            case IMPORT_VERSION_DECL:
                return parseVersion();
            case VERSION_KEYWORD:
                return parseVersionKeywrod();
            case VERSION_NUMBER:
                return parseVersionNumber();
            case DECIMAL_INTEGER_LITERAL:
                return parseDecimalIntLiteral(context);
            case IMPORT_SUB_VERSION:
                return parseSubVersion(context);
            case IMPORT_PREFIX_DECL:
                return parseImportPrefixDecl();
            case AS_KEYWORD:
                return parseAsKeyword();
            case CONTINUE_KEYWORD:
                return parseContinueKeyword();
            case BREAK_KEYWORD:
                return parseBreakKeyword();
            case RETURN_KEYWORD:
                return parseReturnKeyword();
            case MAPPING_FIELD:
                return parseMappingField((STNode) args[0]);
            case SPECIFIC_FIELD_RHS:
                return parseSpecificFieldRhs((STNode) args[0], (STNode) args[1]);
            case STRING_LITERAL:
                return parseStringLiteral();
            case COLON:
                return parseColon();
            case OPEN_BRACKET:
                return parseOpenBracket();
            case RESOURCE_DEF:
                return parseResource();
            case OPTIONAL_SERVICE_NAME:
                return parseServiceName();
            case SERVICE_KEYWORD:
                return parseServiceKeyword();
            case ON_KEYWORD:
                return parseOnKeyword();
            case RESOURCE_KEYWORD:
                return parseResourceKeyword();
            case LISTENER_KEYWORD:
                return parseListenerKeyword();
            case NIL_TYPE_DESCRIPTOR:
                return parseNilTypeDescriptor();
            case COMPOUND_ASSIGNMENT_STMT:
                return parseCompoundAssignmentStmt();
            case TYPEOF_KEYWORD:
                return parseTypeofKeyword();
            case ARRAY_TYPE_DESCRIPTOR:
                return parseArrayTypeDescriptor((STNode) args[0]);
            case ARRAY_LENGTH:
                return parseArrayLength();
            case FUNC_DEFINITION:
            case REQUIRED_PARAM:
            case ANNOT_REFERENCE:
                return parseIdentifier(context);
            case IS_KEYWORD:
                return parseIsKeyword();
            case STMT_START_WITH_EXPR_RHS:
                return parseStamentStartWithExpr((STNode) args[0]);
            case COMMA:
                return parseComma();
            case CONST_DECL_TYPE:
                return parseConstDecl((STNode) args[0], (STNode) args[1], (STNode) args[2]);
            case STMT_START_WITH_IDENTIFIER:
                return parseStatementStartsWithIdentifier((STNode) args[0], (STNode) args[1]);
            case NIL_LITERAL:
                return parseNilLiteral();
            case RECORD_FIELD_OR_RECORD_END:
                return parseFieldOrRestDescriptor((boolean) args[0]);
            case ANNOTATION_KEYWORD:
                return parseAnnotationKeyword();
            case ANNOT_DECL_OPTIONAL_TYPE:
                return parseAnnotationDeclFromType((STNode) args[0], (STNode) args[1], (STNode) args[2],
                        (STNode) args[3]);
            case ANNOT_DECL_RHS:
                return parseAnnotationDeclRhs((STNode) args[0], (STNode) args[1], (STNode) args[2], (STNode) args[3],
                        (STNode) args[4]);
            case ANNOT_OPTIONAL_ATTACH_POINTS:
                return parseAnnotationDeclAttachPoints((STNode) args[0], (STNode) args[1], (STNode) args[2],
                        (STNode) args[3], (STNode) args[4], (STNode) args[5]);
            case SOURCE_KEYWORD:
                return parseSourceKeyword();
            case ATTACH_POINT_IDENT:
                return parseAttachPointIdent((STNode) args[0]);
            case IDENT_AFTER_OBJECT_IDENT:
                return parseIdentAfterObjectIdent();
            case FUNCTION_IDENT:
                return parseFunctionIdent();
            case FIELD_IDENT:
                return parseFieldIdent();
            case ATTACH_POINT_END:
                return parseAttachPointEnd();
            case XMLNS_KEYWORD:
                return parseXMLNSKeyword();
            case XML_NAMESPACE_PREFIX_DECL:
                return parseXMLDeclRhs((STNode) args[0], (STNode) args[1]);
            case NAMESPACE_PREFIX:
                return parseNamespacePrefix();
            case WORKER_KEYWORD:
                return parseWorkerKeyword();
            case WORKER_NAME:
                return parseWorkerName();
            case DECIMAL_FLOATING_POINT_LITERAL:
                return parseDecimalFloatingPointLiteral();
            case HEX_FLOATING_POINT_LITERAL:
                return parseHexFloatingPointLiteral();
            default:
                throw new IllegalStateException("Cannot re-parse rule: " + context);
        }
    }

    /*
     * Private methods
     */

    private STToken peek() {
        return this.tokenReader.peek();
    }

    private STToken peek(int k) {
        return this.tokenReader.peek(k);
    }

    private STToken consume() {
        return this.tokenReader.read();
    }

    private Solution recover(STToken token, ParserRuleContext currentCtx, Object... parsedNodes) {
        return this.errorHandler.recover(currentCtx, token, parsedNodes);
    }

    private void startContext(ParserRuleContext context) {
        this.errorHandler.startContext(context);
    }

    private void endContext() {
        this.errorHandler.endContext();
    }

    /**
     * Switch the current context to the provided one. This will replace the
     * existing context.
     *
     * @param context Context to switch to.
     */
    private void switchContext(ParserRuleContext context) {
        this.errorHandler.switchContext(context);
    }

    /**
     * Parse a given input and returns the AST. Starts parsing from the top of a compilation unit.
     *
     * @return Parsed node
     */
    private STNode parseCompUnit() {
        startContext(ParserRuleContext.COMP_UNIT);
        STToken token = peek();
        List<STNode> otherDecls = new ArrayList<>();
        List<STNode> importDecls = new ArrayList<>();

        boolean processImports = true;
        while (token.kind != SyntaxKind.EOF_TOKEN) {
            STNode decl = parseTopLevelNode(token.kind);
            if (decl.kind == SyntaxKind.IMPORT_DECLARATION) {
                if (processImports) {
                    importDecls.add(decl);
                } else {
                    // If an import occurs after any other module level declaration,
                    // we add it to the other-decl list to preserve the order. But
                    // log an error and mark it as invalid.
                    otherDecls.add(decl);
                    this.errorHandler.reportInvalidNode(token, "imports must be declared before other declarations");
                }
            } else {
                if (processImports) {
                    // While processing imports, if we reach any other declaration,
                    // then mark this as the end of processing imports.
                    processImports = false;
                }
                otherDecls.add(decl);
            }
            token = peek();
        }

        STToken eof = consume();
        endContext();

        return STNodeFactory.createModulePartNode(STNodeFactory.createNodeList(importDecls),
                STNodeFactory.createNodeList(otherDecls), eof);
    }

    /**
     * Parse top level node having an optional modifier preceding it.
     *
     * @return Parsed node
     */
    private STNode parseTopLevelNode() {
        STToken token = peek();
        return parseTopLevelNode(token.kind);
    }

    protected STNode parseTopLevelNode(SyntaxKind tokenKind) {
        STNode metadata;
        switch (tokenKind) {
            case EOF_TOKEN:
                return consume();
            case DOCUMENTATION_LINE:
            case AT_TOKEN:
                metadata = parseMetaData(tokenKind);
                return parseTopLevelNode(metadata);
            case IMPORT_KEYWORD:
            case FINAL_KEYWORD:
            case PUBLIC_KEYWORD:
            case FUNCTION_KEYWORD:
            case TYPE_KEYWORD:
            case LISTENER_KEYWORD:
            case CONST_KEYWORD:
            case ANNOTATION_KEYWORD:
            case XMLNS_KEYWORD:
            case SERVICE_KEYWORD:
                // TODO: add type binding pattern
                metadata = createEmptyMetadata();
                break;
            case IDENTIFIER_TOKEN:
                // Here we assume that after recovering, we'll never reach here.
                // Otherwise the tokenOffset will not be 1.
                if (isModuleVarDeclStart(1)) {
                    // This is an early exit, so that we don't have to do the same check again.
                    return parseModuleVarDecl(createEmptyMetadata(), null);
                }
                // Else fall through
            default:
                if (isTypeStartingToken(tokenKind) && tokenKind != SyntaxKind.IDENTIFIER_TOKEN) {
                    metadata = createEmptyMetadata();
                    break;
                }

                STToken token = peek();
                Solution solution = recover(token, ParserRuleContext.TOP_LEVEL_NODE);

                if (solution.action == Action.KEEP) {
                    // If the solution is {@link Action#KEEP}, that means next immediate token is
                    // at the correct place, but some token after that is not. There only one such
                    // cases here, which is the `case IDENTIFIER_TOKEN`. So accept it, and continue.
                    metadata = STNodeFactory.createNodeList(new ArrayList<>());
                    break;
                }

                // If the parser recovered by inserting a token, then try to re-parse the same
                // rule with the inserted token. This is done to pick the correct branch
                // to continue the parsing.
                if (solution.action == Action.REMOVE) {
                    return solution.recoveredNode;
                }

                return parseTopLevelNode(solution.tokenKind);
        }

        return parseTopLevelNode(tokenKind, metadata);
    }

    /**
     * Parse top level node having an optional modifier preceding it, given the next token kind.
     *
     * @param tokenKind Next token kind
     * @return Parsed node
     */
    private STNode parseTopLevelNode(STNode metadata) {
        STToken nextToken = peek();
        return parseTopLevelNode(nextToken.kind, metadata);
    }

    private STNode parseTopLevelNode(SyntaxKind tokenKind, STNode metadata) {
        STNode qualifier = null;
        switch (tokenKind) {
            case EOF_TOKEN:
                if (metadata != null) {
                    this.errorHandler.reportInvalidNode(null, "invalid metadata");
                }
                return consume();
            case PUBLIC_KEYWORD:
                qualifier = parseQualifier();
                tokenKind = peek().kind;
                break;
            case FUNCTION_KEYWORD:
            case TYPE_KEYWORD:
            case LISTENER_KEYWORD:
            case CONST_KEYWORD:
            case FINAL_KEYWORD:
            case IMPORT_KEYWORD:
            case ANNOTATION_KEYWORD:
            case XMLNS_KEYWORD:
                // TODO: add type binding pattern
                break;
            case IDENTIFIER_TOKEN:
                // Here we assume that after recovering, we'll never reach here.
                // Otherwise the tokenOffset will not be 1.
                if (isModuleVarDeclStart(1)) {
                    // This is an early exit, so that we don't have to do the same check again.
                    return parseModuleVarDecl(metadata, null);
                }
                // Else fall through
            default:
                if (isTypeStartingToken(tokenKind) && tokenKind != SyntaxKind.IDENTIFIER_TOKEN) {
                    break;
                }

                STToken token = peek();
                Solution solution = recover(token, ParserRuleContext.TOP_LEVEL_NODE_WITHOUT_METADATA, metadata);

                // If the parser recovered by inserting a token, then try to re-parse the same
                // rule with the inserted token. This is done to pick the correct branch
                // to continue the parsing.
                if (solution.action == Action.REMOVE) {
                    return solution.recoveredNode;
                }

                if (solution.action == Action.KEEP) {
                    // If the solution is {@link Action#KEEP}, that means next immediate token is
                    // at the correct place, but some token after that is not. There only one such
                    // cases here, which is the `case IDENTIFIER_TOKEN`. So accept it, and continue.
                    qualifier = STNodeFactory.createEmptyNode();
                    break;
                }

                return parseTopLevelNode(solution.tokenKind, metadata);
        }

        return parseTopLevelNode(tokenKind, metadata, qualifier);
    }

    /**
     * Check whether the cursor is at the start of a module level var-decl.
     *
     * @param lookahead Offset of the token to to check
     * @return <code>true</code> if the cursor is at the start of a module level var-decl.
     *         <code>false</code> otherwise.
     */
    private boolean isModuleVarDeclStart(int lookahead) {
        // Assumes that we reach here after a peek()
        STToken nextToken = peek(lookahead + 1);
        switch (nextToken.kind) {
            case EQUAL_TOKEN:
                // Scenario: foo =
                // Even though this is not valid, consider this as a var-decl and continue;
            case OPEN_BRACKET_TOKEN:
                // Scenario foo[] (Array type descriptor with custom type)
            case QUESTION_MARK_TOKEN:
                // Scenario foo? (Optional type descriptor with custom type)
                return true;
            case IDENTIFIER_TOKEN:
                switch (peek(lookahead + 2).kind) {
                    case EQUAL_TOKEN: // Scenario: foo bar =
                    case SEMICOLON_TOKEN: // Scenario: foo bar;
                        return true;
                    default:
                        return false;
                }
            case COLON_TOKEN:
                if (lookahead > 1) {
                    // This means there's a colon somewhere after the type name.
                    // This is not a valid var-decl.
                    return false;
                }

                // Scenario: foo:bar baz ...
                if (peek(lookahead + 2).kind != SyntaxKind.IDENTIFIER_TOKEN) {
                    return false;
                }
                return isModuleVarDeclStart(lookahead + 2);
            default:
                return false;
        }
    }

    /**
     * Parse import declaration.
     * <p>
     * <code>import-decl :=  import [org-name /] module-name [version sem-ver] [as import-prefix] ;</code>
     *
     * @return Parsed node
     */
    private STNode parseImportDecl() {
        startContext(ParserRuleContext.IMPORT_DECL);
        this.tokenReader.switchMode(ParserMode.IMPORT);
        STNode importKeyword = parseImportKeyword();
        STNode identifier = parseIdentifier(ParserRuleContext.IMPORT_ORG_OR_MODULE_NAME);

        STToken token = peek();
        STNode importDecl = parseImportDecl(token.kind, importKeyword, identifier);
        this.tokenReader.resetMode();
        endContext();
        return importDecl;
    }

    /**
     * Parse import keyword.
     *
     * @return Parsed node
     */
    private STNode parseImportKeyword() {
        STToken token = peek();
        if (token.kind == SyntaxKind.IMPORT_KEYWORD) {
            return consume();
        } else {
            Solution sol = recover(token, ParserRuleContext.IMPORT_KEYWORD);
            return sol.recoveredNode;
        }
    }

    /**
     * Parse identifier.
     *
     * @return Parsed node
     */
    private STNode parseIdentifier(ParserRuleContext currentCtx) {
        STToken token = peek();
        if (token.kind == SyntaxKind.IDENTIFIER_TOKEN) {
            return consume();
        } else {
            Solution sol = recover(token, currentCtx);
            return sol.recoveredNode;
        }
    }

    /**
     * Parse RHS of the import declaration. This includes the components after the
     * starting identifier (org-name/module-name) of the import decl.
     *
     * @param importKeyword Import keyword
     * @param identifier Org-name or the module name
     * @return Parsed node
     */
    private STNode parseImportDecl(STNode importKeyword, STNode identifier) {
        STToken nextToken = peek();
        return parseImportDecl(nextToken.kind, importKeyword, identifier);
    }

    private STNode parseImportDecl(SyntaxKind tokenKind, STNode importKeyword, STNode identifier) {
        STNode orgName;
        STNode moduleName;
        STNode version;
        STNode alias;

        switch (tokenKind) {
            case SLASH_TOKEN:
                STNode slash = parseSlashToken();
                orgName = STNodeFactory.createImportOrgNameNode(identifier, slash);
                moduleName = parseModuleName();
                version = parseVersion();
                alias = parseImportPrefixDecl();
                break;
            case DOT_TOKEN:
            case VERSION_KEYWORD:
                orgName = STNodeFactory.createEmptyNode();
                moduleName = parseModuleName(tokenKind, identifier);
                version = parseVersion();
                alias = parseImportPrefixDecl();
                break;
            case AS_KEYWORD:
                orgName = STNodeFactory.createEmptyNode();
                moduleName = parseModuleName(tokenKind, identifier);
                version = STNodeFactory.createEmptyNode();
                alias = parseImportPrefixDecl();
                break;
            case SEMICOLON_TOKEN:
                orgName = STNodeFactory.createEmptyNode();
                moduleName = parseModuleName(tokenKind, identifier);
                version = STNodeFactory.createEmptyNode();
                alias = STNodeFactory.createEmptyNode();
                break;
            default:
                Solution solution = recover(peek(), ParserRuleContext.IMPORT_DECL_RHS, importKeyword, identifier);

                // rule with the inserted token. This is done to pick the correct branch
                // to continue the parsing.
                if (solution.action == Action.REMOVE) {
                    return solution.recoveredNode;
                }

                return parseImportDecl(solution.tokenKind, importKeyword, identifier);
        }

        STNode semicolon = parseSemicolon();
        return STNodeFactory.createImportDeclarationNode(importKeyword, orgName, moduleName, version, alias, semicolon);
    }

    /**
     * parse slash token.
     *
     * @return Parsed node
     */
    private STNode parseSlashToken() {
        STToken token = peek();
        if (token.kind == SyntaxKind.SLASH_TOKEN) {
            return consume();
        } else {
            Solution sol = recover(token, ParserRuleContext.SLASH);
            return sol.recoveredNode;
        }
    }

    /**
     * Parse dot token.
     *
     * @return Parsed node
     */
    private STNode parseDotToken() {
        STToken nextToken = peek();
        return parseDotToken(nextToken.kind);
    }

    private STNode parseDotToken(SyntaxKind tokenKind) {
        if (tokenKind == SyntaxKind.DOT_TOKEN) {
            return consume();
        } else {
            Solution sol = recover(peek(), ParserRuleContext.DOT);
            return sol.recoveredNode;
        }
    }

    /**
     * Parse module name of a import declaration.
     *
     * @return Parsed node
     */
    private STNode parseModuleName() {
        STNode moduleNameStart = parseIdentifier(ParserRuleContext.IMPORT_MODULE_NAME);
        return parseModuleName(peek().kind, moduleNameStart);
    }

    /**
     * Parse import module name of a import declaration, given the module name start identifier.
     *
     * @param moduleNameStart Starting identifier of the module name
     * @return Parsed node
     */
    private STNode parseModuleName(SyntaxKind nextTokenKind, STNode moduleNameStart) {
        List<STNode> moduleNameParts = new ArrayList<>();
        moduleNameParts.add(moduleNameStart);

        while (!isEndOfImportModuleName(nextTokenKind)) {
            moduleNameParts.add(parseDotToken());
            moduleNameParts.add(parseIdentifier(ParserRuleContext.IMPORT_MODULE_NAME));
            nextTokenKind = peek().kind;
        }

        return STNodeFactory.createNodeList(moduleNameParts);
    }

    private boolean isEndOfImportModuleName(SyntaxKind nextTokenKind) {
        return nextTokenKind != SyntaxKind.DOT_TOKEN && nextTokenKind != SyntaxKind.IDENTIFIER_TOKEN;
    }

    private boolean isEndOfImportDecl(SyntaxKind nextTokenKind) {
        switch (nextTokenKind) {
            case SEMICOLON_TOKEN:
            case PUBLIC_KEYWORD:
            case FUNCTION_KEYWORD:
            case TYPE_KEYWORD:
            case ABSTRACT_KEYWORD:
            case CONST_KEYWORD:
            case EOF_TOKEN:
            case SERVICE_KEYWORD:
            case IMPORT_KEYWORD:
            case FINAL_KEYWORD:
                return true;
            default:
                return false;
        }
    }

    /**
     * Parse version component of a import declaration.
     * <p>
     * <code>version-decl := version sem-ver</code>
     *
     * @return Parsed node
     */
    private STNode parseVersion() {
        STToken nextToken = peek();
        return parseVersion(nextToken.kind);
    }

    private STNode parseVersion(SyntaxKind nextTokenKind) {
        switch (nextTokenKind) {
            case VERSION_KEYWORD:
                STNode versionKeyword = parseVersionKeywrod();
                STNode versionNumber = parseVersionNumber();
                return STNodeFactory.createImportVersionNode(versionKeyword, versionNumber);
            case AS_KEYWORD:
            case SEMICOLON_TOKEN:
                return STNodeFactory.createEmptyNode();
            default:
                if (isEndOfImportDecl(nextTokenKind)) {
                    return STNodeFactory.createEmptyNode();
                }

                STToken token = peek();
                Solution solution = recover(token, ParserRuleContext.IMPORT_VERSION_DECL);

                // If the parser recovered by inserting a token, then try to re-parse the same
                // rule with the inserted token. This is done to pick the correct branch
                // to continue the parsing.
                if (solution.action == Action.REMOVE) {
                    return solution.recoveredNode;
                }

                return parseVersion(solution.tokenKind);
        }

    }

    /**
     * Parse version keywrod.
     *
     * @return Parsed node
     */
    private STNode parseVersionKeywrod() {
        STToken nextToken = peek();
        if (nextToken.kind == SyntaxKind.VERSION_KEYWORD) {
            return consume();
        } else {
            Solution sol = recover(peek(), ParserRuleContext.VERSION_KEYWORD);
            return sol.recoveredNode;
        }
    }

    /**
     * Parse version number.
     * <p>
     * <code>sem-ver := major-num [. minor-num [. patch-num]]
     * <br/>
     * major-num := DecimalNumber
     * <br/>
     * minor-num := DecimalNumber
     * <br/>
     * patch-num := DecimalNumber
     * </code>
     *
     * @return Parsed node
     */
    private STNode parseVersionNumber() {
        STToken nextToken = peek();
        return parseVersionNumber(nextToken.kind);
    }

    private STNode parseVersionNumber(SyntaxKind nextTokenKind) {
        STNode majorVersion;
        switch (nextTokenKind) {
            case DECIMAL_INTEGER_LITERAL:
                majorVersion = parseMajorVersion();
                break;
            default:
                STToken token = peek();
                Solution solution = recover(token, ParserRuleContext.VERSION_NUMBER);

                // If the parser recovered by inserting a token, then try to re-parse the same
                // rule with the inserted token. This is done to pick the correct branch
                // to continue the parsing.
                if (solution.action == Action.REMOVE) {
                    return solution.recoveredNode;
                }

                return parseVersionNumber(solution.tokenKind);
        }

        List<STNode> versionParts = new ArrayList<>();
        versionParts.add(majorVersion);

        STNode minorVersion = parseMinorVersion();
        if (minorVersion != null) {
            versionParts.add(minorVersion);

            STNode patchVersion = parsePatchVersion();
            if (patchVersion != null) {
                versionParts.add(patchVersion);
            }
        }

        return STNodeFactory.createNodeList(versionParts);

    }

    private STNode parseMajorVersion() {
        return parseDecimalIntLiteral(ParserRuleContext.MAJOR_VERSION);
    }

    private STNode parseMinorVersion() {
        return parseSubVersion(ParserRuleContext.MINOR_VERSION);
    }

    private STNode parsePatchVersion() {
        return parseSubVersion(ParserRuleContext.PATCH_VERSION);
    }

    /**
     * Parse decimal literal.
     *
     * @param context Context in which the decimal literal is used.
     * @return Parsed node
     */
    private STNode parseDecimalIntLiteral(ParserRuleContext context) {
        STToken nextToken = peek();
        if (nextToken.kind == SyntaxKind.DECIMAL_INTEGER_LITERAL) {
            return consume();
        } else {
            Solution sol = recover(peek(), context);
            return sol.recoveredNode;
        }
    }

    /**
     * Parse sub version. i.e: minor-version/patch-version.
     *
     * @param context Context indicating what kind of sub-version is being parsed.
     * @return Parsed node
     */
    private STNode parseSubVersion(ParserRuleContext context) {
        STToken nextToken = peek();
        return parseSubVersion(nextToken.kind, context);
    }

    private STNode parseSubVersion(SyntaxKind nextTokenKind, ParserRuleContext context) {
        switch (nextTokenKind) {
            case AS_KEYWORD:
            case SEMICOLON_TOKEN:
                return null;
            case DOT_TOKEN:
                STNode leadingDot = parseDotToken();
                STNode versionNumber = parseDecimalIntLiteral(context);
                return STNodeFactory.createImportSubVersionNode(leadingDot, versionNumber);
            default:
                STToken token = peek();
                Solution solution = recover(token, ParserRuleContext.IMPORT_SUB_VERSION);

                // If the parser recovered by inserting a token, then try to re-parse the same
                // rule with the inserted token. This is done to pick the correct branch
                // to continue the parsing.
                if (solution.action == Action.REMOVE) {
                    return solution.recoveredNode;
                }

                return parseSubVersion(solution.tokenKind, context);
        }
    }

    /**
     * Parse import prefix declaration.
     * <p>
     * <code>import-prefix-decl := as import-prefix
     * <br/>
     * import-prefix := a identifier | _
     * </code>
     *
     * @return Parsed node
     */
    private STNode parseImportPrefixDecl() {
        STToken token = peek();
        return parseImportPrefixDecl(token.kind);
    }

    private STNode parseImportPrefixDecl(SyntaxKind nextTokenKind) {
        switch (nextTokenKind) {
            case AS_KEYWORD:
                STNode asKeyword = parseAsKeyword();
                STNode prefix = parseImportPrefix();
                return STNodeFactory.createImportPrefixNode(asKeyword, prefix);
            case SEMICOLON_TOKEN:
                return STNodeFactory.createEmptyNode();
            default:
                if (isEndOfImportDecl(nextTokenKind)) {
                    return STNodeFactory.createEmptyNode();
                }

                STToken token = peek();
                Solution solution = recover(token, ParserRuleContext.IMPORT_PREFIX_DECL);

                // If the parser recovered by inserting a token, then try to re-parse the same
                // rule with the inserted token. This is done to pick the correct branch
                // to continue the parsing.
                if (solution.action == Action.REMOVE) {
                    return solution.recoveredNode;
                }

                return parseImportPrefixDecl(solution.tokenKind);
        }
    }

    /**
     * Parse <code>as</code> keyword.
     *
     * @return Parsed node
     */
    private STNode parseAsKeyword() {
        STToken nextToken = peek();
        if (nextToken.kind == SyntaxKind.AS_KEYWORD) {
            return consume();
        } else {
            Solution sol = recover(peek(), ParserRuleContext.AS_KEYWORD);
            return sol.recoveredNode;
        }
    }

    /**
     * Parse import prefix.
     *
     * @return Parsed node
     */
    private STNode parseImportPrefix() {
        STToken nextToken = peek();
        if (nextToken.kind == SyntaxKind.IDENTIFIER_TOKEN) {
            return consume();
        } else {
            Solution sol = recover(peek(), ParserRuleContext.IMPORT_PREFIX);
            return sol.recoveredNode;
        }
    }

    /**
     * Parse top level node, given the modifier that precedes it.
     *
     * @param qualifier Qualifier that precedes the top level node
     * @return Parsed node
     */
    private STNode parseTopLevelNode(STNode metadata, STNode qualifier) {
        STToken token = peek();
        return parseTopLevelNode(token.kind, metadata, qualifier);
    }

    /**
     * Parse top level node given the next token kind and the modifier that precedes it.
     *
     * @param tokenKind Next token kind
     * @param qualifier Qualifier that precedes the top level node
     * @return Parsed top-level node
     */
    private STNode parseTopLevelNode(SyntaxKind tokenKind, STNode metadata, STNode qualifier) {
        switch (tokenKind) {
            case FUNCTION_KEYWORD:
                return parseFunctionDefinition(metadata, getQualifier(qualifier));
            case TYPE_KEYWORD:
                return parseModuleTypeDefinition(metadata, getQualifier(qualifier));
            case LISTENER_KEYWORD:
                return parseListenerDeclaration(metadata, getQualifier(qualifier));
            case CONST_KEYWORD:
                return parseConstantDeclaration(metadata, getQualifier(qualifier));
            case ANNOTATION_KEYWORD:
                STNode constKeyword = STNodeFactory.createEmptyNode();
                return parseAnnotationDeclaration(metadata, getQualifier(qualifier), constKeyword);
            case IMPORT_KEYWORD:
                reportInvalidQualifier(qualifier);
                // TODO log error for metadata
                return parseImportDecl();
            case XMLNS_KEYWORD:
                reportInvalidQualifier(qualifier);
                // TODO log error for metadata
                return parseXMLNamepsaceDeclaration();

            // TODO: add all 'type starting tokens' here. should be same as 'parseTypeDescriptor(...)'
            // TODO: add type binding pattern
            case FINAL_KEYWORD:
                reportInvalidQualifier(qualifier);
                STNode finalKeyword = parseFinalKeyword();
                return parseVariableDecl(metadata, finalKeyword, true);
            case SERVICE_KEYWORD:
                if (isServiceDeclStart(ParserRuleContext.TOP_LEVEL_NODE, 1)) {
                    reportInvalidQualifier(qualifier);
                    return parseServiceDecl(metadata);
                }

                return parseModuleVarDecl(metadata, qualifier);
            case IDENTIFIER_TOKEN:
                // Here we assume that after recovering, we'll never reach here.
                // Otherwise the tokenOffset will not be 1.
                if (isModuleVarDeclStart(1)) {
                    return parseModuleVarDecl(metadata, qualifier);
                }
                // fall through
            default:
                if (isTypeStartingToken(tokenKind) && tokenKind != SyntaxKind.IDENTIFIER_TOKEN) {
                    return parseModuleVarDecl(metadata, qualifier);
                }

                STToken token = peek();
                Solution solution =
                        recover(token, ParserRuleContext.TOP_LEVEL_NODE_WITHOUT_MODIFIER, metadata, qualifier);

                // If the parser recovered by inserting a token, then try to re-parse the same
                // rule with the inserted token. This is done to pick the correct branch
                // to continue the parsing.
                if (solution.action == Action.REMOVE) {
                    return solution.recoveredNode;
                }

                if (solution.action == Action.KEEP) {
                    // If the solution is {@link Action#KEEP}, that means next immediate token is
                    // at the correct place, but some token after that is not. There only one such
                    // cases here, which is the `case IDENTIFIER_TOKEN`. So accept it, and continue.
                    return parseModuleVarDecl(metadata, qualifier);
                }

                return parseTopLevelNode(solution.tokenKind, metadata, qualifier);
        }

    }

    private STNode parseModuleVarDecl(STNode metadata, STNode qualifier) {
        reportInvalidQualifier(qualifier);
        STNode finalKeyword = STNodeFactory.createEmptyNode();
        return parseVariableDecl(metadata, finalKeyword, true);
    }

    private STNode getQualifier(STNode qualifier) {
        return qualifier == null ? STNodeFactory.createEmptyNode() : qualifier;
    }

    private void reportInvalidQualifier(STNode qualifier) {
        if (qualifier != null && qualifier.kind != SyntaxKind.NONE) {
            this.errorHandler.reportInvalidNode((STToken) qualifier,
                    "invalid qualifier '" + qualifier.toString().trim() + "'");
        }
    }

    /**
     * Parse access modifiers.
     *
     * @return Parsed node
     */
    private STNode parseQualifier() {
        STToken token = peek();
        if (token.kind == SyntaxKind.PUBLIC_KEYWORD) {
            return consume();
        } else {
            Solution sol = recover(token, ParserRuleContext.PUBLIC_KEYWORD);
            return sol.recoveredNode;
        }
    }

    /**
     * <p>
     * Parse function definition. A function definition has the following structure.
     * </p>
     * <code>
     * function-defn := FUNCTION identifier function-signature function-body
     * </code>
     *
     * @param metadata Metadata
     * @param visibilityQualifier Visibility qualifier
     * @return Parsed node
     */
    private STNode parseFunctionDefinition(STNode metadata, STNode visibilityQualifier) {
        startContext(ParserRuleContext.FUNC_DEFINITION);
        STNode functionKeyword = parseFunctionKeyword();
        STNode name = parseFunctionName();
        STNode openParenthesis = parseOpenParenthesis();
        STNode parameters = parseParamList();
        STNode closeParenthesis = parseCloseParenthesis();
        STNode returnTypeDesc = parseReturnTypeDescriptor();
        STNode body = parseFunctionBody();

        endContext();
        return STNodeFactory.createFunctionDefinitionNode(metadata, visibilityQualifier, functionKeyword, name,
                openParenthesis, parameters, closeParenthesis, returnTypeDesc, body);
    }

    /**
     * Parse function keyword. Need to validate the token before consuming,
     * since we can reach here while recovering.
     *
     * @return Parsed node
     */
    private STNode parseFunctionKeyword() {
        STToken token = peek();
        if (token.kind == SyntaxKind.FUNCTION_KEYWORD) {
            return consume();
        } else {
            Solution sol = recover(token, ParserRuleContext.FUNCTION_KEYWORD);
            return sol.recoveredNode;
        }
    }

    /**
     * Parse function name.
     *
     * @return Parsed node
     */
    private STNode parseFunctionName() {
        STToken token = peek();
        if (token.kind == SyntaxKind.IDENTIFIER_TOKEN) {
            return consume();
        } else {
            Solution sol = recover(token, ParserRuleContext.FUNC_NAME);
            return sol.recoveredNode;
        }
    }

    /**
     * Parse open parenthesis.
     *
     * @return Parsed node
     */
    private STNode parseOpenParenthesis() {
        STToken token = peek();
        if (token.kind == SyntaxKind.OPEN_PAREN_TOKEN) {
            return consume();
        } else {
            Solution sol = recover(token, ParserRuleContext.OPEN_PARENTHESIS);
            return sol.recoveredNode;
        }
    }

    /**
     * Parse close parenthesis.
     *
     * @return Parsed node
     */
    private STNode parseCloseParenthesis() {
        STToken token = peek();
        if (token.kind == SyntaxKind.CLOSE_PAREN_TOKEN) {
            return consume();
        } else {
            Solution sol = recover(token, ParserRuleContext.CLOSE_PARENTHESIS);
            return sol.recoveredNode;
        }
    }

    /**
     * <p>
     * Parse parameter list.
     * </p>
     * <code>
     * param-list := required-params [, defaultable-params] [, rest-param]
     *     <br/>&nbsp;| defaultable-params [, rest-param]
     *     <br/>&nbsp;| [rest-param]
     * <br/><br/>
     * required-params := required-param (, required-param)*
     * <br/><br/>
     * required-param := [annots] [public] type-descriptor [param-name]
     * <br/><br/>
     * defaultable-params := defaultable-param (, defaultable-param)*
     * <br/><br/>
     * defaultable-param := [annots] [public] type-descriptor [param-name] default-value
     * <br/><br/>
     * rest-param := [annots] type-descriptor ... [param-name]
     * <br/><br/>
     * param-name := identifier
     * </code>
     *
     * @return Parsed node
     */
    private STNode parseParamList() {
        startContext(ParserRuleContext.PARAM_LIST);
        ArrayList<STNode> paramsList = new ArrayList<>();

        STToken token = peek();
        if (isEndOfParametersList(token.kind)) {
            STNode params = STNodeFactory.createNodeList(paramsList);
            endContext();
            return params;
        }

        // Parse the first parameter. Comma precedes the first parameter doesn't exist.
        STNode startingComma = STNodeFactory.createEmptyNode();
        this.currentParamKind = ParserRuleContext.REQUIRED_PARAM;
        paramsList.add(parseParameter(startingComma));

        // Parse follow-up parameters.
        token = peek();
        while (!isEndOfParametersList(token.kind)) {
            STNode leadingComma = parseComma();
            STNode param = parseParameter(leadingComma);
            paramsList.add(param);
            token = peek();
        }

        STNode params = STNodeFactory.createNodeList(paramsList);
        endContext();
        return params;
    }

    /**
     * Parse a single parameter. Parameter can be a required parameter, a defaultable
     * parameter, or a rest parameter.
     *
     * @param leadingComma Comma that occurs before the param
     * @return Parsed node
     */
    private STNode parseParameter(STNode leadingComma) {
        STToken token = peek();
        if (this.currentParamKind == ParserRuleContext.REST_PARAM) {
            // This is an erroneous scenario, where there are more parameters after
            // the rest parameter. Log an error, and continue the remainder of the
            // parameters by removing the order restriction.

            // TODO: mark the node as erroneous
            this.errorHandler.reportInvalidNode(token, "cannot have more parameters after the rest-parameter");
            startContext(ParserRuleContext.REQUIRED_PARAM);
        } else {
            startContext(this.currentParamKind);
        }

        return parseParameter(token.kind, leadingComma, 1);
    }

    private STNode parseParameter(STNode leadingComma, int nextTokenOffset) {
        return parseParameter(peek().kind, leadingComma, nextTokenOffset);
    }

    private STNode parseParameter(SyntaxKind nextTokenKind, STNode leadingComma, int nextTokenOffset) {
        STNode annots;
        switch (nextTokenKind) {
            case AT_TOKEN:
                annots = parseAnnotations(nextTokenKind);
                nextTokenKind = peek().kind;
                break;
            case PUBLIC_KEYWORD:
                annots = STNodeFactory.createNodeList(new ArrayList<>());
                break;
            case IDENTIFIER_TOKEN:
                // This is a early exit
                if (isParamWithoutAnnotStart(nextTokenOffset)) {
                    annots = STNodeFactory.createNodeList(new ArrayList<>());
                    STNode qualifier = STNodeFactory.createEmptyNode();
                    return parseParamGivenAnnotsAndQualifier(leadingComma, annots, qualifier);
                }
                // else fall through
            default:
                if (nextTokenKind != SyntaxKind.IDENTIFIER_TOKEN && isTypeStartingToken(nextTokenKind)) {
                    annots = STNodeFactory.createNodeList(new ArrayList<>());
                    break;
                }

                STToken token = peek();
                Solution solution = recover(token, ParserRuleContext.PARAMETER, leadingComma, nextTokenOffset);

                if (solution.action == Action.KEEP) {
                    // If the solution is {@link Action#KEEP}, that means next immediate token is
                    // at the correct place, but some token after that is not. There only one such
                    // cases here, which is the `case IDENTIFIER_TOKEN`. So accept it, and continue.
                    annots = STNodeFactory.createNodeList(new ArrayList<>());
                    break;
                }

                // If the parser recovered by inserting a token, then try to re-parse the same
                // rule with the inserted token. This is done to pick the correct branch
                // to continue the parsing.
                if (solution.action == Action.REMOVE) {
                    return solution.recoveredNode;
                }

                // Since we come here after recovering by insertion, then the current token becomes the next token.
                // So the nextNextToken offset becomes 1.
                return parseParameter(solution.tokenKind, leadingComma, 0);
        }

        return parseParamGivenAnnots(nextTokenKind, leadingComma, annots, 1);
    }

    private STNode parseParamGivenAnnots(STNode leadingComma, STNode annots, int nextNextTokenOffset) {
        return parseParamGivenAnnots(peek().kind, leadingComma, annots, nextNextTokenOffset);
    }

    private STNode parseParamGivenAnnots(SyntaxKind nextTokenKind, STNode leadingComma, STNode annots,
                                         int nextTokenOffset) {
        STNode qualifier;
        switch (nextTokenKind) {
            case PUBLIC_KEYWORD:
                qualifier = parseQualifier();
                break;
            case IDENTIFIER_TOKEN:
                // This is a early exit
                if (isParamWithoutAnnotStart(nextTokenOffset)) {
                    qualifier = STNodeFactory.createEmptyNode();
                    break;
                }
                // fall through
            case AT_TOKEN: // Annotations can't reach here
            default:
                if (isTypeStartingToken(nextTokenKind) && nextTokenKind != SyntaxKind.IDENTIFIER_TOKEN) {
                    qualifier = STNodeFactory.createEmptyNode();
                    break;
                }

                STToken token = peek();
                Solution solution = recover(token, ParserRuleContext.PARAMETER_WITHOUT_ANNOTS, leadingComma, annots,
                        nextTokenOffset);

                // If the parser recovered by inserting a token, then try to re-parse the same
                // rule with the inserted token. This is done to pick the correct branch
                // to continue the parsing.
                if (solution.action == Action.REMOVE) {
                    return solution.recoveredNode;
                }

                // Since we come here after recovering by insertion, then the current token becomes the next token.
                // So the nextNextToken offset becomes 1.
                return parseParamGivenAnnots(solution.tokenKind, leadingComma, annots, 0);
        }

        return parseParamGivenAnnotsAndQualifier(leadingComma, annots, qualifier);
    }

    private STNode parseParamGivenAnnotsAndQualifier(STNode leadingComma, STNode annots, STNode qualifier) {
        STNode type = parseTypeDescriptor();
        STNode param = parseAfterParamType(leadingComma, annots, qualifier, type);
        endContext();
        return param;
    }

    /**
     * Check whether the cursor is at the start of a parameter that doesn't have annotations.
     *
     * @param tokenOffset Offset of the token to check
     * @return <code>true</code> if the cursor is at the start of a parameter. <code>false</code> otherwise.
     */
    private boolean isParamWithoutAnnotStart(int tokenOffset) {
        // Assumes that we reach here after a peek()
        STToken nextToken = peek(tokenOffset + 1);
        switch (nextToken.kind) {
            case PUBLIC_KEYWORD:
                return isParamWithoutAnnotStart(tokenOffset + 1);
            case ELLIPSIS_TOKEN:
                // scenario: foo...
                return true;
            case IDENTIFIER_TOKEN:
                // scenario: foo bar [comma | equal | close-parenthesis]
                return true;
            default:
                return false;
        }
    }

    private STNode parseAfterParamType(STNode leadingComma, STNode annots, STNode qualifier, STNode type) {
        STToken token = peek();
        return parseAfterParamType(token.kind, leadingComma, annots, qualifier, type);
    }

    private STNode parseAfterParamType(SyntaxKind tokenKind, STNode leadingComma, STNode annots, STNode qualifier,
                                       STNode type) {
        switch (tokenKind) {
            case ELLIPSIS_TOKEN:
                this.currentParamKind = ParserRuleContext.REST_PARAM;
                switchContext(ParserRuleContext.REST_PARAM);
                reportInvalidQualifier(qualifier);
                STNode ellipsis = parseEllipsis();
                STNode paramName = parseVariableName();
                return STNodeFactory.createRestParameterNode(leadingComma, annots, type, ellipsis, paramName);
            case IDENTIFIER_TOKEN:
                paramName = parseVariableName();
                return parseParameterRhs(leadingComma, annots, qualifier, type, paramName);
            default:
                STToken token = peek();
                Solution solution =
                        recover(token, ParserRuleContext.AFTER_PARAMETER_TYPE, leadingComma, annots, qualifier, type);

                // If the parser recovered by inserting a token, then try to re-parse the same
                // rule with the inserted token. This is done to pick the correct branch
                // to continue the parsing.
                if (solution.action == Action.REMOVE) {
                    return solution.recoveredNode;
                }

                return parseAfterParamType(solution.tokenKind, leadingComma, annots, qualifier, type);
        }
    }

    /**
     * Parse ellipsis.
     *
     * @return Parsed node
     */
    private STNode parseEllipsis() {
        STToken token = peek();
        if (token.kind == SyntaxKind.ELLIPSIS_TOKEN) {
            return consume(); // parse '...'
        } else {
            Solution sol = recover(token, ParserRuleContext.ELLIPSIS);
            return sol.recoveredNode;
        }
    }

    /**
     * <p>
     * Parse the right hand side of a required/defaultable parameter.
     * </p>
     * <code>parameter-rhs := [= expression]</code>
     *
     * @param leadingComma Comma that precedes this parameter
     * @param annots Annotations attached to the parameter
     * @param qualifier Visibility qualifier
     * @param type Type descriptor
     * @param paramName Name of the parameter
     * @return Parsed parameter node
     */
    private STNode parseParameterRhs(STNode leadingComma, STNode annots, STNode qualifier, STNode type,
                                     STNode paramName) {
        STToken token = peek();
        return parseParameterRhs(token.kind, leadingComma, annots, qualifier, type, paramName);
    }

    private STNode parseParameterRhs(SyntaxKind tokenKind, STNode leadingComma, STNode annots, STNode qualifier,
                                     STNode type, STNode paramName) {
        // Required parameters
        if (isEndOfParameter(tokenKind)) {
            if (this.currentParamKind == ParserRuleContext.DEFAULTABLE_PARAM) {
                // This is an erroneous scenario, where a required parameters comes after
                // a defaulatble parameter. Log an error, and continue.

                // TODO: mark the node as erroneous
                this.errorHandler.reportInvalidNode(peek(),
                        "cannot have a required parameter after a defaultable parameter");
            }

            return STNodeFactory.createRequiredParameterNode(leadingComma, annots, qualifier, type, paramName);
        } else if (tokenKind == SyntaxKind.EQUAL_TOKEN) {

            // If we were processing required params so far and found a defualtable
            // parameter, then switch the context to defaultable params.
            if (this.currentParamKind == ParserRuleContext.REQUIRED_PARAM) {
                this.currentParamKind = ParserRuleContext.DEFAULTABLE_PARAM;
                switchContext(ParserRuleContext.DEFAULTABLE_PARAM);
            }

            // Defaultable parameters
            STNode equal = parseAssignOp();
            STNode expr = parseExpression();
            return STNodeFactory.createDefaultableParameterNode(leadingComma, annots, qualifier, type, paramName, equal,
                    expr);
        } else {
            STToken token = peek();
            Solution solution =
                    recover(token, ParserRuleContext.PARAMETER_RHS, leadingComma, annots, qualifier, type, paramName);

            // If the parser recovered by inserting a token, then try to re-parse the same
            // rule with the inserted token. This is done to pick the correct branch
            // to continue the parsing.
            if (solution.action == Action.REMOVE) {
                return solution.recoveredNode;
            }

            return parseParameterRhs(solution.tokenKind, leadingComma, annots, qualifier, type, paramName);
        }
    }

    /**
     * Parse comma.
     *
     * @return Parsed node
     */
    private STNode parseComma() {
        STToken token = peek();
        if (token.kind == SyntaxKind.COMMA_TOKEN) {
            return consume();
        } else {
            Solution sol = recover(token, ParserRuleContext.COMMA);
            return sol.recoveredNode;
        }
    }

    /**
     * Check whether the given token is an end of a parameter.
     *
     * @param tokenKind Next token kind
     * @return <code>true</code> if the token represents an end of a parameter. <code>false</code> otherwise
     */
    private boolean isEndOfParameter(SyntaxKind tokenKind) {
        switch (tokenKind) {
            case EOF_TOKEN:
            case CLOSE_BRACE_TOKEN:
            case CLOSE_PAREN_TOKEN:
            case CLOSE_BRACKET_TOKEN:
            case SEMICOLON_TOKEN:
            case COMMA_TOKEN:
            case PUBLIC_KEYWORD:
            case FUNCTION_KEYWORD:
            case RETURNS_KEYWORD:
            case TYPE_KEYWORD:
            case LISTENER_KEYWORD:
            case IF_KEYWORD:
            case WHILE_KEYWORD:
            case AT_TOKEN:
                return true;
            default:
                return false;
        }
    }

    /**
     * Check whether the given token is an end of a parameter-list.
     *
     * @param tokenKind Next token kind
     * @return <code>true</code> if the token represents an end of a parameter-list. <code>false</code> otherwise
     */
    private boolean isEndOfParametersList(SyntaxKind tokenKind) {
        switch (tokenKind) {
            case EOF_TOKEN:
            case CLOSE_BRACE_TOKEN:
            case CLOSE_PAREN_TOKEN:
            case CLOSE_BRACKET_TOKEN:
            case SEMICOLON_TOKEN:
            case FUNCTION_KEYWORD:
            case RETURNS_KEYWORD:
            case TYPE_KEYWORD:
            case LISTENER_KEYWORD:
            case IF_KEYWORD:
            case WHILE_KEYWORD:
            case OPEN_BRACE_TOKEN:
                return true;
            default:
                return false;
        }
    }

    /**
     * Parse return type descriptor of a function. A return type descriptor has the following structure.
     *
     * <code>return-type-descriptor := [ returns annots type-descriptor ]</code>
     *
     * @return Parsed node
     */
    private STNode parseReturnTypeDescriptor() {
        startContext(ParserRuleContext.RETURN_TYPE_DESCRIPTOR);

        // If the return type is not present, simply return
        STToken token = peek();
        if (token.kind != SyntaxKind.RETURNS_KEYWORD) {
            endContext();
            return STNodeFactory.createEmptyNode();
        }

        STNode returnsKeyword = consume();
        STNode annot = parseAnnotations();
        STNode type = parseTypeDescriptor();

        endContext();
        return STNodeFactory.createReturnTypeDescriptorNode(returnsKeyword, annot, type);
    }

    /**
     * <p>
     * Parse a type descriptor. A type descriptor has the following structure.
     * </p>
     * <code>type-descriptor :=
     *      &nbsp;simple-type-descriptor<br/>
     *      &nbsp;| structured-type-descriptor<br/>
     *      &nbsp;| behavioral-type-descriptor<br/>
     *      &nbsp;| singleton-type-descriptor<br/>
     *      &nbsp;| union-type-descriptor<br/>
     *      &nbsp;| optional-type-descriptor<br/>
     *      &nbsp;| any-type-descriptor<br/>
     *      &nbsp;| anydata-type-descriptor<br/>
     *      &nbsp;| byte-type-descriptor<br/>
     *      &nbsp;| json-type-descriptor<br/>
     *      &nbsp;| type-descriptor-reference<br/>
     *      &nbsp;| ( type-descriptor )
     * <br/>
     * type-descriptor-reference := qualified-identifier</code>
     *
     * @return Parsed node
     */
    private STNode parseTypeDescriptor() {
        STToken token = peek();
        STNode typeDesc = parseTypeDescriptor(token.kind);
        return parseComplexTypeDescriptor(typeDesc);

    }

    /**
     * This will handle the parsing of optional,array,union type desc to infinite length.
     *
     * @param typeDesc
     *
     * @return Parsed type descriptor node
     */
    private STNode parseComplexTypeDescriptor(STNode typeDesc) {
        STToken nextToken = peek();
        switch (nextToken.kind) {
            // If next token after a type descriptor is <code>?</code> then it is an optional type descriptor
            case QUESTION_MARK_TOKEN:
                return parseComplexTypeDescriptor(parseOptionalTypeDescriptor(typeDesc));
            // If next token after a type descriptor is <code>[</code> then it is an array type descriptor
            case OPEN_BRACKET_TOKEN:
                return parseComplexTypeDescriptor(parseArrayTypeDescriptor(typeDesc));
            // TODO union type descriptor
            default:
                return typeDesc;
        }
    }

    /**
     * <p>
     * Parse a type descriptor, given the next token kind.
     * </p>
     * If the preceding token is <code>?</code> then it is an optional type descriptor
     *
     * @param tokenKind Next token kind
     * @return Parsed node
     */
    private STNode parseTypeDescriptor(SyntaxKind tokenKind) {
        switch (tokenKind) {
            case IDENTIFIER_TOKEN:
                return parseTypeReference();
            case RECORD_KEYWORD:
                // Record type descriptor
                return parseRecordTypeDescriptor();
            case OBJECT_KEYWORD:
            case ABSTRACT_KEYWORD:
            case CLIENT_KEYWORD:
                // Object type descriptor
                return parseObjectTypeDescriptor();
            case OPEN_PAREN_TOKEN:
                // nil type descriptor '()'
                return parseNilTypeDescriptor();
            default:
                if (isSimpleType(tokenKind)) {
                    return parseSimpleTypeDescriptor();
                }

                STToken token = peek();
                Solution solution = recover(token, ParserRuleContext.TYPE_DESCRIPTOR);

                // If the parser recovered by inserting a token, then try to re-parse the same
                // rule with the inserted token. This is done to pick the correct branch
                // to continue the parsing.
                if (solution.action == Action.REMOVE) {
                    return solution.recoveredNode;
                }

                return parseTypeDescriptor(solution.tokenKind);
        }
    }

    /**
     * Parse simple type descriptor.
     *
     * @return Parsed node
     */
    private STNode parseSimpleTypeDescriptor() {
        STToken node = peek();
        if (isSimpleType(node.kind)) {
            STToken token = consume();
            SyntaxKind typeKind = getTypeSyntaxKind(token.kind);
            return STNodeFactory.createBuiltinSimpleNameReferenceNode(typeKind, token);
        } else {
            Solution sol = recover(peek(), ParserRuleContext.SIMPLE_TYPE_DESCRIPTOR);
            return sol.recoveredNode;
        }
    }

    /**
     * <p>
     * Parse function body. A function body has the following structure.
     * </p>
     * <code>
     * function-body := function-body-block | external-function-body
     * external-function-body := = annots external ;
     * function-body-block := { [default-worker-init, named-worker-decl+] default-worker }
     * </code>
     *
     * @return Parsed node
     */
    private STNode parseFunctionBody() {
        STToken token = peek();
        return parseFunctionBody(token.kind);
    }

    /**
     * Parse function body, given the next token kind.
     *
     * @param tokenKind Next token kind
     * @return Parsed node
     */
    protected STNode parseFunctionBody(SyntaxKind tokenKind) {
        switch (tokenKind) {
            case EQUAL_TOKEN:
                return parseExternalFunctionBody();
            case OPEN_BRACE_TOKEN:
                return parseFunctionBodyBlock();
            default:
                STToken token = peek();
                Solution solution = recover(token, ParserRuleContext.FUNC_BODY);

                // If the parser recovered by inserting a token, then try to re-parse the same
                // rule with the inserted token. This is done to pick the correct branch
                // to continue the parsing.

                if (solution.action == Action.REMOVE) {
                    return solution.recoveredNode;
                }

                // If the recovered token is not something that can be re-parsed,
                // then don't try to re-parse the same rule.
                if (solution.tokenKind == SyntaxKind.NONE) {
                    return STNodeFactory.createMissingToken(solution.tokenKind);
                }

                return parseFunctionBody(solution.tokenKind);
        }
    }

    /**
     * <p>
     * Parse function body block. A function body block has the following structure.
     * </p>
     *
     * <code>
     * function-body-block := { [default-worker-init, named-worker-decl+] default-worker }<br/>
     * default-worker-init := sequence-stmt<br/>
     * default-worker := sequence-stmt<br/>
     * named-worker-decl := worker worker-name return-type-descriptor { sequence-stmt }<br/>
     * worker-name := identifier<br/>
     * </code>
     *
     * @return Parsed node
     */
    private STNode parseFunctionBodyBlock() {
        startContext(ParserRuleContext.FUNC_BODY_BLOCK);
        STNode openBrace = parseOpenBrace();
        STToken token = peek();

        ArrayList<STNode> firstStmtList = new ArrayList<>();
        ArrayList<STNode> workers = new ArrayList<>();
        ArrayList<STNode> secondStmtList = new ArrayList<>();

        ParserRuleContext currentCtx = ParserRuleContext.DEFAULT_WORKER_INIT;
        boolean hasNamedWorkers = false;
        while (!isEndOfStatements(token.kind)) {
            STNode stmt = parseStatement();
            if (stmt == null) {
                break;
            }

            switch (currentCtx) {
                case DEFAULT_WORKER_INIT:
                    if (stmt.kind != SyntaxKind.NAMED_WORKER_DECLARATION) {
                        firstStmtList.add(stmt);
                        break;
                    }
                    // We come here when we find the first named-worker-decl.
                    // Switch to parsing named-workers.
                    currentCtx = ParserRuleContext.NAMED_WORKERS;
                    hasNamedWorkers = true;
                    // fall through
                case NAMED_WORKERS:
                    if (stmt.kind == SyntaxKind.NAMED_WORKER_DECLARATION) {
                        workers.add(stmt);
                        break;
                    }
                    // Otherwise switch to parsing default-worker
                    currentCtx = ParserRuleContext.DEFAULT_WORKER;
                    // fall through
                case DEFAULT_WORKER:
                default:
                    if (stmt.kind == SyntaxKind.NAMED_WORKER_DECLARATION) {
                        this.errorHandler.reportInvalidNode(null, "named-workers are not allowed here");
                        break;
                    }
                    secondStmtList.add(stmt);
                    break;
            }
            token = peek();
        }

        STNode namedWorkersList;
        STNode statements;
        if (hasNamedWorkers) {
            STNode workerInitStatements = STNodeFactory.createNodeList(firstStmtList);
            STNode namedWorkers = STNodeFactory.createNodeList(workers);
            namedWorkersList = STNodeFactory.createNamedWorkerDeclarator(workerInitStatements, namedWorkers);
            statements = STNodeFactory.createNodeList(secondStmtList);
        } else {
            namedWorkersList = STNodeFactory.createEmptyNode();
            statements = STNodeFactory.createNodeList(firstStmtList);
        }

        STNode closeBrace = parseCloseBrace();
        endContext();
        return STNodeFactory.createFunctionBodyBlockNode(openBrace, namedWorkersList, statements, closeBrace);
    }

    private boolean isEndOfRecordTypeNode(SyntaxKind nextTokenKind) {
        switch (nextTokenKind) {
            case EOF_TOKEN:
            case CLOSE_BRACE_TOKEN:
            case CLOSE_BRACE_PIPE_TOKEN:
            case TYPE_KEYWORD:
            case FUNCTION_KEYWORD:
            case PUBLIC_KEYWORD:
            case LISTENER_KEYWORD:
            case IMPORT_KEYWORD:
                return true;
            case SERVICE_KEYWORD:
                return isServiceDeclStart(ParserRuleContext.RECORD_FIELD, 1);
            default:
                return false;
        }
    }

    private boolean isEndOfObjectTypeNode(SyntaxKind tokenKind) {
        switch (tokenKind) {
            case EOF_TOKEN:
            case CLOSE_BRACE_TOKEN:
            case CLOSE_BRACE_PIPE_TOKEN:
            case IMPORT_KEYWORD:
                return true;
            case SERVICE_KEYWORD:
                return isServiceDeclStart(ParserRuleContext.OBJECT_MEMBER, 1);
            default:
                return false;
        }
    }

    /**
     * Parse type reference or variable reference.
     *
     * @return Parsed node
     */
    private STNode parseStatementStartIdentifier() {
        return parseQualifiedIdentifier(ParserRuleContext.STATEMENT_START_IDENTIFIER);
    }

    /**
     * Parse variable name.
     *
     * @return Parsed node
     */
    private STNode parseVariableName() {
        STToken token = peek();
        return parseVariableName(token.kind);
    }

    /**
     * Parse variable name.
     *
     * @return Parsed node
     */
    private STNode parseVariableName(SyntaxKind tokenKind) {
        if (tokenKind == SyntaxKind.IDENTIFIER_TOKEN) {
            return consume();
        } else {
            Solution sol = recover(peek(), ParserRuleContext.VARIABLE_NAME);
            return sol.recoveredNode;
        }
    }

    /**
     * Parse open brace.
     *
     * @return Parsed node
     */
    private STNode parseOpenBrace() {
        STToken token = peek();
        if (token.kind == SyntaxKind.OPEN_BRACE_TOKEN) {
            return consume();
        } else {
            Solution sol = recover(token, ParserRuleContext.OPEN_BRACE);
            return sol.recoveredNode;
        }
    }

    /**
     * Parse close brace.
     *
     * @return Parsed node
     */
    private STNode parseCloseBrace() {
        STToken token = peek();
        if (token.kind == SyntaxKind.CLOSE_BRACE_TOKEN) {
            return consume();
        } else {
            Solution sol = recover(token, ParserRuleContext.CLOSE_BRACE);
            return sol.recoveredNode;
        }
    }

    /**
     * <p>
     * Parse external function body. An external function body has the following structure.
     * </p>
     * <code>
     * external-function-body := = annots external ;
     * </code>
     *
     * @return Parsed node
     */
    private STNode parseExternalFunctionBody() {
        startContext(ParserRuleContext.EXTERNAL_FUNC_BODY);
        STNode assign = parseAssignOp();
        STNode annotation = parseAnnotations();
        STNode externalKeyword = parseExternalKeyword();
        STNode semicolon = parseSemicolon();

        endContext();
        return STNodeFactory.createExternalFunctionBodyNode(assign, annotation, externalKeyword, semicolon);
    }

    /**
     * Parse semicolon.
     *
     * @return Parsed node
     */
    private STNode parseSemicolon() {
        STToken token = peek();
        if (token.kind == SyntaxKind.SEMICOLON_TOKEN) {
            return consume();
        } else {
            Solution sol = recover(token, ParserRuleContext.SEMICOLON);
            return sol.recoveredNode;
        }
    }

    /**
     * Parse <code>external</code> keyword.
     *
     * @return Parsed node
     */
    private STNode parseExternalKeyword() {
        STToken token = peek();
        if (token.kind == SyntaxKind.EXTERNAL_KEYWORD) {
            return consume();
        } else {
            Solution sol = recover(token, ParserRuleContext.EXTERNAL_KEYWORD);
            return sol.recoveredNode;
        }
    }

    /*
     * Operators
     */

    /**
     * Parse assign operator.
     *
     * @return Parsed node
     */
    private STNode parseAssignOp() {
        STToken token = peek();
        if (token.kind == SyntaxKind.EQUAL_TOKEN) {
            return consume();
        } else {
            Solution sol = recover(token, ParserRuleContext.ASSIGN_OP);
            return sol.recoveredNode;
        }
    }

    /**
     * Parse binary operator.
     *
     * @return Parsed node
     */
    private STNode parseBinaryOperator() {
        STToken token = peek();
        if (isBinaryOperator(token.kind)) {
            return consume();
        } else {
            Solution sol = recover(token, ParserRuleContext.BINARY_OPERATOR);
            return sol.recoveredNode;
        }
    }

    /**
     * Check whether the given token kind is a binary operator.
     *
     * @param kind STToken kind
     * @return <code>true</code> if the token kind refers to a binary operator. <code>false</code> otherwise
     */
    private boolean isBinaryOperator(SyntaxKind kind) {
        switch (kind) {
            case PLUS_TOKEN:
            case MINUS_TOKEN:
            case SLASH_TOKEN:
            case ASTERISK_TOKEN:
            case GT_TOKEN:
            case LT_TOKEN:
            case EQUAL_GT_TOKEN:
            case DOUBLE_EQUAL_TOKEN:
            case TRIPPLE_EQUAL_TOKEN:
            case LT_EQUAL_TOKEN:
            case GT_EQUAL_TOKEN:
            case NOT_EQUAL_TOKEN:
            case NOT_DOUBLE_EQUAL_TOKEN:
            case BITWISE_AND_TOKEN:
            case BITWISE_XOR_TOKEN:
            case PIPE_TOKEN:
            case LOGICAL_AND_TOKEN:
            case LOGICAL_OR_TOKEN:
                return true;
            default:
                return false;
        }
    }

    /**
     * Get the precedence of a given operator.
     *
     * @param binaryOpKind Operator kind
     * @return Precedence of the given operator
     */
    private OperatorPrecedence getOpPrecedence(SyntaxKind binaryOpKind) {
        switch (binaryOpKind) {
            case ASTERISK_TOKEN: // multiplication
            case SLASH_TOKEN: // division
                return OperatorPrecedence.MULTIPLICATIVE;
            case PLUS_TOKEN:
            case MINUS_TOKEN:
                return OperatorPrecedence.ADDITIVE;
            case GT_TOKEN:
            case LT_TOKEN:
            case GT_EQUAL_TOKEN:
            case LT_EQUAL_TOKEN:
            case IS_KEYWORD:
                return OperatorPrecedence.BINARY_COMPARE;
            case DOT_TOKEN:
            case OPEN_BRACKET_TOKEN:
            case OPEN_PAREN_TOKEN:
                return OperatorPrecedence.MEMBER_ACCESS;
            case DOUBLE_EQUAL_TOKEN:
            case TRIPPLE_EQUAL_TOKEN:
            case NOT_EQUAL_TOKEN:
            case NOT_DOUBLE_EQUAL_TOKEN:
                return OperatorPrecedence.EQUALITY;
            case BITWISE_AND_TOKEN:
                return OperatorPrecedence.BITWISE_AND;
            case BITWISE_XOR_TOKEN:
                return OperatorPrecedence.BITWISE_XOR;
            case PIPE_TOKEN:
                return OperatorPrecedence.BITWISE_OR;
            case LOGICAL_AND_TOKEN:
                return OperatorPrecedence.LOGICAL_AND;
            case LOGICAL_OR_TOKEN:
                return OperatorPrecedence.LOGICAL_OR;
            case RIGHT_ARROW_TOKEN:
                return OperatorPrecedence.ACTION;
            default:
                throw new UnsupportedOperationException("Unsupported binary operator '" + binaryOpKind + "'");
        }
    }

    /**
     * <p>
     * Get the operator kind to insert during recovery, given the precedence level.
     * </p>
     *
     * @param opPrecedenceLevel Precedence of the given operator
     * @return Kind of the operator to insert
     */
    private SyntaxKind getBinaryOperatorKindToInsert(OperatorPrecedence opPrecedenceLevel) {
        switch (opPrecedenceLevel) {
            case UNARY:
            case ACTION:
                // If the current precedence level is unary/action, then we return
                // the binary operator with closest precedence level to it.
                // Therefore fall through
            case MULTIPLICATIVE:
                return SyntaxKind.ASTERISK_TOKEN;
            case ADDITIVE:
                return SyntaxKind.PLUS_TOKEN;
            case BINARY_COMPARE:
                return SyntaxKind.LT_TOKEN;
            case EQUALITY:
                return SyntaxKind.DOUBLE_EQUAL_TOKEN;
            case BITWISE_AND:
                return SyntaxKind.BITWISE_AND_TOKEN;
            case BITWISE_XOR:
                return SyntaxKind.BITWISE_XOR_TOKEN;
            case BITWISE_OR:
                return SyntaxKind.PIPE_TOKEN;
            case LOGICAL_AND:
                return SyntaxKind.LOGICAL_AND_TOKEN;
            case LOGICAL_OR:
                return SyntaxKind.LOGICAL_OR_TOKEN;
            default:
                throw new UnsupportedOperationException(
                        "Unsupported operator precedence level'" + opPrecedenceLevel + "'");
        }
    }

    /**
     * <p>
     * Parse a module type definition.
     * </p>
     * <code>module-type-defn := metadata [public] type identifier type-descriptor ;</code>
     *
     * @param metadata Metadata
     * @param qualifier Visibility qualifier
     * @return Parsed node
     */
    private STNode parseModuleTypeDefinition(STNode metadata, STNode qualifier) {
        startContext(ParserRuleContext.MODULE_TYPE_DEFINITION);
        STNode typeKeyword = parseTypeKeyword();
        STNode typeName = parseTypeName();
        STNode typeDescriptor = parseTypeDescriptor();
        STNode semicolon = parseSemicolon();
        endContext();
        return STNodeFactory.createTypeDefinitionNode(metadata, qualifier, typeKeyword, typeName, typeDescriptor,
                semicolon);
    }

    /**
     * Parse type keyword.
     *
     * @return Parsed node
     */
    private STNode parseTypeKeyword() {
        STToken token = peek();
        if (token.kind == SyntaxKind.TYPE_KEYWORD) {
            return consume();
        } else {
            Solution sol = recover(token, ParserRuleContext.TYPE_KEYWORD);
            return sol.recoveredNode;
        }
    }

    /**
     * Parse type name.
     *
     * @return Parsed node
     */
    private STNode parseTypeName() {
        STToken token = peek();
        if (token.kind == SyntaxKind.IDENTIFIER_TOKEN) {
            return consume();
        } else {
            Solution sol = recover(token, ParserRuleContext.TYPE_NAME);
            return sol.recoveredNode;
        }
    }

    /**
     * <p>
     * Parse record type descriptor. A record type descriptor body has the following structure.
     * </p>
     *
     * <code>record-type-descriptor := inclusive-record-type-descriptor | exclusive-record-type-descriptor
     * <br/><br/>inclusive-record-type-descriptor := record { field-descriptor* }
     * <br/><br/>exclusive-record-type-descriptor := record {| field-descriptor* [record-rest-descriptor] |}
     * </code>
     *
     * @return Parsed node
     */
    private STNode parseRecordTypeDescriptor() {
        startContext(ParserRuleContext.RECORD_TYPE_DESCRIPTOR);
        STNode recordKeyword = parseRecordKeyword();
        STNode bodyStartDelimiter = parseRecordBodyStartDelimiter();

        boolean isInclusive = bodyStartDelimiter.kind == SyntaxKind.OPEN_BRACE_TOKEN;
        STNode fields = parseFieldDescriptors(isInclusive);

        STNode bodyEndDelimiter = parseRecordBodyCloseDelimiter(bodyStartDelimiter.kind);
        endContext();

        return STNodeFactory.createRecordTypeDescriptorNode(recordKeyword, bodyStartDelimiter, fields,
                bodyEndDelimiter);
    }

    /**
     * Parse record body start delimiter.
     *
     * @return Parsed node
     */
    private STNode parseRecordBodyStartDelimiter() {
        STToken token = peek();
        return parseRecordBodyStartDelimiter(token.kind);
    }

    private STNode parseRecordBodyStartDelimiter(SyntaxKind kind) {
        switch (kind) {
            case OPEN_BRACE_PIPE_TOKEN:
                return parseClosedRecordBodyStart();
            case OPEN_BRACE_TOKEN:
                return parseOpenBrace();
            default:
                STToken token = peek();
                Solution solution = recover(token, ParserRuleContext.RECORD_BODY_START);

                // If the parser recovered by inserting a token, then try to re-parse the same
                // rule with the inserted token. This is done to pick the correct branch
                // to continue the parsing.
                if (solution.action == Action.REMOVE) {
                    return solution.recoveredNode;
                }

                return parseRecordBodyStartDelimiter(solution.tokenKind);
        }
    }

    /**
     * Parse closed-record body start delimiter.
     *
     * @return Parsed node
     */
    private STNode parseClosedRecordBodyStart() {
        STToken token = peek();
        if (token.kind == SyntaxKind.OPEN_BRACE_PIPE_TOKEN) {
            return consume();
        } else {
            Solution sol = recover(token, ParserRuleContext.CLOSED_RECORD_BODY_START);
            return sol.recoveredNode;
        }
    }

    /**
     * Parse record body close delimiter.
     *
     * @return Parsed node
     */
    private STNode parseRecordBodyCloseDelimiter(SyntaxKind startingDelimeter) {
        switch (startingDelimeter) {
            case OPEN_BRACE_PIPE_TOKEN:
                return parseClosedRecordBodyEnd();
            case OPEN_BRACE_TOKEN:
                return parseCloseBrace();
            default:
                // Ideally should never reach here.

                STToken token = peek();
                Solution solution = recover(token, ParserRuleContext.RECORD_BODY_END);

                // If the parser recovered by inserting a token, then try to re-parse the same
                // rule with the inserted token. This is done to pick the correct branch
                // to continue the parsing.
                if (solution.action == Action.REMOVE) {
                    return solution.recoveredNode;
                }

                return parseRecordBodyCloseDelimiter(solution.tokenKind);
        }
    }

    /**
     * Parse closed-record body end delimiter.
     *
     * @return Parsed node
     */
    private STNode parseClosedRecordBodyEnd() {
        STToken token = peek();
        if (token.kind == SyntaxKind.CLOSE_BRACE_PIPE_TOKEN) {
            return consume();
        } else {
            Solution sol = recover(token, ParserRuleContext.CLOSED_RECORD_BODY_END);
            return sol.recoveredNode;
        }
    }

    /**
     * Parse record keyword.
     *
     * @return Parsed node
     */
    private STNode parseRecordKeyword() {
        STToken token = peek();
        if (token.kind == SyntaxKind.RECORD_KEYWORD) {
            return consume();
        } else {
            Solution sol = recover(token, ParserRuleContext.RECORD_KEYWORD);
            return sol.recoveredNode;
        }
    }

    /**
     * <p>
     * Parse field descriptors.
     * </p>
     *
     * @return Parsed node
     */
    private STNode parseFieldDescriptors(boolean isInclusive) {
        ArrayList<STNode> recordFields = new ArrayList<>();
        STToken token = peek();
        boolean endOfFields = false;
        while (!isEndOfRecordTypeNode(token.kind)) {
            STNode field = parseFieldOrRestDescriptor(isInclusive);
            if (field == null) {
                endOfFields = true;
                break;
            }
            recordFields.add(field);
            token = peek();

            if (field.kind == SyntaxKind.RECORD_REST_TYPE) {
                break;
            }
        }

        // Following loop will only run if there are more fields after the rest type descriptor.
        // Try to parse them and mark as invalid.
        while (!endOfFields && !isEndOfRecordTypeNode(token.kind)) {
            parseFieldOrRestDescriptor(isInclusive);
            // TODO: Mark these nodes as error/invalid nodes.
            this.errorHandler.reportInvalidNode(token, "cannot have more fields after the rest type descriptor");
            token = peek();
        }

        return STNodeFactory.createNodeList(recordFields);
    }

    /**
     * <p>
     * Parse field descriptor or rest descriptor.
     * </p>
     *
     * <code>
     * <br/><br/>field-descriptor := individual-field-descriptor | record-type-reference
     * <br/><br/><br/>individual-field-descriptor := metadata type-descriptor field-name [? | default-value] ;
     * <br/><br/>field-name := identifier
     * <br/><br/>default-value := = expression
     * <br/><br/>record-type-reference := * type-reference ;
     * <br/><br/>record-rest-descriptor := type-descriptor ... ;
     * </code>
     *
     * @return Parsed node
     */
    private STNode parseFieldOrRestDescriptor(boolean isInclusive) {
        return parseFieldOrRestDescriptor(peek().kind, isInclusive);
    }

    private STNode parseFieldOrRestDescriptor(SyntaxKind nextTokenKind, boolean isInclusive) {
        switch (nextTokenKind) {
            case CLOSE_BRACE_TOKEN:
            case CLOSE_BRACE_PIPE_TOKEN:
                return null;
            case ASTERISK_TOKEN:
                // record-type-reference
                startContext(ParserRuleContext.RECORD_FIELD);
                STNode asterisk = consume();
                STNode type = parseTypeReference();
                STNode semicolonToken = parseSemicolon();
                endContext();
                return STNodeFactory.createTypeReferenceNode(asterisk, type, semicolonToken);
            case AT_TOKEN:
                startContext(ParserRuleContext.RECORD_FIELD);
                STNode metadata = parseMetaData(nextTokenKind);
                type = parseTypeDescriptor();
                STNode fieldOrRestDesc = parseFieldDescriptor(isInclusive, type, metadata);
                endContext();
                return fieldOrRestDesc;
            default:
                if (isTypeStartingToken(nextTokenKind)) {
                    // individual-field-descriptor
                    startContext(ParserRuleContext.RECORD_FIELD);
                    metadata = createEmptyMetadata();
                    type = parseTypeDescriptor(nextTokenKind);
                    fieldOrRestDesc = parseFieldDescriptor(isInclusive, type, metadata);
                    endContext();
                    return fieldOrRestDesc;
                }

                STToken token = peek();
                Solution solution = recover(token, ParserRuleContext.RECORD_FIELD_OR_RECORD_END, isInclusive);

                // If the parser recovered by inserting a token, then try to re-parse the same
                // rule with the inserted token. This is done to pick the correct branch
                // to continue the parsing.
                if (solution.action == Action.REMOVE) {
                    return solution.recoveredNode;
                }

                return parseFieldOrRestDescriptor(solution.tokenKind, isInclusive);
        }
    }

    private STNode parseFieldDescriptor(boolean isInclusive, STNode type, STNode metadata) {
        if (isInclusive) {
            STNode fieldName = parseVariableName();
            return parseFieldDescriptorRhs(metadata, type, fieldName);
        } else {
            return parseFieldOrRestDescriptorRhs(metadata, type);
        }
    }

    /**
     * Parse type reference.
     * <code>type-reference := identifier | qualified-identifier</code>
     *
     * @return Type reference node
     */
    private STNode parseTypeReference() {
        return parseQualifiedIdentifier(ParserRuleContext.TYPE_REFERENCE);
    }

    /**
     * Parse identifier or qualified identifier.
     *
     * @return Identifier node
     */
    private STNode parseQualifiedIdentifier(ParserRuleContext currentCtx) {
        STToken token = peek();
        if (token.kind == SyntaxKind.IDENTIFIER_TOKEN) {
            STNode typeRefOrPkgRef = consume();
            return parseQualifiedIdentifier(typeRefOrPkgRef);
        } else {
            Solution sol = recover(token, currentCtx);
            return sol.recoveredNode;
        }
    }

    /**
     * Parse identifier or qualified identifier, given the starting identifier.
     *
     * @param identifier Starting identifier
     * @return Parse node
     */
    private STNode parseQualifiedIdentifier(STNode identifier) {
        STToken nextToken = peek(1);
        if (nextToken.kind != SyntaxKind.COLON_TOKEN) {
            return STNodeFactory.createSimpleNameReferenceNode(identifier);
        }

        STToken nextNextToken = peek(2);
        if (nextNextToken.kind == SyntaxKind.IDENTIFIER_TOKEN) {
            STToken colon = consume();
            STToken varOrFuncName = consume();
            return STNodeFactory.createQualifiedNameReferenceNode(identifier, colon, varOrFuncName);
        } else {
            this.errorHandler.removeInvalidToken();
            return parseQualifiedIdentifier(identifier);
        }
    }

    /**
     * Parse RHS of a field or rest type descriptor.
     *
     * @param metadata Metadata
     * @param type Type descriptor
     * @return Parsed node
     */
    private STNode parseFieldOrRestDescriptorRhs(STNode metadata, STNode type) {
        STToken token = peek();
        return parseFieldOrRestDescriptorRhs(token.kind, metadata, type);
    }

    private STNode parseFieldOrRestDescriptorRhs(SyntaxKind kind, STNode metadata, STNode type) {
        switch (kind) {
            case ELLIPSIS_TOKEN:
                // TODO: report error for invalid metadata
                STNode ellipsis = parseEllipsis();
                STNode semicolonToken = parseSemicolon();
                return STNodeFactory.createRecordRestDescriptorNode(type, ellipsis, semicolonToken);
            case IDENTIFIER_TOKEN:
                STNode fieldName = parseVariableName();
                return parseFieldDescriptorRhs(metadata, type, fieldName);
            default:
                STToken token = peek();
                Solution solution = recover(token, ParserRuleContext.FIELD_OR_REST_DESCIPTOR_RHS, metadata, type);

                // If the parser recovered by inserting a token, then try to re-parse the same
                // rule with the inserted token. This is done to pick the correct branch
                // to continue the parsing.
                if (solution.action == Action.REMOVE) {
                    return solution.recoveredNode;
                }

                return parseFieldOrRestDescriptorRhs(solution.tokenKind, metadata, type);
        }
    }

    /**
     * <p>
     * Parse field descriptor rhs.
     * </p>
     *
     * @param metadata Metadata
     * @param type Type descriptor
     * @param fieldName Field name
     * @return Parsed node
     */
    private STNode parseFieldDescriptorRhs(STNode metadata, STNode type, STNode fieldName) {
        STToken token = peek();
        return parseFieldDescriptorRhs(token.kind, metadata, type, fieldName);
    }

    /**
     * <p>
     * Parse field descriptor rhs.
     * </p>
     *
     * <code>
     * field-descriptor := [? | default-value] ;
     * <br/>default-value := = expression
     * </code>
     *
     * @param kind Kind of the next token
     * @param metadata Metadata
     * @param type Type descriptor
     * @param fieldName Field name
     * @return Parsed node
     */
    private STNode parseFieldDescriptorRhs(SyntaxKind kind, STNode metadata, STNode type, STNode fieldName) {
        switch (kind) {
            case SEMICOLON_TOKEN:
                STNode questionMarkToken = STNodeFactory.createEmptyNode();
                STNode semicolonToken = parseSemicolon();
                return STNodeFactory.createRecordFieldNode(metadata, type, fieldName, questionMarkToken,
                        semicolonToken);
            case QUESTION_MARK_TOKEN:
                questionMarkToken = parseQuestionMark();
                semicolonToken = parseSemicolon();
                return STNodeFactory.createRecordFieldNode(metadata, type, fieldName, questionMarkToken,
                        semicolonToken);
            case EQUAL_TOKEN:
                // parseRecordDefaultValue();
                STNode equalsToken = parseAssignOp();
                STNode expression = parseExpression();
                semicolonToken = parseSemicolon();
                return STNodeFactory.createRecordFieldWithDefaultValueNode(metadata, type, fieldName, equalsToken,
                        expression, semicolonToken);
            default:
                STToken token = peek();
                Solution solution = recover(token, ParserRuleContext.FIELD_DESCRIPTOR_RHS, metadata, type, fieldName);

                // If the parser recovered by inserting a token, then try to re-parse the same
                // rule with the inserted token. This is done to pick the correct branch
                // to continue the parsing.
                if (solution.action == Action.REMOVE) {
                    return solution.recoveredNode;
                }

                return parseFieldDescriptorRhs(solution.tokenKind, metadata, type, fieldName);
        }
    }

    /**
     * Parse question mark.
     *
     * @return Parsed node
     */
    private STNode parseQuestionMark() {
        STToken token = peek();
        if (token.kind == SyntaxKind.QUESTION_MARK_TOKEN) {
            return consume(); // '?' token
        } else {
            Solution sol = recover(token, ParserRuleContext.QUESTION_MARK);
            return sol.recoveredNode;
        }
    }

    /*
     * Statements
     */

    /**
     * Parse statements, until an end of a block is reached.
     *
     * @return Parsed node
     */
    private STNode parseStatements() {
        STToken token = peek();

        ArrayList<STNode> stmts = new ArrayList<>();
        while (!isEndOfStatements(token.kind)) {
            STNode stmt = parseStatement();
            if (stmt == null) {
                break;
            }

            if (stmt.kind == SyntaxKind.NAMED_WORKER_DECLARATION) {
                this.errorHandler.reportInvalidNode(null, "named-workers are not allowed here");
                break;
            }

            stmts.add(stmt);
            token = peek();
        }

        return STNodeFactory.createNodeList(stmts);
    }

    private boolean isEndOfStatements(SyntaxKind tokenKind) {
        switch (tokenKind) {
            case EOF_TOKEN:
            case CLOSE_BRACE_TOKEN:
                return true;
            case SERVICE_KEYWORD:
                return isServiceDeclStart(ParserRuleContext.STATEMENT, 1);
            default:
                return false;
        }
    }

    /**
     * Parse a single statement.
     *
     * @return Parsed node
     */
    protected STNode parseStatement() {
        STToken token = peek();
        return parseStatement(token.kind);
    }

    private STNode parseStatement(SyntaxKind tokenKind) {
        STNode annots = null;
        switch (tokenKind) {
            case CLOSE_BRACE_TOKEN:
                // Returning null marks the end of statements
                return null;
            case SEMICOLON_TOKEN:
                this.errorHandler.removeInvalidToken();
                return parseStatement();
            case AT_TOKEN:
                annots = parseAnnotations(tokenKind);
                tokenKind = peek().kind;
                break;
            case FINAL_KEYWORD:

                // Statements starts other than var-decl
            case IF_KEYWORD:
            case WHILE_KEYWORD:
            case PANIC_KEYWORD:
            case CHECK_KEYWORD:
            case CHECKPANIC_KEYWORD:
            case CONTINUE_KEYWORD:
            case BREAK_KEYWORD:
            case RETURN_KEYWORD:
            case TYPE_KEYWORD:
            case LOCK_KEYWORD:
            case OPEN_BRACE_TOKEN:

                // Even-though worker is not a statement, we parse it as statements.
                // then validates it based on the context. This is done to provide
                // better error messages
            case WORKER_KEYWORD:
                break;
            default:
                // Var-decl-stmt start
                if (isTypeStartingToken(tokenKind)) {
                    break;
                }

                // Expression-stmt start
                if (isValidLHSExpression(tokenKind)) {
                    break;
                }

                STToken token = peek();
                Solution solution = recover(token, ParserRuleContext.STATEMENT);

                // If the parser recovered by inserting a token, then try to re-parse the same
                // rule with the inserted token. This is done to pick the correct branch
                // to continue the parsing.
                if (solution.action == Action.REMOVE) {
                    return solution.recoveredNode;
                }

                return parseStatement(solution.tokenKind);
        }

        return parseStatement(tokenKind, annots);
    }

    private STNode getAnnotations(STNode nullbaleAnnot) {
        if (nullbaleAnnot != null) {
            return nullbaleAnnot;
        }

        return STNodeFactory.createNodeList(new ArrayList<>());
    }

    private STNode parseStatement(STNode annots) {
        return parseStatement(peek().kind, annots);
    }

    /**
     * Parse a single statement, given the next token kind.
     *
     * @param tokenKind Next token kind
     * @return Parsed node
     */
    private STNode parseStatement(SyntaxKind tokenKind, STNode annots) {
        // TODO: validate annotations: not every statement supports annots
        switch (tokenKind) {
            case CLOSE_BRACE_TOKEN:
                this.errorHandler.reportInvalidNode(null, "invalid annotations");
                // Returning null marks the end of statements
                return null;
            case SEMICOLON_TOKEN:
                this.errorHandler.removeInvalidToken();
                return parseStatement(tokenKind, annots);
            case FINAL_KEYWORD:
                STNode finalKeyword = parseFinalKeyword();
                return parseVariableDecl(getAnnotations(annots), finalKeyword, false);
            case IF_KEYWORD:
                return parseIfElseBlock();
            case WHILE_KEYWORD:
                return parseWhileStatement();
            case PANIC_KEYWORD:
                return parsePanicStatement();
            case CONTINUE_KEYWORD:
                return parseContinueStatement();
            case BREAK_KEYWORD:
                return parseBreakStatement();
            case RETURN_KEYWORD:
                return parseReturnStatement();
            case TYPE_KEYWORD:
                return parseLocalTypeDefinitionStatement(getAnnotations(annots));
            case CHECK_KEYWORD:
            case CHECKPANIC_KEYWORD:
                // Need to pass the token kind, since we may be coming here after recovering.
                // If so, `peek().kind` will not be same as `tokenKind`.
                return parseStamentStartsWithExpr(tokenKind);
            case IDENTIFIER_TOKEN:
                // If the statement starts with an identifier, it could be a var-decl-stmt
                // with a user defined type, or some statement starts with an expression
                STToken nextToken = peek(2);
                // if the next token is question-mark then it is an optional type descriptor with user defined type
                if (nextToken.kind == SyntaxKind.QUESTION_MARK_TOKEN) {
                    finalKeyword = STNodeFactory.createEmptyNode();
                    return parseVariableDecl(getAnnotations(annots), finalKeyword, false);
                }
                return parseStatementStartsWithIdentifier(getAnnotations(annots));
            case LOCK_KEYWORD:
                return parseLockStatement();
            case OPEN_BRACE_TOKEN:
                return parseBlockNode();
            case WORKER_KEYWORD:
                // Even-though worker is not a statement, we parse it as statements.
                // then validates it based on the context. This is done to provide
                // better error messages
                return parseNamedWorkerDeclaration(getAnnotations(annots));
            default:
                if (isTypeStartingToken(tokenKind)) {
                    // If the statement starts with a type, then its a var declaration.
                    // This is an optimization since if we know the next token is a type, then
                    // we can parse the var-def faster.
                    finalKeyword = STNodeFactory.createEmptyNode();
                    return parseVariableDecl(getAnnotations(annots), finalKeyword, false);
                }
                STToken token = peek();
                Solution solution = recover(token, ParserRuleContext.STATEMENT_WITHOUT_ANNOTS, annots);

                // If the parser recovered by inserting a token, then try to re-parse the same
                // rule with the inserted token. This is done to pick the correct branch
                // to continue the parsing.
                if (solution.action == Action.REMOVE) {
                    return solution.recoveredNode;
                }

                return parseStatement(solution.tokenKind, annots);
        }
    }

    private STNode getNextNextToken(SyntaxKind tokenKind) {
        return peek(1).kind == tokenKind ? peek(2) : peek(1);
    }

    /**
     * <p>
     * Parse variable declaration. Variable declaration can be a local or module level.
     * </p>
     *
     * <code>
     * local-var-decl-stmt := local-init-var-decl-stmt | local-no-init-var-decl-stmt
     * <br/><br/>
     * local-init-var-decl-stmt := [annots] [final] typed-binding-pattern = action-or-expr ;
     * <br/><br/>
     * local-no-init-var-decl-stmt := [annots] [final] type-descriptor variable-name ;
     * </code>
     *
     * @param annots Annotations or metadata
     * @param finalKeyword Final keyword
     * @return Parsed node
     */
    private STNode parseVariableDecl(STNode annots, STNode finalKeyword, boolean isModuleVar) {
        startContext(ParserRuleContext.VAR_DECL_STMT);
        STNode type = parseTypeDescriptor();
        STNode varName = parseVariableName();
        STNode varDecl = parseVarDeclRhs(annots, finalKeyword, type, varName, isModuleVar);
        endContext();
        return varDecl;
    }

    /**
     * Parse final keyword.
     *
     * @return Parsed node
     */
    private STNode parseFinalKeyword() {
        STToken token = peek();
        if (token.kind == SyntaxKind.FINAL_KEYWORD) {
            return consume();
        } else {
            Solution sol = recover(token, ParserRuleContext.FINAL_KEYWORD);
            return sol.recoveredNode;
        }
    }

    /**
     * <p>
     * Parse the right hand side of a variable declaration statement.
     * </p>
     * <code>
     * var-decl-rhs := ; | = action-or-expr ;
     * </code>
     *
     * @param metadata metadata
     * @param finalKeyword Final keyword
     * @param type Type descriptor
     * @param varName Variable name
     * @return Parsed node
     */
    private STNode parseVarDeclRhs(STNode metadata, STNode finalKeyword, STNode type, STNode varName,
                                   boolean isModuleVar) {
        STToken token = peek();
        return parseVarDeclRhs(token.kind, metadata, finalKeyword, type, varName, isModuleVar);
    }

    /**
     * Parse the right hand side of a variable declaration statement, given the
     * next token kind.
     *
     * @param tokenKind Next token kind
     * @param metadata Metadata
     * @param finalKeyword Final keyword
     * @param type Type descriptor
     * @param varName Variable name
     * @param isModuleVar flag indicating whether the var is module level
     * @return Parsed node
     */
    private STNode parseVarDeclRhs(SyntaxKind tokenKind, STNode metadata, STNode finalKeyword, STNode type,
                                   STNode varName, boolean isModuleVar) {
        STNode assign;
        STNode expr;
        STNode semicolon;
        switch (tokenKind) {
            case EQUAL_TOKEN:
                assign = parseAssignOp();
                if (isModuleVar) {
                    expr = parseExpression();
                } else {
                    expr = parseActionOrExpression();
                }
                semicolon = parseSemicolon();
                break;
            case SEMICOLON_TOKEN:
                if (isModuleVar) {
                    this.errorHandler.reportMissingTokenError("assignment required");
                }
                assign = STNodeFactory.createEmptyNode();
                expr = STNodeFactory.createEmptyNode();
                semicolon = parseSemicolon();
                break;
            default:
                STToken token = peek();
                Solution solution = recover(token, ParserRuleContext.VAR_DECL_STMT_RHS, metadata, finalKeyword, type,
                        varName, isModuleVar);

                // If the parser recovered by inserting a token, then try to re-parse the same
                // rule with the inserted token. This is done to pick the correct branch
                // to continue the parsing.
                if (solution.action == Action.REMOVE) {
                    return solution.recoveredNode;
                }

                return parseVarDeclRhs(solution.tokenKind, metadata, finalKeyword, type, varName, isModuleVar);
        }

        if (isModuleVar) {
            return STNodeFactory.createModuleVariableDeclarationNode(metadata, finalKeyword, type, varName, assign,
                    expr, semicolon);
        }

        return STNodeFactory.createVariableDeclarationNode(metadata, finalKeyword, type, varName, assign, expr,
                semicolon);
    }

    /**
     * <p>
     * Parse the RHS portion of the assignment.
     * </p>
     * <code>assignment-stmt-rhs := = action-or-expr ;</code>
     *
     * @param lvExpr LHS expression
     * @return Parsed node
     */
    private STNode parseAssignmentStmtRhs(STNode lvExpr) {
        validateLVExpr(lvExpr);
        STNode assign = parseAssignOp();
        STNode expr = parseActionOrExpression();
        STNode semicolon = parseSemicolon();
        return STNodeFactory.createAssignmentStatementNode(lvExpr, assign, expr, semicolon);
    }

    /*
     * Expressions
     */

    /**
     * Parse expression. This will start parsing expressions from the lowest level of precedence.
     *
     * @return Parsed node
     */
    private STNode parseExpression() {
        return parseExpression(DEFAULT_OP_PRECEDENCE, true, false);
    }

    /**
     * Parse action or expression. This will start parsing actions or expressions from the lowest level of precedence.
     *
     * @return Parsed node
     */
    private STNode parseActionOrExpression() {
        return parseExpression(DEFAULT_OP_PRECEDENCE, true, true);
    }

    private STNode parseActionOrExpression(SyntaxKind tokenKind) {
        return parseExpression(tokenKind, DEFAULT_OP_PRECEDENCE, true, true);
    }

    private STNode parseActionOrExpression(boolean isRhsExpr) {
        return parseExpression(DEFAULT_OP_PRECEDENCE, isRhsExpr, true);
    }

    /**
     * Parse expression.
     *
     * @param isRhsExpr Flag indicating whether this is a rhs expression
     * @return Parsed node
     */
    private STNode parseExpression(boolean isRhsExpr) {
        return parseExpression(DEFAULT_OP_PRECEDENCE, isRhsExpr, false);
    }

    private void validateLVExpr(STNode expression) {
        if (isValidLVExpr(expression)) {
            return;
        }
        this.errorHandler.reportInvalidNode(null, "invalid expression for assignment lhs");
    }

    private boolean isValidLVExpr(STNode expression) {
        switch (expression.kind) {
            case IDENTIFIER_TOKEN:
            case QUALIFIED_NAME_REFERENCE:
                return true;
            case FIELD_ACCESS:
                return isValidLVExpr(((STFieldAccessExpressionNode) expression).expression);
            case MEMBER_ACCESS:
                return isValidLVExpr(((STMemberAccessExpressionNode) expression).containerExpression);
            default:
                return false;
        }
    }

    /**
     * Parse an expression that has an equal or higher precedence than a given level.
     *
     * @param precedenceLevel Precedence level of expression to be parsed
     * @param isRhsExpr Flag indicating whether this is a rhs expression
     * @param allowActions Flag indicating whether the current context support actions
     * @return Parsed node
     */
    private STNode parseExpression(OperatorPrecedence precedenceLevel, boolean isRhsExpr, boolean allowActions) {
        STToken token = peek();
        return parseExpression(token.kind, precedenceLevel, isRhsExpr, allowActions);
    }

    private STNode parseExpression(SyntaxKind kind, OperatorPrecedence precedenceLevel, boolean isRhsExpr,
                                   boolean allowActions) {
        STNode expr = parseTerminalExpression(kind, isRhsExpr, allowActions);
        return parseExpressionRhs(precedenceLevel, expr, isRhsExpr, allowActions);
    }

    /**
     * Parse terminal expressions. A terminal expression has the highest precedence level
     * out of all expressions, and will be at the leaves of an expression tree.
     *
     * @param isRhsExpr Is a rhs expression
     * @param allowActions Allow actions
     * @return Parsed node
     */
    private STNode parseTerminalExpression(boolean isRhsExpr, boolean allowActions) {
        return parseTerminalExpression(peek().kind, isRhsExpr, allowActions);
    }

    private STNode parseTerminalExpression(SyntaxKind kind, boolean isRhsExpr, boolean allowActions) {
        // TODO: Whenever a new expression start is added, make sure to
        // add it to all the other places as well.
        switch (kind) {
            case DECIMAL_INTEGER_LITERAL:
            case HEX_INTEGER_LITERAL:
            case STRING_LITERAL:
            case NULL_KEYWORD:
<<<<<<< HEAD
            case DECIMAL_FLOATING_POINT_LITERAL:
            case HEX_FLOATING_POINT_LITERAL:
                return parseLiteral();
=======
            case TRUE_KEYWORD:
            case FALSE_KEYWORD:
                return parseBasicLiteral();
>>>>>>> dd65ecb6
            case IDENTIFIER_TOKEN:
                return parseQualifiedIdentifier(ParserRuleContext.VARIABLE_REF);
            case OPEN_PAREN_TOKEN:
                STToken nextNextToken = peek(2);
                // parse nil literal '()'
                if (nextNextToken.kind == SyntaxKind.CLOSE_PAREN_TOKEN) {
                    return parseNilLiteral();
                }
                return parseBracedExpression(isRhsExpr, allowActions);
            case CHECK_KEYWORD:
            case CHECKPANIC_KEYWORD:
                // In the checking action, nested actions are allowed. And thats the only
                // place where actions are allowed within an action or an expression.
                return parseCheckExpression(isRhsExpr, allowActions);
            case OPEN_BRACE_TOKEN:
                return parseMappingConstructorExpr();
            case TYPEOF_KEYWORD:
                return parseTypeofExpression(isRhsExpr);
            case PLUS_TOKEN:
            case MINUS_TOKEN:
            case NEGATION_TOKEN:
            case EXCLAMATION_MARK_TOKEN:
                return parseUnaryExpression(isRhsExpr);
            default:
                Solution solution = recover(peek(), ParserRuleContext.TERMINAL_EXPRESSION, isRhsExpr, allowActions);

                if (solution.recoveredNode.kind == SyntaxKind.IDENTIFIER_TOKEN) {
                    return parseQualifiedIdentifier(solution.recoveredNode);
                }
                if (solution.recoveredNode.kind == SyntaxKind.OPEN_PAREN_TOKEN &&
                        peek().kind == SyntaxKind.CLOSE_PAREN_TOKEN) {
                    return parseNilLiteral();
                }

                return solution.recoveredNode;
        }
    }

    private STNode parseActionOrExpressionInLhs(STNode lhsExpr) {
        return parseExpressionRhs(DEFAULT_OP_PRECEDENCE, lhsExpr, false, true);
    }

    /**
     * <p>
     * Parse the right-hand-side of an expression.
     * </p>
     * <code>expr-rhs := (binary-op expression
     *                              | dot identifier
     *                              | open-bracket expression close-bracket
     *                          )*</code>
     *
     * @param precedenceLevel Precedence level of the expression that is being parsed currently
     * @param lhsExpr LHS expression of the expression
     * @param isLVExpr Flag indicating whether this is on a lhsExpr of a statement
     * @param allowActions Flag indicating whether the current context support actions
     * @return Parsed node
     */
    private STNode parseExpressionRhs(OperatorPrecedence precedenceLevel, STNode lhsExpr, boolean isLVExpr,
                                      boolean allowActions) {
        STToken token = peek();
        return parseExpressionRhs(token.kind, precedenceLevel, lhsExpr, isLVExpr, allowActions);
    }

    /**
     * Parse the right hand side of an expression given the next token kind.
     *
     * @param tokenKind Next token kind
     * @param currentPrecedenceLevel Precedence level of the expression that is being parsed currently
     * @param lhsExpr LHS expression
     * @param isRhsExpr Flag indicating whether this is a rhs expr or not
     * @param allowActions Flag indicating whether to allow actions or not
     * @return Parsed node
     */
    private STNode parseExpressionRhs(SyntaxKind tokenKind, OperatorPrecedence currentPrecedenceLevel, STNode lhsExpr,
                                      boolean isRhsExpr, boolean allowActions) {
        if (isEndOfExpression(tokenKind, isRhsExpr)) {
            return lhsExpr;
        }

        if (!isValidExprRhsStart(tokenKind)) {
            STToken token = peek();
            Solution solution = recover(token, ParserRuleContext.EXPRESSION_RHS, currentPrecedenceLevel, lhsExpr,
                    isRhsExpr, allowActions);

            // If the current rule was recovered by removing a token,
            // then this entire rule is already parsed while recovering.
            // so we done need to parse the remaining of this rule again.
            // Proceed only if the recovery action was an insertion.
            if (solution.action == Action.REMOVE) {
                return solution.recoveredNode;
            }

            // If the parser recovered by inserting a token, then try to re-parse the same
            // rule with the inserted token. This is done to pick the correct branch to
            // continue the parsing.
            if (solution.ctx == ParserRuleContext.BINARY_OPERATOR) {
                // We come here if the operator is missing. Treat this as injecting an operator
                // that matches to the current operator precedence level, and continue.
                SyntaxKind binaryOpKind = getBinaryOperatorKindToInsert(currentPrecedenceLevel);
                return parseExpressionRhs(binaryOpKind, currentPrecedenceLevel, lhsExpr, isRhsExpr, allowActions);
            } else {
                return parseExpressionRhs(solution.tokenKind, currentPrecedenceLevel, lhsExpr, isRhsExpr, allowActions);
            }
        }

        // If the precedence level of the operator that was being parsed is higher than
        // the newly found (next) operator, then return and finish the previous expr,
        // because it has a higher precedence.
        OperatorPrecedence nextOperatorPrecedence = getOpPrecedence(tokenKind);
        if (currentPrecedenceLevel.isHigherThan(nextOperatorPrecedence)) {
            return lhsExpr;
        }

        STNode newLhsExpr;
        switch (tokenKind) {
            case OPEN_PAREN_TOKEN:
                newLhsExpr = parseFuncCall(lhsExpr);
                break;
            case OPEN_BRACKET_TOKEN:
                newLhsExpr = parseMemberAccessExpr(lhsExpr);
                break;
            case DOT_TOKEN:
                newLhsExpr = parseFieldAccessOrMethodCall(lhsExpr);
                break;
            case IS_KEYWORD:
                newLhsExpr = parseTypeTestExpression(lhsExpr);
                break;
            case RIGHT_ARROW_TOKEN:
                newLhsExpr = parseAction(tokenKind, lhsExpr);
                if (!allowActions) {
                    this.errorHandler.reportInvalidNode(null, "actions are not allowed here");
                }
                break;
            default:
                STNode operator = parseBinaryOperator();

                // Parse the expression that follows the binary operator, until a operator
                // with different precedence is encountered. If an operator with a lower
                // precedence is reached, then come back here and finish the current
                // binary expr. If a an operator with higher precedence level is reached,
                // then complete that binary-expr, come back here and finish the current expr.

                // Actions within binary-expressions are not allowed.
                STNode rhsExpr = parseExpression(nextOperatorPrecedence, isRhsExpr, false);
                newLhsExpr = STNodeFactory.createBinaryExpressionNode(SyntaxKind.BINARY_EXPRESSION, lhsExpr, operator,
                        rhsExpr);
                break;
        }

        // Then continue the operators with the same precedence level.
        return parseExpressionRhs(currentPrecedenceLevel, newLhsExpr, isRhsExpr, allowActions);
    }

    private boolean isValidExprRhsStart(SyntaxKind tokenKind) {
        switch (tokenKind) {
            case OPEN_PAREN_TOKEN:
            case DOT_TOKEN:
            case OPEN_BRACKET_TOKEN:
            case IS_KEYWORD:
            case RIGHT_ARROW_TOKEN:
                return true;
            default:
                return isBinaryOperator(tokenKind);
        }
    }

    /**
     * Parse member access expression.
     *
     * @param lhsExpr Container expression
     * @return Member access expression
     */
    private STNode parseMemberAccessExpr(STNode lhsExpr) {
        // Next token is already validated before coming here. Hence just consume.
        STNode openBracket = consume();

        STNode keyExpr;
        if (peek().kind == SyntaxKind.CLOSE_BRACKET_TOKEN) {
            this.errorHandler.reportMissingTokenError("missing expression");
            keyExpr = STNodeFactory.createMissingToken(SyntaxKind.IDENTIFIER_TOKEN);
        } else {
            keyExpr = parseExpression();
        }
        STNode closeBracket = parseCloseBracket();
        return STNodeFactory.createMemberAccessExpressionNode(lhsExpr, openBracket, keyExpr, closeBracket);
    }

    /**
     * Parse close bracket.
     *
     * @return Parsed node
     */
    private STNode parseCloseBracket() {
        STToken token = peek();
        if (token.kind == SyntaxKind.CLOSE_BRACKET_TOKEN) {
            return consume();
        } else {
            Solution sol = recover(token, ParserRuleContext.CLOSE_BRACKET);
            return sol.recoveredNode;
        }
    }

    /**
     * Parse field access expression and method call expression.
     *
     * @param lhsExpr Preceding expression of the field access or method call
     * @return One of <code>field-access-expression</code> or <code>method-call-expression</code>.
     */
    private STNode parseFieldAccessOrMethodCall(STNode lhsExpr) {
        STNode dotToken = parseDotToken();
        STNode fieldOrMethodName = parseIdentifier(ParserRuleContext.FIELD_OR_FUNC_NAME);

        STToken nextToken = peek();
        if (nextToken.kind == SyntaxKind.OPEN_PAREN_TOKEN) {
            // function invocation
            STNode openParen = parseOpenParenthesis();
            STNode args = parseArgsList();
            STNode closeParen = parseCloseParenthesis();
            return STNodeFactory.createMethodCallExpressionNode(lhsExpr, dotToken, fieldOrMethodName, openParen, args,
                    closeParen);
        }

        // Everything else is field-access
        return STNodeFactory.createFieldAccessExpressionNode(lhsExpr, dotToken, fieldOrMethodName);
    }

    /**
     * <p>
     * Parse braced expression.
     * </p>
     * <code>braced-expr := ( expression )</code>
     *
     * @param isRhsExpr Flag indicating whether this is on a rhsExpr of a statement
     * @param allowActions Allow actions
     * @return Parsed node
     */
    private STNode parseBracedExpression(boolean isRhsExpr, boolean allowActions) {
        STNode openParen = parseOpenParenthesis();
        STNode expr;
        if (allowActions) {
            expr = parseActionOrExpression(isRhsExpr);
        } else {
            expr = parseExpression(isRhsExpr);
        }

        STNode closeParen = parseCloseParenthesis();
        if (isAction(expr)) {
            return STNodeFactory.createBracedExpressionNode(SyntaxKind.BRACED_ACTION, openParen, expr, closeParen);
        } else {
            return STNodeFactory.createBracedExpressionNode(SyntaxKind.BRACED_EXPRESSION, openParen, expr, closeParen);
        }
    }

    /**
     * Check whether a given node is an action node.
     *
     * @param node Node to check
     * @return <code>true</code> if the node is an action node. <code>false</code> otherwise
     */
    private boolean isAction(STNode node) {
        switch (node.kind) {
            case REMOTE_METHOD_CALL_ACTION:
            case BRACED_ACTION:
            case CHECK_ACTION:
                return true;
            default:
                return false;
        }
    }

    /**
     * Check whether the given token is an end of a expression.
     *
     * @param tokenKind Token to check
     * @param isRhsExpr Flag indicating whether this is on a rhsExpr of a statement
     * @return <code>true</code> if the token represents an end of a block. <code>false</code> otherwise
     */
    private boolean isEndOfExpression(SyntaxKind tokenKind, boolean isRhsExpr) {
        if (!isRhsExpr) {
            if (isCompoundBinaryOperator(tokenKind)) {
                return true;
            }
            return !isValidExprRhsStart(tokenKind);
        }

        switch (tokenKind) {
            case CLOSE_BRACE_TOKEN:
            case OPEN_BRACE_TOKEN:
            case CLOSE_PAREN_TOKEN:
            case CLOSE_BRACKET_TOKEN:
            case SEMICOLON_TOKEN:
            case COMMA_TOKEN:
            case PUBLIC_KEYWORD:
            case FUNCTION_KEYWORD:
            case EOF_TOKEN:
            case CONST_KEYWORD:
            case LISTENER_KEYWORD:
            case EQUAL_TOKEN:
            case AT_TOKEN:
            case DOCUMENTATION_LINE:
            case AS_KEYWORD:
                return true;
            default:
                return isSimpleType(tokenKind);
        }
    }

    /**
     * Parse basic literals. It is assumed that we come here after validation.
     *
     * @return Parsed node
     */
    private STNode parseBasicLiteral() {
        STToken literalToken = consume();
        return STNodeFactory.createBasicLiteralNode(literalToken.kind, literalToken);
    }

    /**
     * Parse function call expression.
     * <code>function-call-expr := function-reference ( arg-list )
     * function-reference := variable-reference</code>
     *
     * @param identifier Function name
     * @return Function call expression
     */
    private STNode parseFuncCall(STNode identifier) {
        STNode openParen = parseOpenParenthesis();
        STNode args = parseArgsList();
        STNode closeParen = parseCloseParenthesis();
        return STNodeFactory.createFunctionCallExpressionNode(identifier, openParen, args, closeParen);
    }

    /**
     * Parse function call argument list.
     *
     * @return Parsed agrs list
     */
    private STNode parseArgsList() {
        startContext(ParserRuleContext.ARG_LIST);
        ArrayList<STNode> argsList = new ArrayList<>();

        STToken token = peek();
        if (isEndOfParametersList(token.kind)) {
            STNode args = STNodeFactory.createNodeList(argsList);
            endContext();
            return args;
        }

        SyntaxKind lastProcessedArgKind = parseFirstArg(argsList);
        parseFollowUpArg(argsList, lastProcessedArgKind);

        STNode args = STNodeFactory.createNodeList(argsList);
        endContext();
        return args;
    }

    /**
     * Parse the first argument of a function call.
     *
     * @param argsList Arguments list to which the parsed argument must be added
     * @return Kind of the argument first argument.
     */
    private SyntaxKind parseFirstArg(ArrayList<STNode> argsList) {
        startContext(ParserRuleContext.ARG);

        // Comma precedes the first argument is an empty node, since it doesn't exist.
        STNode leadingComma = STNodeFactory.createEmptyNode();
        STNode arg = parseArg(leadingComma);
        endContext();

        if (SyntaxKind.POSITIONAL_ARG.ordinal() <= arg.kind.ordinal()) {
            argsList.add(arg);
            return arg.kind;
        } else {
            reportInvalidOrderOfArgs(peek(), SyntaxKind.POSITIONAL_ARG, arg.kind);
            return SyntaxKind.POSITIONAL_ARG;
        }
    }

    /**
     * Parse follow up arguments.
     *
     * @param argsList Arguments list to which the parsed argument must be added
     * @param lastProcessedArgKind Kind of the argument processed prior to this
     */
    private void parseFollowUpArg(ArrayList<STNode> argsList, SyntaxKind lastProcessedArgKind) {
        STToken nextToken = peek();
        while (!isEndOfParametersList(nextToken.kind)) {
            startContext(ParserRuleContext.ARG);

            STNode leadingComma = parseComma();

            // If there's an extra comma at the end of arguments list, remove it.
            // Then stop the argument parsing.
            nextToken = peek();
            if (isEndOfParametersList(nextToken.kind)) {
                this.errorHandler.reportInvalidNode((STToken) leadingComma, "invalid token " + leadingComma);
                endContext();
                break;
            }

            STNode arg = parseArg(nextToken.kind, leadingComma);
            if (lastProcessedArgKind.ordinal() <= arg.kind.ordinal()) {
                if (lastProcessedArgKind == SyntaxKind.REST_ARG && arg.kind == SyntaxKind.REST_ARG) {
                    this.errorHandler.reportInvalidNode(nextToken, "cannot more than one rest arg");
                } else {
                    argsList.add(arg);
                    lastProcessedArgKind = arg.kind;
                }
            } else {
                reportInvalidOrderOfArgs(nextToken, lastProcessedArgKind, arg.kind);
            }

            nextToken = peek();
            endContext();
        }
    }

    /**
     * Report invalid order of args.
     *
     * @param token Staring token of the arg.
     * @param lastArgKind Kind of the previously processed arg
     * @param argKind Current arg
     */
    private void reportInvalidOrderOfArgs(STToken token, SyntaxKind lastArgKind, SyntaxKind argKind) {
        this.errorHandler.reportInvalidNode(token, "cannot have a " + argKind + " after the " + lastArgKind);
    }

    /**
     * Parse function call argument.
     *
     * @param leadingComma Comma that occurs before the param
     * @return Parsed argument node
     */
    private STNode parseArg(STNode leadingComma) {
        STToken token = peek();
        return parseArg(token.kind, leadingComma);
    }

    private STNode parseArg(SyntaxKind kind, STNode leadingComma) {
        STNode arg;
        switch (kind) {
            case ELLIPSIS_TOKEN:
                STToken ellipsis = consume();
                STNode expr = parseExpression();
                arg = STNodeFactory.createRestArgumentNode(leadingComma, ellipsis, expr);
                break;

            // Identifier can means two things: either its a named-arg, or just an expression.
            case IDENTIFIER_TOKEN:
                // TODO: Handle package-qualified var-refs (i.e: qualified-identifier).
                arg = parseNamedOrPositionalArg(leadingComma);
                break;

            // Any other expression goes here
            case DECIMAL_INTEGER_LITERAL:
            case HEX_INTEGER_LITERAL:
            case STRING_LITERAL:
            case OPEN_PAREN_TOKEN:
            case TRUE_KEYWORD:
            case FALSE_KEYWORD:
            case NULL_KEYWORD:
            case DECIMAL_FLOATING_POINT_LITERAL:
            case HEX_FLOATING_POINT_LITERAL:
            default:
                expr = parseExpression();
                arg = STNodeFactory.createPositionalArgumentNode(leadingComma, expr);
                break;
        }

        return arg;
    }

    /**
     * Parse positional or named arg. This method assumed peek()/peek(1)
     * is always an identifier.
     *
     * @param leadingComma Comma that occurs before the param
     * @return Parsed argument node
     */
    private STNode parseNamedOrPositionalArg(STNode leadingComma) {
        STToken secondToken = peek(2);
        switch (secondToken.kind) {
            case EQUAL_TOKEN:
                STNode argNameOrVarRef = consume();
                STNode equal = parseAssignOp();
                STNode expr = parseExpression();
                return STNodeFactory.createNamedArgumentNode(leadingComma, argNameOrVarRef, equal, expr);
            case COMMA_TOKEN:
            case CLOSE_PAREN_TOKEN:
                argNameOrVarRef = consume();
                return STNodeFactory.createPositionalArgumentNode(leadingComma, argNameOrVarRef);

            // Treat everything else as a single expression. If something is missing,
            // expression-parsing will recover it.
            case DECIMAL_INTEGER_LITERAL:
            case HEX_INTEGER_LITERAL:
            case STRING_LITERAL:
            case IDENTIFIER_TOKEN:
            case OPEN_PAREN_TOKEN:
            case TRUE_KEYWORD:
            case FALSE_KEYWORD:
            case NULL_KEYWORD:
            case DECIMAL_FLOATING_POINT_LITERAL:
            case HEX_FLOATING_POINT_LITERAL:
            default:
                expr = parseExpression();
                return STNodeFactory.createPositionalArgumentNode(leadingComma, expr);
        }
    }

    /**
     * Parse object type descriptor.
     *
     * @return Parsed node
     */
    private STNode parseObjectTypeDescriptor() {
        startContext(ParserRuleContext.OBJECT_TYPE_DESCRIPTOR);
        STNode objectTypeQualifiers = parseObjectTypeQualifiers();
        STNode objectKeyword = parseObjectKeyword();
        STNode openBrace = parseOpenBrace();
        STNode objectMembers = parseObjectMembers();
        STNode closeBrace = parseCloseBrace();
        endContext();

        return STNodeFactory.createObjectTypeDescriptorNode(objectTypeQualifiers, objectKeyword, openBrace,
                objectMembers, closeBrace);
    }

    /**
     * Parse object type qualifiers.
     *
     * @return Parsed node
     */
    private STNode parseObjectTypeQualifiers() {
        STToken nextToken = peek();
        return parseObjectTypeQualifiers(nextToken.kind);
    }

    private STNode parseObjectTypeQualifiers(SyntaxKind kind) {
        List<STNode> qualifiers = new ArrayList<>();
        STNode firstQualifier;
        switch (kind) {
            case CLIENT_KEYWORD:
                STNode clientKeyword = parseClientKeyword();
                firstQualifier = clientKeyword;
                break;
            case ABSTRACT_KEYWORD:
                STNode abstractKeyword = parseAbstractKeyword();
                firstQualifier = abstractKeyword;
                break;
            case OBJECT_KEYWORD:
                return STNodeFactory.createNodeList(qualifiers);
            default:
                Solution solution = recover(peek(), ParserRuleContext.OBJECT_TYPE_FIRST_QUALIFIER);

                // If the parser recovered by inserting a token, then try to re-parse the same
                // rule with the inserted token. This is done to pick the correct branch
                // to continue the parsing.
                if (solution.action == Action.REMOVE) {
                    return solution.recoveredNode;
                }

                return parseObjectTypeQualifiers(solution.tokenKind);
        }

        // Parse the second qualifier if available.
        STNode secondQualifier = parseObjectTypeSecondQualifier(firstQualifier);

        qualifiers.add(firstQualifier);
        if (secondQualifier != null) {
            qualifiers.add(secondQualifier);
        }
        return STNodeFactory.createNodeList(qualifiers);
    }

    private STNode parseObjectTypeSecondQualifier(STNode firstQualifier) {
        STToken nextToken = peek();
        return parseObjectTypeSecondQualifier(nextToken.kind, firstQualifier);
    }

    private STNode parseObjectTypeSecondQualifier(SyntaxKind kind, STNode firstQualifier) {
        if (firstQualifier.kind != kind) {
            switch (kind) {
                case CLIENT_KEYWORD:
                    return parseClientKeyword();
                case ABSTRACT_KEYWORD:
                    return parseAbstractKeyword();
                case OBJECT_KEYWORD:
                    return null;
                default:
                    break;
            }
        }

        Solution solution = recover(peek(), ParserRuleContext.OBJECT_TYPE_SECOND_QUALIFIER, firstQualifier);

        // If the parser recovered by inserting a token, then try to re-parse the same
        // rule with the inserted token. This is done to pick the correct branch
        // to continue the parsing.
        if (solution.action == Action.REMOVE) {
            return solution.recoveredNode;
        }

        return parseObjectTypeSecondQualifier(solution.tokenKind, firstQualifier);
    }

    /**
     * Parse client keyword.
     *
     * @return Parsed node
     */
    private STNode parseClientKeyword() {
        STToken token = peek();
        if (token.kind == SyntaxKind.CLIENT_KEYWORD) {
            return consume();
        } else {
            Solution sol = recover(token, ParserRuleContext.CLIENT_KEYWORD);
            return sol.recoveredNode;
        }
    }

    /**
     * Parse abstract keyword.
     *
     * @return Parsed node
     */
    private STNode parseAbstractKeyword() {
        STToken token = peek();
        if (token.kind == SyntaxKind.ABSTRACT_KEYWORD) {
            return consume();
        } else {
            Solution sol = recover(token, ParserRuleContext.ABSTRACT_KEYWORD);
            return sol.recoveredNode;
        }
    }

    /**
     * Parse object keyword.
     *
     * @return Parsed node
     */
    private STNode parseObjectKeyword() {
        STToken token = peek();
        if (token.kind == SyntaxKind.OBJECT_KEYWORD) {
            return consume();
        } else {
            Solution sol = recover(token, ParserRuleContext.OBJECT_KEYWORD);
            return sol.recoveredNode;
        }
    }

    /**
     * Parse object members.
     *
     * @return Parsed node
     */
    private STNode parseObjectMembers() {
        ArrayList<STNode> objectMembers = new ArrayList<>();
        STToken nextToken = peek();
        while (!isEndOfObjectTypeNode(nextToken.kind)) {
            startContext(ParserRuleContext.OBJECT_MEMBER);
            STNode member = parseObjectMember(nextToken.kind);
            endContext();

            // Null member indicates the end of object members
            if (member == null) {
                break;
            }
            objectMembers.add(member);
            nextToken = peek();
        }

        return STNodeFactory.createNodeList(objectMembers);
    }

    private STNode parseObjectMember() {
        STToken nextToken = peek();
        return parseObjectMember(nextToken.kind);
    }

    private STNode parseObjectMember(SyntaxKind nextTokenKind) {
        STNode metadata;
        switch (nextTokenKind) {
            case EOF_TOKEN:
            case CLOSE_BRACE_TOKEN:
                // Null return indicates the end of object members
                return null;
            case ASTERISK_TOKEN:
            case PUBLIC_KEYWORD:
            case PRIVATE_KEYWORD:
            case REMOTE_KEYWORD:
            case FUNCTION_KEYWORD:
                metadata = createEmptyMetadata();
                break;
            case DOCUMENTATION_LINE:
            case AT_TOKEN:
                metadata = parseMetaData(nextTokenKind);
                nextTokenKind = peek().kind;
                break;
            default:
                if (isTypeStartingToken(nextTokenKind)) {
                    metadata = createEmptyMetadata();
                    break;
                }

                Solution solution = recover(peek(), ParserRuleContext.OBJECT_MEMBER);

                // If the parser recovered by inserting a token, then try to re-parse the same
                // rule with the inserted token. This is done to pick the correct branch
                // to continue the parsing.
                if (solution.action == Action.REMOVE) {
                    return solution.recoveredNode;
                }

                return parseObjectMember(solution.tokenKind);
        }

        return parseObjectMember(nextTokenKind, metadata);
    }

    private STNode parseObjectMember(SyntaxKind nextTokenKind, STNode metadata) {
        STNode member;
        switch (nextTokenKind) {
            case EOF_TOKEN:
            case CLOSE_BRACE_TOKEN:
                // TODO report metadata
                return null;
            case ASTERISK_TOKEN:
                STNode asterisk = consume();
                STNode type = parseTypeReference();
                STNode semicolonToken = parseSemicolon();
                member = STNodeFactory.createTypeReferenceNode(asterisk, type, semicolonToken);
                break;
            case PUBLIC_KEYWORD:
            case PRIVATE_KEYWORD:
                STNode visibilityQualifier = parseObjectMemberVisibility();
                member = parseObjectMethodOrField(metadata, visibilityQualifier);
                break;
            case REMOTE_KEYWORD:
                member = parseObjectMethodOrField(metadata, STNodeFactory.createEmptyNode());
                break;
            case FUNCTION_KEYWORD:
                member = parseObjectMethod(metadata, STNodeFactory.createEmptyNode());
                break;
            default:
                if (isTypeStartingToken(nextTokenKind)) {
                    member = parseObjectField(metadata, STNodeFactory.createEmptyNode());
                    break;
                }

                Solution solution = recover(peek(), ParserRuleContext.OBJECT_MEMBER_WITHOUT_METADATA);

                // If the parser recovered by inserting a token, then try to re-parse the same
                // rule with the inserted token. This is done to pick the correct branch
                // to continue the parsing.
                if (solution.action == Action.REMOVE) {
                    return solution.recoveredNode;
                }

                return parseObjectMember(solution.tokenKind);
        }

        return member;
    }

    private STNode parseObjectMethodOrField(STNode metadata, STNode methodQualifiers) {
        STToken nextToken = peek(1);
        STToken nextNextToken = peek(2);
        return parseObjectMethodOrField(nextToken.kind, nextNextToken.kind, metadata, methodQualifiers);
    }

    /**
     * Parse an object member, given the visibility modifier. Object member can have
     * only one visibility qualifier. This mean the methodQualifiers list can have
     * one qualifier at-most.
     *
     * @param visibilityQualifiers Visibility qualifiers. A modifier can be
     *            a syntax node with either 'PUBLIC' or 'PRIVATE'.
     * @param nextTokenKind Next token kind
     * @param nextNextTokenKind Kind of the token after the
     * @param metadata Metadata
     * @param visibilityQualifiers Visibility qualifiers
     * @return Parse object member node
     */
    private STNode parseObjectMethodOrField(SyntaxKind nextTokenKind, SyntaxKind nextNextTokenKind, STNode metadata,
                                            STNode visibilityQualifiers) {
        switch (nextTokenKind) {
            case REMOTE_KEYWORD:
                STNode remoteKeyword = parseRemoteKeyword();
                ArrayList<STNode> methodQualifiers = new ArrayList<>();
                if (visibilityQualifiers.kind != SyntaxKind.NONE) {
                    methodQualifiers.add(visibilityQualifiers);
                }
                methodQualifiers.add(remoteKeyword);
                return parseObjectMethod(metadata, STNodeFactory.createNodeList(methodQualifiers));
            case FUNCTION_KEYWORD:
                return parseObjectMethod(metadata, visibilityQualifiers);

            // All 'type starting tokens' here. should be same as 'parseTypeDescriptor(...)'
            case IDENTIFIER_TOKEN:
                if (nextNextTokenKind != SyntaxKind.OPEN_PAREN_TOKEN) {
                    // Here we try to catch the common user error of missing the function keyword.
                    // In such cases, lookahead for the open-parenthesis and figure out whether
                    // this is an object-method with missing name. If yes, then try to recover.
                    return parseObjectField(metadata, visibilityQualifiers);
                }
                break;
            default:
                if (isTypeStartingToken(nextTokenKind)) {
                    return parseObjectField(metadata, visibilityQualifiers);
                }
                break;
        }

        Solution solution = recover(peek(), ParserRuleContext.OBJECT_FUNC_OR_FIELD_WITHOUT_VISIBILITY, metadata,
                visibilityQualifiers);

        // If the parser recovered by inserting a token, then try to re-parse the same
        // rule with the inserted token. This is done to pick the correct branch
        // to continue the parsing.
        if (solution.action == Action.REMOVE) {
            return solution.recoveredNode;
        }

        return parseObjectMethodOrField(solution.tokenKind, nextTokenKind, metadata, visibilityQualifiers);
    }

    /**
     * Parse object visibility. Visibility can be <code>public</code> or <code>private</code>.
     *
     * @return Parsed node
     */
    private STNode parseObjectMemberVisibility() {
        STToken token = peek();
        if (token.kind == SyntaxKind.PUBLIC_KEYWORD || token.kind == SyntaxKind.PRIVATE_KEYWORD) {
            return consume();
        } else {
            Solution sol = recover(token, ParserRuleContext.PUBLIC_KEYWORD);
            return sol.recoveredNode;
        }
    }

    private STNode parseRemoteKeyword() {
        STToken token = peek();
        if (token.kind == SyntaxKind.REMOTE_KEYWORD) {
            return consume();
        } else {
            Solution sol = recover(token, ParserRuleContext.REMOTE_KEYWORD);
            return sol.recoveredNode;
        }
    }

    private STNode parseObjectField(STNode metadata, STNode methodQualifiers) {
        STNode type = parseTypeDescriptor();
        STNode fieldName = parseVariableName();
        return parseObjectFieldRhs(metadata, methodQualifiers, type, fieldName);
    }

    /**
     * Parse object field rhs, and complete the object field parsing. Returns the parsed object field.
     *
     * @param metadata Metadata
     * @param visibilityQualifier Visibility qualifier
     * @param type Type descriptor
     * @param fieldName Field name
     * @return Parsed object field
     */
    private STNode parseObjectFieldRhs(STNode metadata, STNode visibilityQualifier, STNode type, STNode fieldName) {
        STToken nextToken = peek();
        return parseObjectFieldRhs(nextToken.kind, metadata, visibilityQualifier, type, fieldName);
    }

    /**
     * Parse object field rhs, and complete the object field parsing. Returns the parsed object field.
     *
     * @param nextTokenKind Kind of the next token
     * @param metadata Metadata
     * @param visibilityQualifier Visibility qualifier
     * @param type Type descriptor
     * @param fieldName Field name
     * @return Parsed object field
     */
    private STNode parseObjectFieldRhs(SyntaxKind nextTokenKind, STNode metadata, STNode visibilityQualifier,
                                       STNode type, STNode fieldName) {
        STNode equalsToken;
        STNode expression;
        STNode semicolonToken;
        switch (nextTokenKind) {
            case SEMICOLON_TOKEN:
                equalsToken = STNodeFactory.createEmptyNode();
                expression = STNodeFactory.createEmptyNode();
                semicolonToken = parseSemicolon();
                break;
            case EQUAL_TOKEN:
                equalsToken = parseAssignOp();
                expression = parseExpression();
                semicolonToken = parseSemicolon();
                break;
            default:
                STToken token = peek();
                Solution solution = recover(token, ParserRuleContext.OBJECT_FIELD_RHS, metadata, visibilityQualifier,
                        type, fieldName);

                // If the parser recovered by inserting a token, then try to re-parse the same
                // rule with the inserted token. This is done to pick the correct branch
                // to continue the parsing.
                if (solution.action == Action.REMOVE) {
                    return solution.recoveredNode;
                }

                return parseObjectFieldRhs(solution.tokenKind, metadata, visibilityQualifier, type, fieldName);
        }

        return STNodeFactory.createObjectFieldNode(metadata, visibilityQualifier, type, fieldName, equalsToken,
                expression, semicolonToken);
    }

    private STNode parseObjectMethod(STNode metadata, STNode methodQualifiers) {
        return parseFunctionDefinition(metadata, methodQualifiers);
    }

    /**
     * Parse if-else statement.
     * <code>
     * if-else-stmt := if expression block-stmt [else-block]
     * </code>
     *
     * @return If-else block
     */
    private STNode parseIfElseBlock() {
        startContext(ParserRuleContext.IF_BLOCK);
        STNode ifKeyword = parseIfKeyword();
        STNode condition = parseExpression();
        STNode ifBody = parseBlockNode();
        endContext();

        STNode elseBody = parseElseBlock();
        return STNodeFactory.createIfElseStatementNode(ifKeyword, condition, ifBody, elseBody);
    }

    /**
     * Parse if-keyword.
     *
     * @return Parsed if-keyword node
     */
    private STNode parseIfKeyword() {
        STToken token = peek();
        if (token.kind == SyntaxKind.IF_KEYWORD) {
            return consume();
        } else {
            Solution sol = recover(token, ParserRuleContext.IF_KEYWORD);
            return sol.recoveredNode;
        }
    }

    /**
     * Parse else-keyword.
     *
     * @return Parsed else keyword node
     */
    private STNode parseElseKeyword() {
        STToken token = peek();
        if (token.kind == SyntaxKind.ELSE_KEYWORD) {
            return consume();
        } else {
            Solution sol = recover(token, ParserRuleContext.ELSE_KEYWORD);
            return sol.recoveredNode;
        }
    }

    /**
     * Parse block node.
     * <code>
     * block-stmt := { sequence-stmt }
     * sequence-stmt := statement*
     * </code>
     *
     * @return Parse block node
     */
    private STNode parseBlockNode() {
        startContext(ParserRuleContext.BLOCK_STMT);
        STNode openBrace = parseOpenBrace();
        STNode stmts = parseStatements();
        STNode closeBrace = parseCloseBrace();
        endContext();
        return STNodeFactory.createBlockStatementNode(openBrace, stmts, closeBrace);
    }

    /**
     * Parse else block.
     * <code>else-block := else (if-else-stmt | block-stmt)</code>
     *
     * @return Else block
     */
    private STNode parseElseBlock() {
        STToken nextToken = peek();
        if (nextToken.kind != SyntaxKind.ELSE_KEYWORD) {
            return STNodeFactory.createEmptyNode();
        }

        STNode elseKeyword = parseElseKeyword();
        STNode elseBody = parseElseBody();
        return STNodeFactory.createElseBlockNode(elseKeyword, elseBody);
    }

    /**
     * Parse else node body.
     * <code>else-body := if-else-stmt | block-stmt</code>
     *
     * @return Else node body
     */
    private STNode parseElseBody() {
        STToken nextToken = peek();
        return parseElseBody(nextToken.kind);
    }

    private STNode parseElseBody(SyntaxKind nextTokenKind) {
        switch (nextTokenKind) {
            case IF_KEYWORD:
                return parseIfElseBlock();
            case OPEN_BRACE_TOKEN:
                return parseBlockNode();
            default:
                STToken token = peek();
                Solution solution = recover(token, ParserRuleContext.ELSE_BODY);

                // If the parser recovered by inserting a token, then try to re-parse the same
                // rule with the inserted token. This is done to pick the correct branch
                // to continue the parsing.
                if (solution.action == Action.REMOVE) {
                    return solution.recoveredNode;
                }

                return parseElseBody(solution.tokenKind);
        }
    }

    /**
     * Parse while statement.
     * <code>while-stmt := while expression block-stmt</code>
     *
     * @return While statement
     */
    private STNode parseWhileStatement() {
        startContext(ParserRuleContext.WHILE_BLOCK);
        STNode whileKeyword = parseWhileKeyword();
        STNode condition = parseExpression();
        STNode whileBody = parseBlockNode();
        endContext();
        return STNodeFactory.createWhileStatementNode(whileKeyword, condition, whileBody);
    }

    /**
     * Parse while-keyword.
     *
     * @return While-keyword node
     */
    private STNode parseWhileKeyword() {
        STToken token = peek();
        if (token.kind == SyntaxKind.WHILE_KEYWORD) {
            return consume();
        } else {
            Solution sol = recover(token, ParserRuleContext.WHILE_KEYWORD);
            return sol.recoveredNode;
        }
    }

    /**
     * Parse panic statement.
     * <code>panic-stmt := panic expression ;</code>
     *
     * @return Panic statement
     */
    private STNode parsePanicStatement() {
        startContext(ParserRuleContext.PANIC_STMT);
        STNode panicKeyword = parsePanicKeyword();
        STNode expression = parseExpression();
        STNode semicolon = parseSemicolon();
        endContext();
        return STNodeFactory.createPanicStatementNode(panicKeyword, expression, semicolon);
    }

    /**
     * Parse panic-keyword.
     *
     * @return Panic-keyword node
     */
    private STNode parsePanicKeyword() {
        STToken token = peek();
        if (token.kind == SyntaxKind.PANIC_KEYWORD) {
            return consume();
        } else {
            Solution sol = recover(token, ParserRuleContext.PANIC_KEYWORD);
            return sol.recoveredNode;
        }
    }

    /**
     * Parse check expression. This method is used to parse both check expression
     * as well as check action.
     *
     * <p>
     * <code>
     * checking-expr := checking-keyword expression
     * checking-action := checking-keyword action
     * </code>
     *
     * @param allowActions Allow actions
     * @param isRhsExpr Is rhs expression
     * @return Check expression node
     */
    private STNode parseCheckExpression(boolean isRhsExpr, boolean allowActions) {
        STNode checkingKeyword = parseCheckingKeyword();
        STNode expr = parseExpression(OperatorPrecedence.UNARY, isRhsExpr, allowActions);
        if (isAction(expr)) {
            return STNodeFactory.createCheckExpressionNode(SyntaxKind.CHECK_ACTION, checkingKeyword, expr);
        } else {
            return STNodeFactory.createCheckExpressionNode(SyntaxKind.CHECK_EXPRESSION, checkingKeyword, expr);
        }
    }

    /**
     * Parse checking keyword.
     * <p>
     * <code>
     * checking-keyword := check | checkpanic
     * </code>
     *
     * @return Parsed node
     */
    private STNode parseCheckingKeyword() {
        STToken token = peek();
        if (token.kind == SyntaxKind.CHECK_KEYWORD || token.kind == SyntaxKind.CHECKPANIC_KEYWORD) {
            return consume();
        } else {
            Solution sol = recover(token, ParserRuleContext.CHECKING_KEYWORD);
            return sol.recoveredNode;
        }
    }

    /**
     *
     * Parse continue statement.
     * <code>continue-stmt := continue ; </code>
     *
     * @return continue statement
     */
    private STNode parseContinueStatement() {
        startContext(ParserRuleContext.CONTINUE_STATEMENT);
        STNode continueKeyword = parseContinueKeyword();
        STNode semicolon = parseSemicolon();
        endContext();
        return STNodeFactory.createContinueStatementNode(continueKeyword, semicolon);
    }

    /**
     * Parse continue-keyword.
     *
     * @return continue-keyword node
     */
    private STNode parseContinueKeyword() {
        STToken token = peek();
        if (token.kind == SyntaxKind.CONTINUE_KEYWORD) {
            return consume();
        } else {
            Solution sol = recover(token, ParserRuleContext.CONTINUE_KEYWORD);
            return sol.recoveredNode;
        }
    }

    /**
     * Parse return statement.
     * <code>return-stmt := return [ action-or-expr ] ;</code>
     *
     * @return Return statement
     */
    private STNode parseReturnStatement() {
        startContext(ParserRuleContext.RETURN_STMT);
        STNode returnKeyword = parseReturnKeyword();
        STNode returnRhs = parseReturnStatementRhs(returnKeyword);
        endContext();
        return returnRhs;
    }

    /**
     * Parse return-keyword.
     *
     * @return Return-keyword node
     */
    private STNode parseReturnKeyword() {
        STToken token = peek();
        if (token.kind == SyntaxKind.RETURN_KEYWORD) {
            return consume();
        } else {
            Solution sol = recover(token, ParserRuleContext.RETURN_KEYWORD);
            return sol.recoveredNode;
        }
    }

    /**
     * Parse break statement.
     * <code>break-stmt := break ; </code>
     *
     * @return break statement
     */
    private STNode parseBreakStatement() {
        startContext(ParserRuleContext.BREAK_STATEMENT);
        STNode breakKeyword = parseBreakKeyword();
        STNode semicolon = parseSemicolon();
        endContext();
        return STNodeFactory.createBreakStatementNode(breakKeyword, semicolon);
    }

    /**
     * Parse break-keyword.
     *
     * @return break-keyword node
     */
    private STNode parseBreakKeyword() {
        STToken token = peek();
        if (token.kind == SyntaxKind.BREAK_KEYWORD) {
            return consume();
        } else {
            Solution sol = recover(token, ParserRuleContext.BREAK_KEYWORD);
            return sol.recoveredNode;
        }
    }

    /**
     * <p>
     * Parse the right hand side of a return statement.
     * </p>
     * <code>
     * return-stmt-rhs := ; |  action-or-expr ;
     * </code>
     *
     * @return Parsed node
     */
    private STNode parseReturnStatementRhs(STNode returnKeyword) {
        STNode expr;
        STNode semicolon;
        STToken token = peek();

        switch (token.kind) {
            case SEMICOLON_TOKEN:
                expr = STNodeFactory.createEmptyNode();
                break;
            default:
                expr = parseActionOrExpression();
                break;
        }

        semicolon = parseSemicolon();
        return STNodeFactory.createReturnStatementNode(returnKeyword, expr, semicolon);
    }

    /**
     * Parse mapping constructor expression.
     * <p>
     * <code>mapping-constructor-expr := { [field (, field)*] }</code>
     *
     * @return Parsed node
     */
    private STNode parseMappingConstructorExpr() {
        startContext(ParserRuleContext.MAPPING_CONSTRUCTOR);
        STNode openBrace = parseOpenBrace();
        STNode fields = parseMappingConstructorFields();
        STNode closeBrace = parseCloseBrace();
        endContext();
        return STNodeFactory.createMappingConstructorExpressionNode(openBrace, fields, closeBrace);
    }

    /**
     * Parse mapping constructor fields.
     *
     * @return Parsed node
     */
    private STNode parseMappingConstructorFields() {
        List<STNode> fields = new ArrayList<>();
        STToken nextToken = peek();
        if (isEndOfMappingConstructor(nextToken.kind)) {
            return STNodeFactory.createNodeList(fields);
        }

        // Parse first field mapping, that has no leading comma
        STNode leadingComma = STNodeFactory.createEmptyNode();
        STNode field = parseMappingField(leadingComma);
        fields.add(field);

        // Parse the remaining field mappings
        nextToken = peek();
        while (!isEndOfMappingConstructor(nextToken.kind)) {
            leadingComma = parseComma();
            field = parseMappingField(leadingComma);
            fields.add(field);
            nextToken = peek();
        }

        return STNodeFactory.createNodeList(fields);
    }

    private boolean isEndOfMappingConstructor(SyntaxKind tokenKind) {
        switch (tokenKind) {
            case IDENTIFIER_TOKEN:
                return false;
            case EOF_TOKEN:
            case AT_TOKEN:
            case DOCUMENTATION_LINE:
            case CLOSE_BRACE_TOKEN:
            case CLOSE_PAREN_TOKEN:
            case CLOSE_BRACKET_TOKEN:
            case OPEN_BRACE_TOKEN:
            case SEMICOLON_TOKEN:
            case PUBLIC_KEYWORD:
            case PRIVATE_KEYWORD:
            case FUNCTION_KEYWORD:
            case RETURNS_KEYWORD:
            case SERVICE_KEYWORD:
            case TYPE_KEYWORD:
            case LISTENER_KEYWORD:
            case CONST_KEYWORD:
            case FINAL_KEYWORD:
            case RESOURCE_KEYWORD:
                return true;
            default:
                return isSimpleType(tokenKind);
        }
    }

    /**
     * Parse mapping constructor field.
     * <p>
     * <code>field := specific-field | computed-name-field | spread-field</code>
     *
     * @param leadingComma Leading comma
     * @return Parsed node
     */
    private STNode parseMappingField(STNode leadingComma) {
        STToken nextToken = peek();
        return parseMappingField(nextToken.kind, leadingComma);
    }

    private STNode parseMappingField(SyntaxKind tokenKind, STNode leadingComma) {
        switch (tokenKind) {
            case IDENTIFIER_TOKEN:
                return parseSpecificFieldWithOptionValue(leadingComma);
            case STRING_LITERAL:
                STNode key = parseStringLiteral();
                STNode colon = parseColon();
                STNode valueExpr = parseExpression();
                return STNodeFactory.createSpecificFieldNode(leadingComma, key, colon, valueExpr);
            case OPEN_BRACKET_TOKEN:
                return parseComputedField(leadingComma);
            case ELLIPSIS_TOKEN:
                STNode ellipsis = parseEllipsis();
                STNode expr = parseExpression();
                return STNodeFactory.createSpreadFieldNode(leadingComma, ellipsis, expr);
            default:
                STToken token = peek();
                Solution solution = recover(token, ParserRuleContext.MAPPING_FIELD, leadingComma);

                // If the parser recovered by inserting a token, then try to re-parse the same
                // rule with the inserted token. This is done to pick the correct branch
                // to continue the parsing.
                if (solution.action == Action.REMOVE) {
                    return solution.recoveredNode;
                }

                return parseMappingField(solution.tokenKind, leadingComma);
        }
    }

    /**
     * Parse mapping constructor specific-field with an optional value.
     *
     * @param leadingComma
     * @return Parsed node
     */
    private STNode parseSpecificFieldWithOptionValue(STNode leadingComma) {
        STNode key = parseIdentifier(ParserRuleContext.MAPPING_FIELD_NAME);
        return parseSpecificFieldRhs(leadingComma, key);
    }

    private STNode parseSpecificFieldRhs(STNode leadingComma, STNode key) {
        STToken nextToken = peek();
        return parseSpecificFieldRhs(nextToken.kind, leadingComma, key);
    }

    private STNode parseSpecificFieldRhs(SyntaxKind tokenKind, STNode leadingComma, STNode key) {
        STNode colon;
        STNode valueExpr;

        switch (tokenKind) {
            case COLON_TOKEN:
                colon = parseColon();
                valueExpr = parseExpression();
                break;
            case COMMA_TOKEN:
                colon = STNodeFactory.createEmptyNode();
                valueExpr = STNodeFactory.createEmptyNode();
                break;
            default:
                if (isEndOfMappingConstructor(tokenKind)) {
                    colon = STNodeFactory.createEmptyNode();
                    valueExpr = STNodeFactory.createEmptyNode();
                    break;
                }

                STToken token = peek();
                Solution solution = recover(token, ParserRuleContext.SPECIFIC_FIELD_RHS, leadingComma, key);

                // If the parser recovered by inserting a token, then try to re-parse the same
                // rule with the inserted token. This is done to pick the correct branch
                // to continue the parsing.
                if (solution.action == Action.REMOVE) {
                    return solution.recoveredNode;
                }

                return parseSpecificFieldRhs(solution.tokenKind, leadingComma, key);

        }
        return STNodeFactory.createSpecificFieldNode(leadingComma, key, colon, valueExpr);
    }

    /**
     * Parse string literal.
     *
     * @return Parsed node
     */
    private STNode parseStringLiteral() {
        STToken token = peek();
        if (token.kind == SyntaxKind.STRING_LITERAL) {
            return consume();
        } else {
            Solution sol = recover(token, ParserRuleContext.STRING_LITERAL);
            return sol.recoveredNode;
        }
    }

    /**
     * Parse colon token.
     *
     * @return Parsed node
     */
    private STNode parseColon() {
        STToken token = peek();
        if (token.kind == SyntaxKind.COLON_TOKEN) {
            return consume();
        } else {
            Solution sol = recover(token, ParserRuleContext.COLON);
            return sol.recoveredNode;
        }
    }

    /**
     * Parse computed-name-field of a mapping constructor expression.
     * <p>
     * <code>computed-name-field := [ field-name-expr ] : value-expr</code>
     *
     * @param leadingComma Leading comma
     * @return Parsed node
     */
    private STNode parseComputedField(STNode leadingComma) {
        // Parse computed field name
        startContext(ParserRuleContext.COMPUTED_FIELD_NAME);
        STNode openBracket = parseOpenBracket();
        STNode fieldNameExpr = parseExpression();
        STNode closeBracket = parseCloseBracket();
        endContext();

        // Parse rhs
        STNode colon = parseColon();
        STNode valueExpr = parseExpression();
        return STNodeFactory.createComputedNameFieldNode(leadingComma, openBracket, fieldNameExpr, closeBracket, colon,
                valueExpr);
    }

    /**
     * Parse open bracket.
     *
     * @return Parsed node
     */
    private STNode parseOpenBracket() {
        STToken token = peek();
        if (token.kind == SyntaxKind.OPEN_BRACKET_TOKEN) {
            return consume();
        } else {
            Solution sol = recover(token, ParserRuleContext.OPEN_BRACKET);
            return sol.recoveredNode;
        }
    }

    /**
     * <p>
     * Parse compound assignment statement, which takes the following format.
     * </p>
     * <code>assignment-stmt := lvexpr CompoundAssignmentOperator action-or-expr ;</code>
     *
     * @return Parsed node
     */
    private STNode parseCompoundAssignmentStmt() {
        startContext(ParserRuleContext.COMPOUND_ASSIGNMENT_STMT);
        STNode varName = parseVariableName();
        STNode compoundAssignmentStmt = parseCompoundAssignmentStmtRhs(varName);
        endContext();
        return compoundAssignmentStmt;
    }

    /**
     * <p>
     * Parse the RHS portion of the compound assignment.
     * </p>
     * <code>compound-assignment-stmt-rhs := CompoundAssignmentOperator action-or-expr ;</code>
     *
     * @param lvExpr LHS expression
     * @return Parsed node
     */
    private STNode parseCompoundAssignmentStmtRhs(STNode lvExpr) {
        validateLVExpr(lvExpr);
        STNode binaryOperator = parseCompoundBinaryOperator();
        STNode equalsToken = parseAssignOp();
        STNode expr = parseActionOrExpression();
        STNode semicolon = parseSemicolon();
        return STNodeFactory.createCompoundAssignmentStatementNode(lvExpr, binaryOperator, equalsToken, expr,
                semicolon);
    }

    /**
     * Parse compound binary operator.
     * <code>BinaryOperator := + | - | * | / | & | | | ^ | << | >> | >>></code>
     *
     * @return Parsed node
     */
    private STNode parseCompoundBinaryOperator() {
        STToken token = peek();
        if (isCompoundBinaryOperator(token.kind)) {
            return consume();
        } else {
            Solution sol = recover(token, ParserRuleContext.COMPOUND_BINARY_OPERATOR);
            return sol.recoveredNode;
        }
    }

    /**
     * Parse service declaration.
     * <p>
     * <code>
     * service-decl := metadata service [variable-name] on expression-list service-body-block
     * <br/>
     * expression-list := expression (, expression)*
     * </code>
     *
     * @param metadata Metadata
     * @return Parsed node
     */
    private STNode parseServiceDecl(STNode metadata) {
        startContext(ParserRuleContext.SERVICE_DECL);
        STNode serviceKeyword = parseServiceKeyword();
        STNode serviceDecl = parseServiceRhs(metadata, serviceKeyword);
        endContext();
        return serviceDecl;
    }

    /**
     * Parse rhs of the service declaration.
     * <p>
     * <code>
     * service-rhs := [variable-name] on expression-list service-body-block
     * </code>
     *
     * @param metadata Metadata
     * @param serviceKeyword Service keyword
     * @return Parsed node
     */
    private STNode parseServiceRhs(STNode metadata, STNode serviceKeyword) {
        STNode serviceName = parseServiceName();
        STNode onKeyword = parseOnKeyword();
        STNode expressionList = parseListeners();
        STNode serviceBody = parseServiceBody();
        STNode service = STNodeFactory.createServiceDeclarationNode(metadata, serviceKeyword, serviceName, onKeyword,
                expressionList, serviceBody);
        return service;
    }

    private STNode parseServiceName() {
        STToken nextToken = peek();
        return parseServiceName(nextToken.kind);
    }

    private STNode parseServiceName(SyntaxKind kind) {
        switch (kind) {
            case IDENTIFIER_TOKEN:
                return parseIdentifier(ParserRuleContext.SERVICE_NAME);
            case ON_KEYWORD:
                return STNodeFactory.createEmptyNode();
            default:
                STToken token = peek();
                Solution solution = recover(token, ParserRuleContext.OPTIONAL_SERVICE_NAME);

                // If the parser recovered by inserting a token, then try to re-parse the same
                // rule with the inserted token. This is done to pick the correct branch
                // to continue the parsing.
                if (solution.action == Action.REMOVE) {
                    return solution.recoveredNode;
                }

                return parseServiceName(solution.tokenKind);
        }
    }

    /**
     * Parse service keyword.
     *
     * @return Parsed node
     */
    private STNode parseServiceKeyword() {
        STToken token = peek();
        if (token.kind == SyntaxKind.SERVICE_KEYWORD) {
            return consume();
        } else {
            Solution sol = recover(token, ParserRuleContext.SERVICE_KEYWORD);
            return sol.recoveredNode;
        }
    }

    /**
     * Check whether the given token kind is a compound binary operator.
     * <p>
     * <code>compound-binary-operator := + | - | * | / | & | | | ^ | << | >> | >>></code>
     *
     * @param tokenKind STToken kind
     * @return <code>true</code> if the token kind refers to a binary operator. <code>false</code> otherwise
     */
    private boolean isCompoundBinaryOperator(SyntaxKind tokenKind) {
        switch (tokenKind) {
            case PLUS_TOKEN:
            case MINUS_TOKEN:
            case SLASH_TOKEN:
            case ASTERISK_TOKEN:
            case BITWISE_AND_TOKEN:
            case BITWISE_XOR_TOKEN:
            case PIPE_TOKEN:
                return getNextNextToken(tokenKind).kind == SyntaxKind.EQUAL_TOKEN;
            default:
                return false;
        }
    }

    /**
     * Parse on keyword.
     *
     * @return Parsed node
     */
    private STNode parseOnKeyword() {
        STToken token = peek();
        if (token.kind == SyntaxKind.ON_KEYWORD) {
            return consume();
        } else {
            Solution sol = recover(token, ParserRuleContext.ON_KEYWORD);
            return sol.recoveredNode;
        }
    }

    /**
     * Parse listener references.
     * <p>
     * <code>expression-list := expression (, expression)*</code>
     *
     * @return Parsed node
     */
    private STNode parseListeners() {
        startContext(ParserRuleContext.LISTENERS_LIST);
        List<STNode> listeners = new ArrayList<>();

        STToken nextToken = peek();
        if (isEndOfListenersList(nextToken.kind)) {
            endContext();
            this.errorHandler.reportMissingTokenError("missing expression");
            return STNodeFactory.createMissingToken(SyntaxKind.IDENTIFIER_TOKEN);
        }

        // Parse first field mapping, that has no leading comma
        STNode leadingComma = STNodeFactory.createEmptyNode();
        STNode exprListItem = parseExpressionListItem(leadingComma);
        listeners.add(exprListItem);

        // Parse the remaining field mappings
        nextToken = peek();
        while (!isEndOfListenersList(nextToken.kind)) {
            leadingComma = parseComma();
            exprListItem = parseExpressionListItem(leadingComma);
            listeners.add(exprListItem);
            nextToken = peek();
        }

        endContext();
        return STNodeFactory.createNodeList(listeners);
    }

    private boolean isEndOfListenersList(SyntaxKind tokenKind) {
        switch (tokenKind) {
            case COMMA_TOKEN:
            case IDENTIFIER_TOKEN:
                return false;
            case CLOSE_BRACE_TOKEN:
            case CLOSE_PAREN_TOKEN:
            case CLOSE_BRACKET_TOKEN:
            case OPEN_BRACE_TOKEN:
            case SEMICOLON_TOKEN:
            case PUBLIC_KEYWORD:
            case FUNCTION_KEYWORD:
            case EOF_TOKEN:
            case RESOURCE_KEYWORD:
            case LISTENER_KEYWORD:
            case AT_TOKEN:
            case DOCUMENTATION_LINE:
            case PRIVATE_KEYWORD:
            case RETURNS_KEYWORD:
            case SERVICE_KEYWORD:
            case TYPE_KEYWORD:
            case CONST_KEYWORD:
            case FINAL_KEYWORD:
                return true;
            default:
                return isSimpleType(tokenKind);
        }
    }

    /**
     * Parse expression list item.
     *
     * @param leadingComma Leading comma
     * @return Parsed node
     */
    private STNode parseExpressionListItem(STNode leadingComma) {
        STNode expr = parseExpression();
        return STNodeFactory.createExpressionListItemNode(leadingComma, expr);
    }

    /**
     * Parse service body.
     * <p>
     * <code>
     * service-body-block := { service-method-defn* }
     * </code>
     *
     * @return Parsed node
     */
    private STNode parseServiceBody() {
        STNode openBrace = parseOpenBrace();
        STNode resources = parseResources();
        STNode closeBrace = parseCloseBrace();
        return STNodeFactory.createServiceBodyNode(openBrace, resources, closeBrace);
    }

    /**
     * Parse service resource definitions.
     *
     * @return Parsed node
     */
    private STNode parseResources() {
        List<STNode> resources = new ArrayList<>();
        STToken nextToken = peek();
        while (!isEndOfServiceDecl(nextToken.kind)) {
            STNode serviceMethod = parseResource();
            if (serviceMethod == null) {
                break;
            }
            resources.add(serviceMethod);
            nextToken = peek();
        }

        return STNodeFactory.createNodeList(resources);
    }

    private boolean isEndOfServiceDecl(SyntaxKind tokenKind) {
        switch (tokenKind) {
            case CLOSE_BRACE_TOKEN:
            case EOF_TOKEN:
            case CLOSE_BRACE_PIPE_TOKEN:
            case TYPE_KEYWORD:
            case SERVICE_KEYWORD:
                return true;
            default:
                return false;
        }
    }

    /**
     * Parse resource definition (i.e. service-method-defn).
     * <p>
     * <code>
     * service-body-block := { service-method-defn* }
     * <br/>
     * service-method-defn := metadata [resource] function identifier function-signature method-defn-body
     * </code>
     *
     * @return Parsed node
     */
    private STNode parseResource() {
        STToken nextToken = peek();
        return parseResource(nextToken.kind);
    }

    private STNode parseResource(SyntaxKind nextTokenKind) {
        STNode metadata;
        switch (nextTokenKind) {
            case RESOURCE_KEYWORD:
            case FUNCTION_KEYWORD:
                metadata = createEmptyMetadata();
                break;
            case DOCUMENTATION_LINE:
            case AT_TOKEN:
                metadata = parseMetaData(nextTokenKind);
                nextTokenKind = peek().kind;
                break;
            default:
                if (isEndOfServiceDecl(nextTokenKind)) {
                    return null;
                }

                STToken token = peek();
                Solution solution = recover(token, ParserRuleContext.RESOURCE_DEF);

                // If the parser recovered by inserting a token, then try to re-parse the same
                // rule with the inserted token. This is done to pick the correct branch
                // to continue the parsing.
                if (solution.action == Action.REMOVE) {
                    return solution.recoveredNode;
                }

                return parseResource(solution.tokenKind);
        }

        return parseResource(nextTokenKind, metadata);
    }

    private STNode parseResource(SyntaxKind nextTokenKind, STNode metadata) {
        switch (nextTokenKind) {
            case RESOURCE_KEYWORD:
                STNode resourceKeyword = parseResourceKeyword();
                return parseFunctionDefinition(metadata, resourceKeyword);
            case FUNCTION_KEYWORD:
                return parseFunctionDefinition(metadata, STNodeFactory.createEmptyNode());
            default:
                STToken token = peek();
                Solution solution = recover(token, ParserRuleContext.RESOURCE_DEF, metadata);

                // If the parser recovered by inserting a token, then try to re-parse the same
                // rule with the inserted token. This is done to pick the correct branch
                // to continue the parsing.
                if (solution.action == Action.REMOVE) {
                    return solution.recoveredNode;
                }

                return parseResource(solution.tokenKind, metadata);
        }
    }

    /**
     * Parse resource keyword.
     *
     * @return Parsed node
     */
    private STNode parseResourceKeyword() {
        STToken token = peek();
        if (token.kind == SyntaxKind.RESOURCE_KEYWORD) {
            return consume();
        } else {
            Solution sol = recover(token, ParserRuleContext.RESOURCE_KEYWORD);
            return sol.recoveredNode;
        }
    }

    /**
     * Check whether next construct is a service declaration or not. This method is
     * used to determine whether an end-of-block is reached, if the next token is
     * a service-keyword. Because service-keyword can be used in statements as well
     * as in top-level node (service-decl). We have reached a service-decl, then
     * it could be due to missing close-brace at the end of the current block.
     *
     * @return <code>true</code> if the next construct is a service declaration.
     *         <code>false</code> otherwise
     */
    private boolean isServiceDeclStart(ParserRuleContext currentContext, int lookahead) {
        // Assume we always reach here after a peek()
        switch (peek(lookahead + 1).kind) {
            case IDENTIFIER_TOKEN:
                SyntaxKind tokenAfterIdentifier = peek(lookahead + 2).kind;
                switch (tokenAfterIdentifier) {
                    case EQUAL_TOKEN: // service foo = ...
                    case SEMICOLON_TOKEN: // service foo;
                        return false;
                    case ON_KEYWORD: // service foo on ...
                        return true;
                    default:
                        // If not any of above, this is not a valid syntax. Hence try to recover
                        // silently and find what's the best token. From that recovered token try
                        // to determine whether the next construct is a service decl or not.
                        ParserRuleContext sol = this.errorHandler.findBestPath(currentContext);
                        return sol == ParserRuleContext.SERVICE_DECL || sol == ParserRuleContext.CLOSE_BRACE;
                }
            case ON_KEYWORD:
                // Next token sequence is similar to: `service foo on ...`.
                // Then this is a service decl.
                return true;
            default:
                this.errorHandler.removeInvalidToken();
                return false;
        }
    }

    /**
     * Parse listener declaration, given the qualifier.
     *
     * @param metadata Metadata
     * @param qualifier Qualifier that precedes the listener declaration
     * @return Parsed node
     */
    private STNode parseListenerDeclaration(STNode metadata, STNode qualifier) {
        startContext(ParserRuleContext.LISTENER_DECL);
        STNode listenerKeyword = parseListenerKeyword();
        STNode typeDesc = parseTypeDescriptor();
        STNode variableName = parseVariableName();
        STNode equalsToken = parseAssignOp();
        STNode initializer = parseExpression();
        STNode semicolonToken = parseSemicolon();
        endContext();
        return STNodeFactory.createListenerDeclarationNode(metadata, qualifier, listenerKeyword, typeDesc, variableName,
                equalsToken, initializer, semicolonToken);
    }

    /**
     * Parse listener keyword.
     *
     * @return Parsed node
     */
    private STNode parseListenerKeyword() {
        STToken token = peek();
        if (token.kind == SyntaxKind.LISTENER_KEYWORD) {
            return consume();
        } else {
            Solution sol = recover(token, ParserRuleContext.LISTENER_KEYWORD);
            return sol.recoveredNode;
        }
    }

    /**
     * Parse constant declaration, given the qualifier.
     * <p>
     * <code>module-const-decl := metadata [public] const [type-descriptor] identifier = const-expr ;</code>
     *
     * @param metadata Metadata
     * @param qualifier Qualifier that precedes the listener declaration
     * @return Parsed node
     */
    private STNode parseConstantDeclaration(STNode metadata, STNode qualifier) {
        startContext(ParserRuleContext.CONSTANT_DECL);
        STNode constKeyword = parseConstantKeyword();
        STNode constDecl = parseConstDecl(metadata, qualifier, constKeyword);
        endContext();
        return constDecl;
    }

    /**
     * Parse the components that follows after the const keyword of a constant declaration.
     *
     * @param metadata Metadata
     * @param qualifier Qualifier that precedes the constant decl
     * @param constKeyword Const keyword
     * @return Parsed node
     */
    private STNode parseConstDecl(STNode metadata, STNode qualifier, STNode constKeyword) {
        STToken nextToken = peek();
        return parseConstDeclFromType(nextToken.kind, metadata, qualifier, constKeyword);
    }

    private STNode parseConstDeclFromType(SyntaxKind nextTokenKind, STNode metadata, STNode qualifier,
                                          STNode constKeyword) {
        switch (nextTokenKind) {
            case ANNOTATION_KEYWORD:
                switchContext(ParserRuleContext.ANNOTATION_DECL);
                return parseAnnotationDeclaration(metadata, qualifier, constKeyword);
            case IDENTIFIER_TOKEN:
                return parseConstantDeclWithOptionalType(metadata, qualifier, constKeyword);
            default:
                if (isTypeStartingToken(nextTokenKind)) {
                    break;
                }
                STToken token = peek();
                Solution solution =
                        recover(token, ParserRuleContext.CONST_DECL_TYPE, metadata, qualifier, constKeyword);

                // If the parser recovered by inserting a token, then try to re-parse the same
                // rule with the inserted token. This is done to pick the correct branch
                // to continue the parsing.
                if (solution.action == Action.REMOVE) {
                    return solution.recoveredNode;
                }

                return parseConstDeclFromType(solution.tokenKind, metadata, qualifier, constKeyword);
        }

        STNode typeDesc = parseTypeDescriptor();
        STNode variableName = parseVariableName();
        STNode equalsToken = parseAssignOp();
        STNode initializer = parseExpression();
        STNode semicolonToken = parseSemicolon();
        return STNodeFactory.createConstantDeclarationNode(metadata, qualifier, constKeyword, typeDesc, variableName,
                equalsToken, initializer, semicolonToken);
    }

    private STNode parseConstantDeclWithOptionalType(STNode metadata, STNode qualifier, STNode constKeyword) {
        STNode varNameOrTypeName = parseStatementStartIdentifier();
        STNode constDecl = parseConstantDeclRhs(metadata, qualifier, constKeyword, varNameOrTypeName);
        return constDecl;
    }

    /**
     * Parse the component that follows the first identifier in a const decl. The identifier
     * can be either the type-name (a user defined type) or the var-name there the type-name
     * is not present.
     *
     * @param qualifier Qualifier that precedes the constant decl
     * @param constKeyword Const keyword
     * @param typeOrVarName Identifier that follows the const-keywoord
     * @return Parsed node
     */
    private STNode parseConstantDeclRhs(STNode metadata, STNode qualifier, STNode constKeyword, STNode typeOrVarName) {
        STToken token = peek();
        return parseConstantDeclRhs(token.kind, metadata, qualifier, constKeyword, typeOrVarName);
    }

    private STNode parseConstantDeclRhs(SyntaxKind nextTokenKind, STNode metadata, STNode qualifier,
                                        STNode constKeyword, STNode typeOrVarName) {
        STNode type;
        STNode variableName;
        switch (nextTokenKind) {
            case IDENTIFIER_TOKEN:
                type = typeOrVarName;
                variableName = parseVariableName();
                break;
            case EQUAL_TOKEN:
                variableName = typeOrVarName;
                type = STNodeFactory.createEmptyNode();
                break;
            default:
                STToken token = peek();
                Solution solution = recover(token, ParserRuleContext.CONST_DECL_RHS, metadata, qualifier, constKeyword,
                        typeOrVarName);

                // If the parser recovered by inserting a token, then try to re-parse the same
                // rule with the inserted token. This is done to pick the correct branch
                // to continue the parsing.
                if (solution.action == Action.REMOVE) {
                    return solution.recoveredNode;
                }

                return parseConstantDeclRhs(solution.tokenKind, metadata, qualifier, constKeyword, typeOrVarName);
        }

        STNode equalsToken = parseAssignOp();
        STNode initializer = parseExpression();
        STNode semicolonToken = parseSemicolon();
        return STNodeFactory.createConstantDeclarationNode(metadata, qualifier, constKeyword, type, variableName,
                equalsToken, initializer, semicolonToken);
    }

    /**
     * Parse const keyword.
     *
     * @return Parsed node
     */
    private STNode parseConstantKeyword() {
        STToken token = peek();
        if (token.kind == SyntaxKind.CONST_KEYWORD) {
            return consume();
        } else {
            Solution sol = recover(token, ParserRuleContext.CONST_KEYWORD);
            return sol.recoveredNode;
        }
    }

    /**
     * Parse nil type descriptor.
     * <p>
     * <code>nil-type-descriptor :=  ( ) </code>
     * </p>
     *
     * @return Parsed node
     */
    private STNode parseNilTypeDescriptor() {
        startContext(ParserRuleContext.NIL_TYPE_DESCRIPTOR);
        STNode openParenthesisToken = parseOpenParenthesis();
        STNode closeParenthesisToken = parseCloseParenthesis();
        endContext();

        return STNodeFactory.createNilTypeDescriptorNode(openParenthesisToken, closeParenthesisToken);
    }

    /**
     * Parse typeof expression.
     * <p>
     * <code>
     * typeof-expr := typeof expression
     * </code>
     *
     * @param isRhsExpr
     * @return Typeof expression node
     */
    private STNode parseTypeofExpression(boolean isRhsExpr) {
        STNode typeofKeyword = parseTypeofKeyword();

        // allow-actions flag is always false, since there will not be any actions
        // within the typeof-expression, due to the precedence.
        STNode expr = parseExpression(OperatorPrecedence.UNARY, isRhsExpr, false);
        return STNodeFactory.createTypeofExpressionNode(typeofKeyword, expr);
    }

    /**
     * Parse typeof-keyword.
     *
     * @return Typeof-keyword node
     */
    private STNode parseTypeofKeyword() {
        STToken token = peek();
        if (token.kind == SyntaxKind.TYPEOF_KEYWORD) {
            return consume();
        } else {
            Solution sol = recover(token, ParserRuleContext.TYPEOF_KEYWORD);
            return sol.recoveredNode;
        }
    }

    /**
     * Parse optional type descriptor.
     * <p>
     * <code>optional-type-descriptor := type-descriptor ? </code>
     * </p>
     *
     * @return Parsed node
     */
    private STNode parseOptionalTypeDescriptor(STNode typeDescriptorNode) {
        startContext(ParserRuleContext.OPTIONAL_TYPE_DESCRIPTOR);
        STNode questionMarkToken = parseQuestionMark();
        endContext();

        return STNodeFactory.createOptionalTypeDescriptorNode(typeDescriptorNode, questionMarkToken);
    }

    /**
     * Parse unary expression.
     * <p>
     * <code>
     * unary-expr := + expression | - expression | ~ expression | ! expression
     * </code>
     *
     * @param isRhsExpr
     * @return Unary expression node
     */
    private STNode parseUnaryExpression(boolean isRhsExpr) {
        STNode unaryOperator = parseUnaryOperator();

        // allow-actions flag is always false, since there will not be any actions
        // within the unary expression, due to the precedence.
        STNode expr = parseExpression(OperatorPrecedence.UNARY, isRhsExpr, false);
        return STNodeFactory.createUnaryExpressionNode(unaryOperator, expr);
    }

    /**
     * Parse unary operator.
     * <code>UnaryOperator := + | - | ~ | !</code>
     *
     * @return Parsed node
     */
    private STNode parseUnaryOperator() {
        STToken token = peek();
        if (isUnaryOperator(token.kind)) {
            return consume();
        } else {
            Solution sol = recover(token, ParserRuleContext.UNARY_OPERATOR);
            return sol.recoveredNode;
        }
    }

    /**
     * Check whether the given token kind is a unary operator.
     *
     * @param kind STToken kind
     * @return <code>true</code> if the token kind refers to a unary operator. <code>false</code> otherwise
     */
    private boolean isUnaryOperator(SyntaxKind kind) {
        switch (kind) {
            case PLUS_TOKEN:
            case MINUS_TOKEN:
            case NEGATION_TOKEN:
            case EXCLAMATION_MARK_TOKEN:
                return true;
            default:
                return false;
        }
    }

    /**
     * Parse array type descriptor.
     * <p>
     * <code>
     * array-type-descriptor := member-type-descriptor [ [ array-length ] ]
     * member-type-descriptor := type-descriptor
     * array-length :=
     *    int-literal
     *    | constant-reference-expr
     *    | inferred-array-length
     * inferred-array-length := *
     * </code>
     * </p>
     *
     * @param typeDescriptorNode
     *
     * @return Parsed Node
     */
    private STNode parseArrayTypeDescriptor(STNode typeDescriptorNode) {
        startContext(ParserRuleContext.ARRAY_TYPE_DESCRIPTOR);
        STNode openBracketToken = parseOpenBracket();
        STNode arrayLengthNode = parseArrayLength();
        STNode closeBracketToken = parseCloseBracket();

        endContext();
        return STNodeFactory.createArrayTypeDescriptorNode(typeDescriptorNode, openBracketToken, arrayLengthNode,
                closeBracketToken);
    }

    /**
     * Parse array length.
     * <p>
     * <code>
     *     array-length :=
     *    int-literal
     *    | constant-reference-expr
     *    | inferred-array-length
     * constant-reference-expr := variable-reference-expr
     * </code>
     * </p>
     *
     * @return Parsed array length
     */
    private STNode parseArrayLength() {
        STToken token = peek();
        switch (token.kind) {
            case DECIMAL_INTEGER_LITERAL:
            case HEX_INTEGER_LITERAL:
            case ASTERISK_TOKEN:
                return consume();
            case CLOSE_BRACKET_TOKEN:
                return STNodeFactory.createEmptyNode();
            // Parsing variable-reference-expr is same as parsing qualified identifier
            case IDENTIFIER_TOKEN:
                return parseQualifiedIdentifier(ParserRuleContext.ARRAY_LENGTH);
            default:
                Solution sol = recover(token, ParserRuleContext.ARRAY_LENGTH);
                return sol.recoveredNode;
        }
    }

    /**
     * Parse annotations.
     * <p>
     * <i>Note: In the ballerina spec ({@link https://ballerina.io/spec/lang/2020R1/#annots})
     * annotations-list is specified as one-or-more annotations. And the usage is marked as
     * optional annotations-list. However, for the consistency of the tree, here we make the
     * annotation-list as zero-or-more annotations, and the usage is not-optional.</i>
     * <p>
     * <code>annots := annotation*</code>
     *
     * @return Parsed node
     */
    private STNode parseAnnotations() {
        STToken nextToken = peek();
        return parseAnnotations(nextToken.kind);
    }

    private STNode parseAnnotations(SyntaxKind nextTokenKind) {
        startContext(ParserRuleContext.ANNOTATIONS);
        List<STNode> annotList = new ArrayList<>();
        while (nextTokenKind == SyntaxKind.AT_TOKEN) {
            annotList.add(parseAnnotation());
            nextTokenKind = peek().kind;
        }

        endContext();
        return STNodeFactory.createNodeList(annotList);
    }

    /**
     * Parse annotation attachment.
     * <p>
     * <code>annotation := @ annot-tag-reference annot-value</code>
     *
     * @return Parsed node
     */
    private STNode parseAnnotation() {
        STNode atToken = parseAtToken();
        STNode annotReference;
        if (peek().kind != SyntaxKind.IDENTIFIER_TOKEN) {
            annotReference = STNodeFactory.createMissingToken(SyntaxKind.IDENTIFIER_TOKEN);
        } else {
            annotReference = parseQualifiedIdentifier(ParserRuleContext.ANNOT_REFERENCE);
        }
        STNode annotValue = parseMappingConstructorExpr();
        return STNodeFactory.createAnnotationNode(atToken, annotReference, annotValue);
    }

    /**
     * Parse '@' token.
     *
     * @return Parsed node
     */
    private STNode parseAtToken() {
        STToken nextToken = peek();
        if (nextToken.kind == SyntaxKind.AT_TOKEN) {
            return consume();
        } else {
            Solution sol = recover(nextToken, ParserRuleContext.AT);
            return sol.recoveredNode;
        }
    }

    /**
     * Parse metadata. Meta data consist of optional doc string and
     * an annotations list.
     * <p>
     * <code>metadata := [DocumentationString] annots</code>
     *
     * @return Parse node
     */
    private STNode parseMetaData(SyntaxKind nextTokenKind) {
        STNode docString;
        STNode annotations;
        switch (nextTokenKind) {
            case DOCUMENTATION_LINE:
                // TODO:
                docString = parseDocumentationString();
                annotations = parseAnnotations();
                break;
            case AT_TOKEN:
                docString = STNodeFactory.createEmptyNode();
                annotations = parseAnnotations(nextTokenKind);
                break;
            default:
                return createEmptyMetadata();
        }

        return STNodeFactory.createMetadataNode(docString, annotations);
    }

    /**
     * Create empty metadata node.
     *
     * @return A metadata node with no doc string and no annotations
     */
    private STNode createEmptyMetadata() {
        return STNodeFactory.createMetadataNode(STNodeFactory.createEmptyNode(),
                STNodeFactory.createNodeList(new ArrayList<>()));
    }

    /**
     * Parse is expression.
     * <code>
     * is-expr := expression is type-descriptor
     * </code>
     *
     * @param lhsExpr Preceding expression of the is expression
     * @return Is expression node
     */
    private STNode parseTypeTestExpression(STNode lhsExpr) {
        startContext(ParserRuleContext.TYPE_TEST_EXPRESSION);
        STNode isKeyword = parseIsKeyword();
        STNode typeDescriptor = parseTypeDescriptor();
        endContext();
        return STNodeFactory.createTypeTestExpressionNode(lhsExpr, isKeyword, typeDescriptor);
    }

    /**
     * Parse is-keyword.
     *
     * @return Is-keyword node
     */
    private STNode parseIsKeyword() {
        STToken token = peek();
        if (token.kind == SyntaxKind.IS_KEYWORD) {
            return consume();
        } else {
            Solution sol = recover(token, ParserRuleContext.IS_KEYWORD);
            return sol.recoveredNode;
        }
    }

    /**
     * Parse local type definition statement statement.
     * <code>ocal-type-defn-stmt := [annots] type identifier type-descriptor ;</code>
     *
     * @return local type definition statement statement
     */
    private STNode parseLocalTypeDefinitionStatement(STNode annots) {
        startContext(ParserRuleContext.LOCAL_TYPE_DEFINITION_STMT);
        STNode typeKeyword = parseTypeKeyword();
        STNode typeName = parseTypeName();
        STNode typeDescriptor = parseTypeDescriptor();
        STNode semicolon = parseSemicolon();
        endContext();
        return STNodeFactory.createLocalTypeDefinitionStatementNode(annots, typeKeyword, typeName, typeDescriptor,
                semicolon);
    }

    /**
     * Pass statements that starts with an identifier.
     *
     * @param tokenKind Next token kind
     * @return Parsed node
     */
    private STNode parseStatementStartsWithIdentifier(STNode annots) {
        startContext(ParserRuleContext.STMT_START_WITH_IDENTIFIER);
        STNode identifier = parseStatementStartIdentifier();
        STToken nextToken = peek();
        STNode stmt = parseStatementStartsWithIdentifier(nextToken.kind, annots, identifier);
        endContext();
        return stmt;
    }

    private STNode parseStatementStartsWithIdentifier(STNode annots, STNode identifier) {
        return parseStatementStartsWithIdentifier(peek().kind, annots, identifier);
    }

    private STNode parseStatementStartsWithIdentifier(SyntaxKind nextTokenKind, STNode annots, STNode identifier) {
        switch (nextTokenKind) {
            case IDENTIFIER_TOKEN:
                switchContext(ParserRuleContext.VAR_DECL_STMT);
                STNode varName = parseVariableName();
                STNode finalKeyword = STNodeFactory.createEmptyNode();
                return parseVarDeclRhs(annots, finalKeyword, identifier, varName, false);
            case EQUAL_TOKEN:
            case SEMICOLON_TOKEN:
                // Here we directly start parsing as a statement that starts with an expression.
                return parseStamentStartWithExpr(nextTokenKind, identifier);
            default:
                // If its a binary operator then this can be a compound assignment statement
                if (isCompoundBinaryOperator(nextTokenKind)) {
                    return parseCompoundAssignmentStmtRhs(identifier);
                }

                // If the next token is part of a valid expression, then still parse it
                // as a statement that starts with an expression.
                if (isValidExprRhsStart(nextTokenKind)) {
                    STNode expression = parseActionOrExpressionInLhs(identifier);
                    return parseStamentStartWithExpr(expression);
                }

                STToken token = peek();
                Solution solution = recover(token, ParserRuleContext.STMT_START_WITH_IDENTIFIER, annots, identifier);

                // If the parser recovered by inserting a token, then try to re-parse the same
                // rule with the inserted token. This is done to pick the correct branch
                // to continue the parsing.
                if (solution.action == Action.REMOVE) {
                    return solution.recoveredNode;
                }

                return parseStatementStartsWithIdentifier(solution.tokenKind, annots, identifier);
        }
    }

    /**
     * Parse statement which is only consists of an action or expression.
     *
     * @param nextTokenKind Next token kind
     * @return Parsed node
     */
    private STNode parseStamentStartsWithExpr(SyntaxKind nextTokenKind) {
        startContext(ParserRuleContext.EXPRESSION_STATEMENT);
        STNode expression = parseActionOrExpression(nextTokenKind);
        STNode stmt = parseStamentStartWithExpr(expression);
        endContext();
        return stmt;
    }

    /**
     * Parse statements that starts with an expression.
     *
     * @return Parsed node
     */
    private STNode parseStamentStartWithExpr(STNode expression) {
        STToken nextToken = peek();
        return parseStamentStartWithExpr(nextToken.kind, expression);
    }

    /**
     * Parse the component followed by the expression, at the beginning of a statement.
     *
     * @param nextTokenKind Kind of the next token
     * @return Parsed node
     */
    private STNode parseStamentStartWithExpr(SyntaxKind nextTokenKind, STNode expression) {
        switch (nextTokenKind) {
            case EQUAL_TOKEN:
                switchContext(ParserRuleContext.ASSIGNMENT_STMT);
                return parseAssignmentStmtRhs(expression);
            case SEMICOLON_TOKEN:
                return getExpressionAsStatement(expression);
            default:
                // If its a binary operator then this can be a compound assignment statement
                if (isCompoundBinaryOperator(nextTokenKind)) {
                    return parseCompoundAssignmentStmtRhs(expression);
                }

                STToken token = peek();
                Solution solution = recover(token, ParserRuleContext.STMT_START_WITH_EXPR_RHS, expression);

                // If the parser recovered by inserting a token, then try to re-parse the same
                // rule with the inserted token. This is done to pick the correct branch
                // to continue the parsing.
                if (solution.action == Action.REMOVE) {
                    return solution.recoveredNode;
                }

                return parseStamentStartWithExpr(solution.tokenKind, expression);
        }
    }

    private STNode getExpressionAsStatement(STNode expression) {
        switch (expression.kind) {
            case METHOD_CALL:
            case FUNCTION_CALL:
            case CHECK_EXPRESSION:
                return parseCallStatement(expression);
            case REMOTE_METHOD_CALL_ACTION:
            case CHECK_ACTION:
            case BRACED_ACTION:
                return parseActionStatement(expression);
            default:
                // Everything else can not be written as a statement.
                // TODO: Add proper error reporting
                this.errorHandler.reportInvalidNode(null,
                        "left hand side of an assignment must be a variable reference");

                STNode semicolon = parseSemicolon();
                return STNodeFactory.createExpressionStatementNode(SyntaxKind.INVALID, expression, semicolon);
        }
    }

    /**
     * <p>
     * Parse call statement, given the call expression.
     * <p>
     * <code>
     * call-stmt := call-expr ;
     * <br/>
     * call-expr := function-call-expr | method-call-expr | checking-keyword call-expr
     * </code>
     *
     * @param expression Call expression associated with the call statement
     * @return Call statement node
     */
    private STNode parseCallStatement(STNode expression) {
        validateExprInCallStmt(expression);
        STNode semicolon = parseSemicolon();
        return STNodeFactory.createExpressionStatementNode(SyntaxKind.CALL_STATEMENT, expression, semicolon);
    }

    private void validateExprInCallStmt(STNode expression) {
        switch (expression.kind) {
            case FUNCTION_CALL:
            case METHOD_CALL:
                break;
            case CHECK_EXPRESSION:
                validateExprInCallStmt(((STCheckExpressionNode) expression).expression);
                break;
            case REMOTE_METHOD_CALL_ACTION:
                break;
            case BRACED_EXPRESSION:
                validateExprInCallStmt(((STBracedExpressionNode) expression).expression);
                break;
            default:
                if (isMissingNode(expression)) {
                    break;
                }

                // TODO:
                this.errorHandler.reportInvalidNode(null, "expression followed by the checking keyword must be a " +
                        "func-call, a method-call or a check-expr");
                break;
        }
    }

    /**
     * Check whether a node is a missing node.
     *
     * @param node Node to check
     * @return <code>true</code> if the node is a missing node. <code>false</code> otherwise
     */
    private boolean isMissingNode(STNode node) {
        return node instanceof STMissingToken;
    }

    private STNode parseActionStatement(STNode action) {
        STNode semicolon = parseSemicolon();
        return STNodeFactory.createExpressionStatementNode(SyntaxKind.ACTION_STATEMENT, action, semicolon);
    }

    private STNode parseAction(SyntaxKind tokenKind, STNode lhsExpr) {
        switch (tokenKind) {
            case RIGHT_ARROW_TOKEN:
                return parseRemoteMethodCallAction(lhsExpr);
            default:
                // Should never reach here.
                return null;
        }
    }

    /**
     * Parse remote method call action, given the starting expression.
     * <p>
     * <code>remote-method-call-action := expression -> method-name ( arg-list )</code>
     * 
     * @param expression LHS expression
     * @return
     */
    private STNode parseRemoteMethodCallAction(STNode expression) {
        STNode rightArrow = parseRightArrow();
        STNode methodName = parseFunctionName();
        STNode openParenToken = parseOpenParenthesis();
        STNode arguments = parseArgsList();
        STNode closeParenToken = parseCloseParenthesis();
        return STNodeFactory.createRemoteMethodCallActionNode(expression, rightArrow, methodName, openParenToken,
                arguments, closeParenToken);
    }

    /**
     * Parse right arrow (<code>-></code>) token.
     *
     * @return Parsed node
     */
    private STNode parseRightArrow() {
        STToken nextToken = peek();
        if (nextToken.kind == SyntaxKind.RIGHT_ARROW_TOKEN) {
            return consume();
        } else {
            Solution sol = recover(nextToken, ParserRuleContext.RIGHT_ARROW);
            return sol.recoveredNode;
        }
    }

    /**
     * Check whether this is a valid lhs expression.
     * 
     * @param tokenKind Kind of the next token
     * @return <code>true</code>if this is a start of an expression. <code>false</code> otherwise
     */
    private boolean isValidLHSExpression(SyntaxKind tokenKind) {
        switch (tokenKind) {
            case DECIMAL_INTEGER_LITERAL:
            case HEX_INTEGER_LITERAL:
            case STRING_LITERAL:
            case IDENTIFIER_TOKEN:
            case TRUE_KEYWORD:
            case FALSE_KEYWORD:
            case CHECK_KEYWORD:
            case CHECKPANIC_KEYWORD:
            case TYPEOF_KEYWORD:
            case NEGATION_TOKEN:
            case EXCLAMATION_MARK_TOKEN:
            case DECIMAL_FLOATING_POINT_LITERAL:
            case HEX_FLOATING_POINT_LITERAL:
                return true;
            case PLUS_TOKEN:
            case MINUS_TOKEN:
                return !isCompoundBinaryOperator(tokenKind);
            case OPEN_PAREN_TOKEN:
            default:
                return false;
        }
    }

    /**
     * Parse nil literal. Here nil literal is only referred to ( ).
     *
     * @return Parsed node
     */
    private STNode parseNilLiteral() {
        startContext(ParserRuleContext.NIL_LITERAL);
        STNode openParenthesisToken = parseOpenParenthesis();
        STNode closeParenthesisToken = parseCloseParenthesis();
        endContext();
        return STNodeFactory.createNilLiteralNode(openParenthesisToken, closeParenthesisToken);
    }

    /**
     * Parse annotation declaration, given the qualifier.
     *
     * @param metadata Metadata
     * @param qualifier Qualifier that precedes the listener declaration
     * @param constKeyword Const keyword
     * @return Parsed node
     */
    private STNode parseAnnotationDeclaration(STNode metadata, STNode qualifier, STNode constKeyword) {
        startContext(ParserRuleContext.ANNOTATION_DECL);
        STNode annotationKeyword = parseAnnotationKeyword();
        STNode annotDecl = parseAnnotationDeclFromType(metadata, qualifier, constKeyword, annotationKeyword);
        endContext();
        return annotDecl;
    }

    /**
     * Parse annotation keyword.
     *
     * @return Parsed node
     */
    private STNode parseAnnotationKeyword() {
        STToken token = peek();
        if (token.kind == SyntaxKind.ANNOTATION_KEYWORD) {
            return consume();
        } else {
            Solution sol = recover(token, ParserRuleContext.ANNOTATION_KEYWORD);
            return sol.recoveredNode;
        }
    }

    /**
     * Parse the components that follows after the annotation keyword of a annotation declaration.
     *
     * @param metadata Metadata
     * @param qualifier Qualifier that precedes the constant decl
     * @param constKeyword Const keyword
     * @param annotationKeyword
     * @return Parsed node
     */
    private STNode parseAnnotationDeclFromType(STNode metadata, STNode qualifier, STNode constKeyword,
                                               STNode annotationKeyword) {
        STToken nextToken = peek();
        return parseAnnotationDeclFromType(nextToken.kind, metadata, qualifier, constKeyword, annotationKeyword);
    }

    private STNode parseAnnotationDeclFromType(SyntaxKind nextTokenKind, STNode metadata, STNode qualifier,
                                               STNode constKeyword, STNode annotationKeyword) {
        switch (nextTokenKind) {
            case IDENTIFIER_TOKEN:
                return parseAnnotationDeclWithOptionalType(metadata, qualifier, constKeyword, annotationKeyword);
            default:
                if (isTypeStartingToken(nextTokenKind)) {
                    break;
                }

                STToken token = peek();
                Solution solution = recover(token, ParserRuleContext.ANNOT_DECL_OPTIONAL_TYPE, metadata, qualifier,
                        constKeyword, annotationKeyword);
                if (solution.action == Action.REMOVE) {
                    return solution.recoveredNode;
                }

                return parseAnnotationDeclFromType(solution.tokenKind, metadata, qualifier, constKeyword,
                        annotationKeyword);
        }

        STNode typeDesc = parseTypeDescriptor();
        STNode annotTag = parseAnnotationTag();
        STNode equalsToken = parseAssignOp();
        STNode initializer = parseExpression();
        STNode semicolonToken = parseSemicolon();
        return STNodeFactory.createConstantDeclarationNode(metadata, qualifier, constKeyword, typeDesc, annotTag,
                equalsToken, initializer, semicolonToken);
    }

    /**
     * Parse annotation tag.
     * <p>
     * <code>annot-tag := identifier</code>
     * 
     * @return
     */
    private STNode parseAnnotationTag() {
        STToken token = peek();
        if (token.kind == SyntaxKind.IDENTIFIER_TOKEN) {
            return consume();
        } else {
            Solution sol = recover(peek(), ParserRuleContext.ANNOTATION_TAG);
            return sol.recoveredNode;
        }
    }

    private STNode parseAnnotationDeclWithOptionalType(STNode metadata, STNode qualifier, STNode constKeyword,
                                                       STNode annotationKeyword) {
        // We come here if the type name also and identifier.
        // However, if it is a qualified identifier, then it has to be the type-desc.
        STNode typeDescOrAnnotTag = parseAnnotationTag();
        if (typeDescOrAnnotTag.kind == SyntaxKind.QUALIFIED_NAME_REFERENCE) {
            STNode annotTag = parseAnnotationTag();
            return parseAnnotationDeclAttachPoints(metadata, qualifier, constKeyword, annotationKeyword,
                    typeDescOrAnnotTag, annotTag);
        }

        return parseAnnotationDeclRhs(metadata, qualifier, constKeyword, annotationKeyword, typeDescOrAnnotTag);
    }

    /**
     * Parse the component that follows the first identifier in an annotation decl. The identifier
     * can be either the type-name (a user defined type) or the annot-tag, where the type-name
     * is not present.
     * 
     * @param metadata Metadata
     * @param qualifier Qualifier that precedes the annotation decl
     * @param constKeyword Const keyword
     * @param annotationKeyword Annotation keyword
     * @param typeDescOrAnnotTag Identifier that follows the annotation-keyword
     * @return Parsed node
     */
    private STNode parseAnnotationDeclRhs(STNode metadata, STNode qualifier, STNode constKeyword,
                                          STNode annotationKeyword, STNode typeDescOrAnnotTag) {
        STToken token = peek();
        return parseAnnotationDeclRhs(token.kind, metadata, qualifier, constKeyword, annotationKeyword,
                typeDescOrAnnotTag);
    }

    private STNode parseAnnotationDeclRhs(SyntaxKind nextTokenKind, STNode metadata, STNode qualifier,
                                          STNode constKeyword, STNode annotationKeyword, STNode typeDescOrAnnotTag) {
        STNode typeDesc;
        STNode annotTag;
        switch (nextTokenKind) {
            case IDENTIFIER_TOKEN:
                typeDesc = typeDescOrAnnotTag;
                annotTag = parseAnnotationTag();
                break;
            case SEMICOLON_TOKEN:
            case ON_KEYWORD:
                typeDesc = STNodeFactory.createEmptyNode();
                annotTag = typeDescOrAnnotTag;
                break;
            default:
                STToken token = peek();
                Solution solution = recover(token, ParserRuleContext.ANNOT_DECL_RHS, metadata, qualifier, constKeyword,
                        annotationKeyword, typeDescOrAnnotTag);

                // If the parser recovered by inserting a token, then try to re-parse the same
                // rule with the inserted token. This is done to pick the correct branch
                // to continue the parsing.
                if (solution.action == Action.REMOVE) {
                    return solution.recoveredNode;
                }

                return parseAnnotationDeclRhs(solution.tokenKind, metadata, qualifier, constKeyword, annotationKeyword,
                        typeDescOrAnnotTag);
        }

        return parseAnnotationDeclAttachPoints(metadata, qualifier, constKeyword, annotationKeyword, typeDesc,
                annotTag);
    }

    private STNode parseAnnotationDeclAttachPoints(STNode metadata, STNode qualifier, STNode constKeyword,
                                                   STNode annotationKeyword, STNode typeDesc, STNode annotTag) {
        STToken nextToken = peek();
        return parseAnnotationDeclAttachPoints(nextToken.kind, metadata, qualifier, constKeyword, annotationKeyword,
                typeDesc, annotTag);

    }

    private STNode parseAnnotationDeclAttachPoints(SyntaxKind nextTokenKind, STNode metadata, STNode qualifier,
                                                   STNode constKeyword, STNode annotationKeyword, STNode typeDesc,
                                                   STNode annotTag) {
        STNode onKeyword;
        STNode attachPoints;
        switch (nextTokenKind) {
            case SEMICOLON_TOKEN:
                onKeyword = STNodeFactory.createEmptyNode();
                attachPoints = STNodeFactory.createEmptyNode();
                break;
            case ON_KEYWORD:
                onKeyword = parseOnKeyword();
                attachPoints = parseAnnotationAttachPoints();
                break;
            default:
                STToken token = peek();
                Solution solution = recover(token, ParserRuleContext.ANNOT_OPTIONAL_ATTACH_POINTS, metadata, qualifier,
                        constKeyword, annotationKeyword, typeDesc, annotTag);

                // If the parser recovered by inserting a token, then try to re-parse the same
                // rule with the inserted token. This is done to pick the correct branch
                // to continue the parsing.
                if (solution.action == Action.REMOVE) {
                    return solution.recoveredNode;
                }

                return parseAnnotationDeclAttachPoints(solution.tokenKind, metadata, qualifier, constKeyword,
                        annotationKeyword, typeDesc, annotTag);
        }

        STNode semicolonToken = parseSemicolon();
        return STNodeFactory.createAnnotationDeclarationNode(metadata, qualifier, constKeyword, annotationKeyword,
                typeDesc, annotTag, onKeyword, attachPoints, semicolonToken);
    }

    /**
     * Parse annotation attach points.
     * <p>
     * <code>
     * annot-attach-points := annot-attach-point (, annot-attach-point)*
     * <br/><br/>
     * annot-attach-point := dual-attach-point | source-only-attach-point
     * <br/><br/>
     * dual-attach-point := [source] dual-attach-point-ident
     * <br/><br/>
     * dual-attach-point-ident :=
     *     [object] type
     *     | [object|resource] function
     *     | parameter
     *     | return
     *     | service
     *     | [object|record] field
     * <br/><br/>
     * source-only-attach-point := source source-only-attach-point-ident
     * <br/><br/>
     * source-only-attach-point-ident :=
     *     annotation
     *     | external
     *     | var
     *     | const
     *     | listener
     *     | worker
     * </code>
     * 
     * @return Parsed node
     */
    private STNode parseAnnotationAttachPoints() {
        startContext(ParserRuleContext.ANNOT_ATTACH_POINTS_LIST);
        List<STNode> attachPoints = new ArrayList<>();

        STToken nextToken = peek();
        if (isEndAnnotAttachPointList(nextToken.kind)) {
            endContext();
            this.errorHandler.reportMissingTokenError("missing attach point");
            return STNodeFactory.createMissingToken(SyntaxKind.IDENTIFIER_TOKEN);
        }

        // Parse first attach-point, that has no leading comma
        STNode attachPoint = parseAnnotationAttachPoint();
        attachPoints.add(attachPoint);

        // Parse the remaining attach-points
        nextToken = peek();
        STNode leadingComma;
        while (!isEndAnnotAttachPointList(nextToken.kind)) {
            leadingComma = parseAttachPointEnd();
            if (leadingComma == null) {
                break;
            }
            attachPoints.add(leadingComma);

            // Parse attach point. Null represents the end of attach-points.
            attachPoint = parseAnnotationAttachPoint();
            if (attachPoint == null) {
                this.errorHandler.reportMissingTokenError("missing attach point");
                attachPoint = STNodeFactory.createMissingToken(SyntaxKind.IDENTIFIER_TOKEN);
                attachPoints.add(attachPoint);
                break;
            }

            attachPoints.add(attachPoint);
            nextToken = peek();
        }

        endContext();
        return STNodeFactory.createNodeList(attachPoints);
    }

    /**
     * Parse annotation attach point end.
     * 
     * @return Parsed node
     */
    private STNode parseAttachPointEnd() {
        STToken nextToken = peek();
        return parseAttachPointEnd(nextToken.kind);
    }

    private STNode parseAttachPointEnd(SyntaxKind nextTokenKind) {
        switch (nextTokenKind) {
            case SEMICOLON_TOKEN:
                // null represents the end of attach points.
                return null;
            case COMMA_TOKEN:
                return consume();
            default:
                Solution sol = recover(peek(), ParserRuleContext.ATTACH_POINT_END);
                if (sol.action == Action.REMOVE) {
                    return sol.recoveredNode;
                }

                return sol.tokenKind == SyntaxKind.COMMA_TOKEN ? sol.recoveredNode : null;
        }
    }

    private boolean isEndAnnotAttachPointList(SyntaxKind tokenKind) {
        switch (tokenKind) {
            case EOF_TOKEN:
            case SEMICOLON_TOKEN:
                return true;
            default:
                return false;
        }
    }

    /**
     * Parse annotation attach point.
     *
     * @return Parsed node
     */
    private STNode parseAnnotationAttachPoint() {
        return parseAnnotationAttachPoint(peek().kind);
    }

    private STNode parseAnnotationAttachPoint(SyntaxKind nextTokenKind) {
        switch (nextTokenKind) {
            case EOF_TOKEN:
                return null;

            // These are source only annotations, but without the source keyword.
            case ANNOTATION_KEYWORD:
            case EXTERNAL_KEYWORD:
            case VAR_KEYWORD:
            case CONST_KEYWORD:
            case LISTENER_KEYWORD:
            case WORKER_KEYWORD:
                // fall through

            case SOURCE_KEYWORD:
                STNode sourceKeyword = parseSourceKeyword();
                return parseAttachPointIdent(sourceKeyword);

            // Dual attach points
            case OBJECT_KEYWORD:
            case TYPE_KEYWORD:
            case RESOURCE_KEYWORD:
            case FUNCTION_KEYWORD:
            case PARAMETER_KEYWORD:
            case RETURN_KEYWORD:
            case SERVICE_KEYWORD:
            case FIELD_KEYWORD:
            case RECORD_KEYWORD:
                sourceKeyword = STNodeFactory.createEmptyNode();
                STNode firstIdent = consume();
                return parseDualAttachPointIdent(sourceKeyword, firstIdent);
            default:
                Solution solution = recover(peek(), ParserRuleContext.ATTACH_POINT);
                return solution.recoveredNode;
        }
    }

    /**
     * Parse source keyword.
     * 
     * @return Parsed node
     */
    private STNode parseSourceKeyword() {
        STToken token = peek();
        if (token.kind == SyntaxKind.SOURCE_KEYWORD) {
            return consume();
        } else {
            Solution sol = recover(token, ParserRuleContext.SOURCE_KEYWORD);
            return sol.recoveredNode;
        }
    }

    /**
     * Parse attach point ident gievn.
     * <p>
     * <code>
     * source-only-attach-point-ident := annotation | external | var | const | listener | worker
     * <br/><br/>
     * dual-attach-point-ident := [object] type | [object|resource] function | parameter
     *                            | return | service | [object|record] field
     * </code>
     * 
     * @param sourceKeyword Source keyword
     * @return Parsed node
     */
    private STNode parseAttachPointIdent(STNode sourceKeyword) {
        return parseAttachPointIdent(peek().kind, sourceKeyword);
    }

    private STNode parseAttachPointIdent(SyntaxKind nextTokenKind, STNode sourceKeyword) {
        switch (nextTokenKind) {
            case ANNOTATION_KEYWORD:
            case EXTERNAL_KEYWORD:
            case VAR_KEYWORD:
            case CONST_KEYWORD:
            case LISTENER_KEYWORD:
            case WORKER_KEYWORD:
                STNode firstIdent = consume();
                STNode secondIdent = STNodeFactory.createEmptyNode();
                return STNodeFactory.createAnnotationAttachPointNode(sourceKeyword, firstIdent, secondIdent);
            case OBJECT_KEYWORD:
            case RESOURCE_KEYWORD:
            case RECORD_KEYWORD:
            case TYPE_KEYWORD:
            case FUNCTION_KEYWORD:
            case PARAMETER_KEYWORD:
            case RETURN_KEYWORD:
            case SERVICE_KEYWORD:
            case FIELD_KEYWORD:
                firstIdent = consume();
                return parseDualAttachPointIdent(sourceKeyword, firstIdent);
            default:
                Solution solution = recover(peek(), ParserRuleContext.ATTACH_POINT_IDENT, sourceKeyword);
                if (solution.action == Action.REMOVE) {
                    return solution.recoveredNode;
                }

                firstIdent = solution.recoveredNode;
                return parseDualAttachPointIdent(sourceKeyword, firstIdent);
        }
    }

    /**
     * Parse dual-attach-point ident.
     * 
     * @param sourceKeyword Source keyword
     * @param firstIdent first part of the dual attach-point
     * @return Parsed node
     */
    private STNode parseDualAttachPointIdent(STNode sourceKeyword, STNode firstIdent) {
        STNode secondIdent;
        switch (firstIdent.kind) {
            case OBJECT_KEYWORD:
                secondIdent = parseIdentAfterObjectIdent();
                break;
            case RESOURCE_KEYWORD:
                secondIdent = parseFunctionIdent();
                break;
            case RECORD_KEYWORD:
                secondIdent = parseFieldIdent();
                break;
            case TYPE_KEYWORD:
            case FUNCTION_KEYWORD:
            case PARAMETER_KEYWORD:
            case RETURN_KEYWORD:
            case SERVICE_KEYWORD:
            case FIELD_KEYWORD:
            default: // default case should never be reached.
                secondIdent = STNodeFactory.createEmptyNode();
                break;
        }

        return STNodeFactory.createAnnotationAttachPointNode(sourceKeyword, firstIdent, secondIdent);
    }

    /**
     * Parse the idents that are supported after object-ident.
     * 
     * @return Parsed node
     */
    private STNode parseIdentAfterObjectIdent() {
        STToken token = peek();
        switch (token.kind) {
            case TYPE_KEYWORD:
            case FUNCTION_KEYWORD:
            case FIELD_KEYWORD:
                return consume();
            default:
                Solution sol = recover(token, ParserRuleContext.IDENT_AFTER_OBJECT_IDENT);
                return sol.recoveredNode;
        }
    }

    /**
     * Parse function ident.
     * 
     * @return Parsed node
     */
    private STNode parseFunctionIdent() {
        STToken token = peek();
        if (token.kind == SyntaxKind.FUNCTION_KEYWORD) {
            return consume();
        } else {
            Solution sol = recover(token, ParserRuleContext.FUNCTION_IDENT);
            return sol.recoveredNode;
        }
    }

    /**
     * Parse field ident.
     * 
     * @return Parsed node
     */
    private STNode parseFieldIdent() {
        STToken token = peek();
        if (token.kind == SyntaxKind.FIELD_KEYWORD) {
            return consume();
        } else {
            Solution sol = recover(token, ParserRuleContext.FIELD_IDENT);
            return sol.recoveredNode;
        }
    }

    /**
     * Parse XML namespace declaration.
     * <p>
     * <code>xmlns-decl := xmlns xml-namespace-uri [ as xml-namespace-prefix ] ;
     * <br/>
     * xml-namespace-uri := simple-const-expr
     * <br/>
     * xml-namespace-prefix := identifier
     * </code>
     * 
     * @return
     */
    private STNode parseXMLNamepsaceDeclaration() {
        startContext(ParserRuleContext.XML_NAMESPACE_DECLARATION);
        STNode xmlnsKeyword = parseXMLNSKeyword();
        STNode namespaceUri = parseXMLNamespaceUri();
        STNode xmlnsDecl = parseXMLDeclRhs(xmlnsKeyword, namespaceUri);
        endContext();
        return xmlnsDecl;
    }

    /**
     * Parse xmlns keyword.
     * 
     * @return Parsed node
     */
    private STNode parseXMLNSKeyword() {
        STToken token = peek();
        if (token.kind == SyntaxKind.XMLNS_KEYWORD) {
            return consume();
        } else {
            Solution sol = recover(token, ParserRuleContext.XMLNS_KEYWORD);
            return sol.recoveredNode;
        }
    }

    /**
     * Parse namespace uri.
     * 
     * @return Parsed node
     */
    private STNode parseXMLNamespaceUri() {
        STNode expr = parseConstExpr();
        switch (expr.kind) {
            case STRING_LITERAL:
            case IDENTIFIER_TOKEN:
            case QUALIFIED_NAME_REFERENCE:
                break;
            default:
                this.errorHandler.reportInvalidNode(null, "namespace uri must be a subtype of string");
        }

        return expr;
    }

    /**
     * Parse constants expr.
     *
     * @return Parsed node
     */
    private STNode parseConstExpr() {
        startContext(ParserRuleContext.CONSTANT_EXPRESSION);
        STToken nextToken = peek();
        STNode expr;
        switch (nextToken.kind) {
            case STRING_LITERAL:
            case DECIMAL_INTEGER_LITERAL:
            case HEX_INTEGER_LITERAL:
            case DECIMAL_FLOATING_POINT_LITERAL:
            case HEX_FLOATING_POINT_LITERAL:
            case TRUE_KEYWORD:
            case FALSE_KEYWORD:
            case NULL_KEYWORD:
                expr = consume();
                break;
            case IDENTIFIER_TOKEN:
                expr = parseQualifiedIdentifier(ParserRuleContext.VARIABLE_REF);
                break;
            case OPEN_BRACE_TOKEN:
                // TODO: nil-literal
            default:
                STToken token = peek();
                Solution solution = recover(token, ParserRuleContext.CONSTANT_EXPRESSION_START);
                expr = solution.recoveredNode;
                break;
        }

        endContext();
        return expr;
    }

    /**
     * Parse the portion after the namsepsace-uri of an XML declaration.
     * 
     * @param xmlnsKeyword XMLNS keyword
     * @param namespaceUri Namespace URI
     * @return Parsed node
     */
    private STNode parseXMLDeclRhs(STNode xmlnsKeyword, STNode namespaceUri) {
        return parseXMLDeclRhs(peek().kind, xmlnsKeyword, namespaceUri);
    }

    private STNode parseXMLDeclRhs(SyntaxKind nextTokenKind, STNode xmlnsKeyword, STNode namespaceUri) {
        STNode asKeyword = STNodeFactory.createEmptyNode();
        STNode namespacePrefix = STNodeFactory.createEmptyNode();

        switch (nextTokenKind) {
            case AS_KEYWORD:
                asKeyword = parseAsKeyword();
                namespacePrefix = parseNamespacePrefix();
                break;
            case SEMICOLON_TOKEN:
                break;
            default:
                STToken token = peek();
                Solution solution =
                        recover(token, ParserRuleContext.XML_NAMESPACE_PREFIX_DECL, xmlnsKeyword, namespaceUri);

                // If the parser recovered by inserting a token, then try to re-parse the same
                // rule with the inserted token. This is done to pick the correct branch
                // to continue the parsing.
                if (solution.action == Action.REMOVE) {
                    return solution.recoveredNode;
                }

                return parseXMLDeclRhs(solution.tokenKind, xmlnsKeyword, namespaceUri);
        }
        STNode semicolon = parseSemicolon();
        return STNodeFactory.createXMLNamespaceDeclarationNode(xmlnsKeyword, namespaceUri, asKeyword, namespacePrefix,
                semicolon);
    }

    /**
     * Parse import prefix.
     *
     * @return Parsed node
     */
    private STNode parseNamespacePrefix() {
        STToken nextToken = peek();
        if (nextToken.kind == SyntaxKind.IDENTIFIER_TOKEN) {
            return consume();
        } else {
            Solution sol = recover(peek(), ParserRuleContext.NAMESPACE_PREFIX);
            return sol.recoveredNode;
        }
    }

    /**
     * Parse named worker declaration.
     * <p>
     * <code>named-worker-decl := [annots] worker worker-name return-type-descriptor { sequence-stmt }</code>
     * 
     * @param annots Annotations attached to the worker decl
     * @return Parsed node
     */
    private STNode parseNamedWorkerDeclaration(STNode annots) {
        startContext(ParserRuleContext.NAMED_WORKER_DECL);
        STNode workerKeyword = parseWorkerKeyword();
        STNode workerName = parseWorkerName();
        STNode returnTypeDesc = parseReturnTypeDescriptor();
        STNode workerBody = parseBlockNode();
        endContext();
        return STNodeFactory.createNamedWorkerDeclarationNode(annots, workerKeyword, workerName, returnTypeDesc,
                workerBody);
    }

    /**
     * Parse worker keyword.
     *
     * @return Parsed node
     */
    private STNode parseWorkerKeyword() {
        STToken nextToken = peek();
        if (nextToken.kind == SyntaxKind.WORKER_KEYWORD) {
            return consume();
        } else {
            Solution sol = recover(peek(), ParserRuleContext.WORKER_KEYWORD);
            return sol.recoveredNode;
        }
    }

    /**
     * Parse worker name.
     * <p>
     * <code>worker-name := identifier</code>
     * 
     * @return Parsed node
     */
    private STNode parseWorkerName() {
        STToken nextToken = peek();
        if (nextToken.kind == SyntaxKind.IDENTIFIER_TOKEN) {
            return consume();
        } else {
            Solution sol = recover(peek(), ParserRuleContext.WORKER_NAME);
            return sol.recoveredNode;
        }
    }

    /**
     * Parse documentation string.
     * <p>
     * <code>DocumentationString := DocumentationLine +</code>
     * <p>
     * Refer {@link BallerinaLexer#processDocumentationLine}
     * 
     * @return Parsed node
     */
    private STNode parseDocumentationString() {
        List<STNode> docLines = new ArrayList<>();
        STToken nextToken = peek();
        while (nextToken.kind == SyntaxKind.DOCUMENTATION_LINE) {
            docLines.add(consume());
            nextToken = peek();
        }

        STNode documentationLines = STNodeFactory.createNodeList(docLines);
        return STNodeFactory.createDocumentationStringNode(documentationLines);
    }

    /**
     * Parse lock statement.
     * <code>lock-stmt := lock block-stmt ;</code>
     *
     * @return Lock statement
     */
    private STNode parseLockStatement() {
        startContext(ParserRuleContext.LOCK_STMT);
        STNode lockKeyword = parseLockKeyword();
        STNode blockStatement = parseBlockNode();
        endContext();
        return STNodeFactory.createLockStatementNode(lockKeyword, blockStatement);
    }

    /**
     * Parse lock-keyword.
     *
     * @return lock-keyword node
     */
    private STNode parseLockKeyword() {
        STToken token = peek();
        if (token.kind == SyntaxKind.LOCK_KEYWORD) {
            return consume();
        } else {
            Solution sol = recover(token, ParserRuleContext.LOCK_KEYWORD);
            return sol.recoveredNode;
        }
    }

<<<<<<< HEAD
    /**
     * Parse decimal floating point literal.
     *
     * @return Parsed node
     */
    private STNode parseDecimalFloatingPointLiteral() {
        STToken token = peek();
        if (token.kind == SyntaxKind.DECIMAL_FLOATING_POINT_LITERAL) {
            return consume();
        } else {
            Solution sol = recover(token, ParserRuleContext.DECIMAL_FLOATING_POINT_LITERAL);
            return sol.recoveredNode;
        }
    }

    /**
     * Parse hex floating point literal.
     *
     * @return Parsed node
     */
    private STNode parseHexFloatingPointLiteral() {
        STToken token = peek();
        if (token.kind == SyntaxKind.HEX_FLOATING_POINT_LITERAL) {
            return consume();
        } else {
            Solution sol = recover(token, ParserRuleContext.HEX_FLOATING_POINT_LITERAL);
            return sol.recoveredNode;
=======
    private boolean isTypeStartingToken(SyntaxKind nodeKind) {
        switch (nodeKind) {
            case IDENTIFIER_TOKEN:
            case SERVICE_KEYWORD:
            case RECORD_KEYWORD:
            case OBJECT_KEYWORD:
            case ABSTRACT_KEYWORD:
            case CLIENT_KEYWORD:
            case OPEN_PAREN_TOKEN: // nil type descriptor '()'
                return true;
            default:
                return isSimpleType(nodeKind);
        }
    }

    static boolean isSimpleType(SyntaxKind nodeKind) {
        switch (nodeKind) {
            case INT_KEYWORD:
            case FLOAT_KEYWORD:
            case DECIMAL_KEYWORD:
            case BOOLEAN_KEYWORD:
            case STRING_KEYWORD:
            case BYTE_KEYWORD:
            case XML_KEYWORD:
            case JSON_KEYWORD:
            case HANDLE_KEYWORD:
            case ANY_KEYWORD:
            case ANYDATA_KEYWORD:
            case NEVER_KEYWORD:
            case SERVICE_KEYWORD:
            case VAR_KEYWORD:
                return true;
            case TYPE_DESC:
                // This is a special case. TYPE_DESC is only return from
                // error recovery. when a type is missing. Hence we treat it as
                // a simple type
                return true;
            default:
                return false;
        }
    }

    private SyntaxKind getTypeSyntaxKind(SyntaxKind typeKeyword) {
        switch (typeKeyword) {
            case INT_KEYWORD:
                return SyntaxKind.INT_TYPE_DESC;
            case FLOAT_KEYWORD:
                return SyntaxKind.FLOAT_TYPE_DESC;
            case DECIMAL_KEYWORD:
                return SyntaxKind.DECIMAL_TYPE_DESC;
            case BOOLEAN_KEYWORD:
                return SyntaxKind.BOOLEAN_TYPE_DESC;
            case STRING_KEYWORD:
                return SyntaxKind.STRING_TYPE_DESC;
            case BYTE_KEYWORD:
                return SyntaxKind.BYTE_TYPE_DESC;
            case XML_KEYWORD:
                return SyntaxKind.XML_TYPE_DESC;
            case JSON_KEYWORD:
                return SyntaxKind.JSON_TYPE_DESC;
            case HANDLE_KEYWORD:
                return SyntaxKind.HANDLE_TYPE_DESC;
            case ANY_KEYWORD:
                return SyntaxKind.ANY_TYPE_DESC;
            case ANYDATA_KEYWORD:
                return SyntaxKind.ANYDATA_TYPE_DESC;
            case NEVER_KEYWORD:
                return SyntaxKind.NEVER_TYPE_DESC;
            case SERVICE_KEYWORD:
                return SyntaxKind.SERVICE_TYPE_DESC;
            case VAR_KEYWORD:
                return SyntaxKind.VAR_TYPE_DESC;
            default:
                return SyntaxKind.TYPE_DESC;
>>>>>>> dd65ecb6
        }
    }
}<|MERGE_RESOLUTION|>--- conflicted
+++ resolved
@@ -3100,15 +3100,11 @@
             case HEX_INTEGER_LITERAL:
             case STRING_LITERAL:
             case NULL_KEYWORD:
-<<<<<<< HEAD
+            case TRUE_KEYWORD:
+            case FALSE_KEYWORD:
             case DECIMAL_FLOATING_POINT_LITERAL:
             case HEX_FLOATING_POINT_LITERAL:
-                return parseLiteral();
-=======
-            case TRUE_KEYWORD:
-            case FALSE_KEYWORD:
                 return parseBasicLiteral();
->>>>>>> dd65ecb6
             case IDENTIFIER_TOKEN:
                 return parseQualifiedIdentifier(ParserRuleContext.VARIABLE_REF);
             case OPEN_PAREN_TOKEN:
@@ -5733,7 +5729,7 @@
      * Parse remote method call action, given the starting expression.
      * <p>
      * <code>remote-method-call-action := expression -> method-name ( arg-list )</code>
-     * 
+     *
      * @param expression LHS expression
      * @return
      */
@@ -5764,7 +5760,7 @@
 
     /**
      * Check whether this is a valid lhs expression.
-     * 
+     *
      * @param tokenKind Kind of the next token
      * @return <code>true</code>if this is a start of an expression. <code>false</code> otherwise
      */
@@ -5886,7 +5882,7 @@
      * Parse annotation tag.
      * <p>
      * <code>annot-tag := identifier</code>
-     * 
+     *
      * @return
      */
     private STNode parseAnnotationTag() {
@@ -5917,7 +5913,7 @@
      * Parse the component that follows the first identifier in an annotation decl. The identifier
      * can be either the type-name (a user defined type) or the annot-tag, where the type-name
      * is not present.
-     * 
+     *
      * @param metadata Metadata
      * @param qualifier Qualifier that precedes the annotation decl
      * @param constKeyword Const keyword
@@ -6037,7 +6033,7 @@
      *     | listener
      *     | worker
      * </code>
-     * 
+     *
      * @return Parsed node
      */
     private STNode parseAnnotationAttachPoints() {
@@ -6084,7 +6080,7 @@
 
     /**
      * Parse annotation attach point end.
-     * 
+     *
      * @return Parsed node
      */
     private STNode parseAttachPointEnd() {
@@ -6167,7 +6163,7 @@
 
     /**
      * Parse source keyword.
-     * 
+     *
      * @return Parsed node
      */
     private STNode parseSourceKeyword() {
@@ -6189,7 +6185,7 @@
      * dual-attach-point-ident := [object] type | [object|resource] function | parameter
      *                            | return | service | [object|record] field
      * </code>
-     * 
+     *
      * @param sourceKeyword Source keyword
      * @return Parsed node
      */
@@ -6232,7 +6228,7 @@
 
     /**
      * Parse dual-attach-point ident.
-     * 
+     *
      * @param sourceKeyword Source keyword
      * @param firstIdent first part of the dual attach-point
      * @return Parsed node
@@ -6265,7 +6261,7 @@
 
     /**
      * Parse the idents that are supported after object-ident.
-     * 
+     *
      * @return Parsed node
      */
     private STNode parseIdentAfterObjectIdent() {
@@ -6283,7 +6279,7 @@
 
     /**
      * Parse function ident.
-     * 
+     *
      * @return Parsed node
      */
     private STNode parseFunctionIdent() {
@@ -6298,7 +6294,7 @@
 
     /**
      * Parse field ident.
-     * 
+     *
      * @return Parsed node
      */
     private STNode parseFieldIdent() {
@@ -6320,7 +6316,7 @@
      * <br/>
      * xml-namespace-prefix := identifier
      * </code>
-     * 
+     *
      * @return
      */
     private STNode parseXMLNamepsaceDeclaration() {
@@ -6334,7 +6330,7 @@
 
     /**
      * Parse xmlns keyword.
-     * 
+     *
      * @return Parsed node
      */
     private STNode parseXMLNSKeyword() {
@@ -6349,7 +6345,7 @@
 
     /**
      * Parse namespace uri.
-     * 
+     *
      * @return Parsed node
      */
     private STNode parseXMLNamespaceUri() {
@@ -6404,7 +6400,7 @@
 
     /**
      * Parse the portion after the namsepsace-uri of an XML declaration.
-     * 
+     *
      * @param xmlnsKeyword XMLNS keyword
      * @param namespaceUri Namespace URI
      * @return Parsed node
@@ -6462,7 +6458,7 @@
      * Parse named worker declaration.
      * <p>
      * <code>named-worker-decl := [annots] worker worker-name return-type-descriptor { sequence-stmt }</code>
-     * 
+     *
      * @param annots Annotations attached to the worker decl
      * @return Parsed node
      */
@@ -6496,7 +6492,7 @@
      * Parse worker name.
      * <p>
      * <code>worker-name := identifier</code>
-     * 
+     *
      * @return Parsed node
      */
     private STNode parseWorkerName() {
@@ -6515,7 +6511,7 @@
      * <code>DocumentationString := DocumentationLine +</code>
      * <p>
      * Refer {@link BallerinaLexer#processDocumentationLine}
-     * 
+     *
      * @return Parsed node
      */
     private STNode parseDocumentationString() {
@@ -6559,35 +6555,6 @@
         }
     }
 
-<<<<<<< HEAD
-    /**
-     * Parse decimal floating point literal.
-     *
-     * @return Parsed node
-     */
-    private STNode parseDecimalFloatingPointLiteral() {
-        STToken token = peek();
-        if (token.kind == SyntaxKind.DECIMAL_FLOATING_POINT_LITERAL) {
-            return consume();
-        } else {
-            Solution sol = recover(token, ParserRuleContext.DECIMAL_FLOATING_POINT_LITERAL);
-            return sol.recoveredNode;
-        }
-    }
-
-    /**
-     * Parse hex floating point literal.
-     *
-     * @return Parsed node
-     */
-    private STNode parseHexFloatingPointLiteral() {
-        STToken token = peek();
-        if (token.kind == SyntaxKind.HEX_FLOATING_POINT_LITERAL) {
-            return consume();
-        } else {
-            Solution sol = recover(token, ParserRuleContext.HEX_FLOATING_POINT_LITERAL);
-            return sol.recoveredNode;
-=======
     private boolean isTypeStartingToken(SyntaxKind nodeKind) {
         switch (nodeKind) {
             case IDENTIFIER_TOKEN:
@@ -6662,7 +6629,36 @@
                 return SyntaxKind.VAR_TYPE_DESC;
             default:
                 return SyntaxKind.TYPE_DESC;
->>>>>>> dd65ecb6
+        }
+    }
+
+    /**
+     * Parse decimal floating point literal.
+     *
+     * @return Parsed node
+     */
+    private STNode parseDecimalFloatingPointLiteral() {
+        STToken token = peek();
+        if (token.kind == SyntaxKind.DECIMAL_FLOATING_POINT_LITERAL) {
+            return consume();
+        } else {
+            Solution sol = recover(token, ParserRuleContext.DECIMAL_FLOATING_POINT_LITERAL);
+            return sol.recoveredNode;
+        }
+    }
+
+    /**
+     * Parse hex floating point literal.
+     *
+     * @return Parsed node
+     */
+    private STNode parseHexFloatingPointLiteral() {
+        STToken token = peek();
+        if (token.kind == SyntaxKind.HEX_FLOATING_POINT_LITERAL) {
+            return consume();
+        } else {
+            Solution sol = recover(token, ParserRuleContext.HEX_FLOATING_POINT_LITERAL);
+            return sol.recoveredNode;
         }
     }
 }