/*
 * Copyright (c) 2020, WSO2 Inc. (http://www.wso2.org) All Rights Reserved.
 *
 * WSO2 Inc. licenses this file to you under the Apache License,
 * Version 2.0 (the "License"); you may not use this file except
 * in compliance with the License.
 * You may obtain a copy of the License at
 *
 *   http://www.apache.org/licenses/LICENSE-2.0
 *
 * Unless required by applicable law or agreed to in writing,
 * software distributed under the License is distributed on an
 * "AS IS" BASIS, WITHOUT WARRANTIES OR CONDITIONS OF ANY
 * KIND, either express or implied.  See the License for the
 * specific language governing permissions and limitations
 * under the License.
 */
package io.ballerinalang.compiler.internal.parser;

/**
 * Parser rule contexts that represent each point in the grammar.
 * These represents the current scope during the parsing.
 * 
 * @since 1.2.0
 */
public enum ParserRuleContext {

    // Productions
    COMP_UNIT("comp-unit"),
    EOF("eof"),
    TOP_LEVEL_NODE("top-level-node"),
    TOP_LEVEL_NODE_WITHOUT_MODIFIER("top-level-node-without-modifier"),
    FUNC_DEFINITION("func-definition"),
    PARAM_LIST("parameters"),
    REQUIRED_PARAM("parameter"),
    DEFAULTABLE_PARAM("defaultable-parameter"),
    REST_PARAM("rest-parameter"),
    AFTER_PARAMETER_TYPE("after-parameter-type"),
    PARAMETER_RHS("parameter-rhs"),
    ANNOTATION_ATTACHMENT("annotation"),
    RETURN_TYPE_DESCRIPTOR("return-type-desc"),
    FUNC_BODY("func-body"),
    EXTERNAL_FUNC_BODY("external-func-body"),
    FUNC_BODY_BLOCK("func-body-block"),
    MODULE_TYPE_DEFINITION("type-definition"),
    FIELD_OR_REST_DESCIPTOR_RHS("field-or-rest-descriptor-rhs"),
    FIELD_DESCRIPTOR_RHS("field-descriptor-rhs"),
    RECORD_BODY_START("record-body-start"),
    RECORD_BODY_END("record-body-end"),
    RECORD_FIELD("record-field"),
    TYPE_DESCRIPTOR("type-descriptor"),
    RECORD_TYPE_DESCRIPTOR("record-type-desc"),
    TYPE_REFERENCE("type-reference"),
    ARG_LIST("arguments"),
    ARG("argument"),
    NAMED_OR_POSITIONAL_ARG_RHS("named-or-positional-arg"),
    OBJECT_TYPE_DESCRIPTOR("object-type-desc"),
    OBJECT_MEMBER("object-member"),
    OBJECT_FUNC_OR_FIELD("object-func-or-field"),
    OBJECT_FUNC_OR_FIELD_WITHOUT_VISIBILITY("object-func-or-field-without-visibility"),
    OBJECT_METHOD_START("object-method-start"),
    OBJECT_FIELD_RHS("object-field-rhs"),
    OBJECT_TYPE_FIRST_QUALIFIER("object-type-qualifier"),
    OBJECT_TYPE_SECOND_QUALIFIER("object-type-second-qualifier"),
    OBJECT_TYPE_DESCRIPTOR_START("object-type-desc-start"),
    IMPORT_DECL("import-decl"),
    IMPORT_ORG_OR_MODULE_NAME("import-org-or-module-name"),
    IMPORT_MODULE_NAME("module-name"),
    IMPORT_VERSION_DECL("import-version-decl"),
    VERSION_NUMBER("sem-ver"),
    IMPORT_SUB_VERSION("import-sub-version"),
    MAJOR_VERSION("major-version"),
    MINOR_VERSION("minor-version"),
    PATCH_VERSION("patch-version"),
    IMPORT_PREFIX("import-prefix"),
    IMPORT_PREFIX_DECL("import-alias"),
    IMPORT_DECL_RHS("import-decl-rhs"),
    AFTER_IMPORT_MODULE_NAME("after-import-module-name"),
    MAJOR_MINOR_VERSION_END("major-minor-version-end"),
    SERVICE_DECL("service-decl"),
    OPTIONAL_SERVICE_NAME("service-rhs"),
    LISTENERS_LIST("listeners-list"),
    RESOURCE_DEF("resource-def"),
    LISTENER_DECL("listener-decl"),
    CONSTANT_DECL("const-decl"),
    CONST_DECL_TYPE("const-decl-type"),
    CONST_DECL_RHS("const-decl-rhs"),

    // Statements
    STATEMENT("statement"),
    ASSIGNMENT_STMT("assignment-stmt"),
    VAR_DECL_STMT("var-decl-stmt"),
    VAR_DECL_STMT_RHS("var-decl-rhs"),
    STATEMENT_START_IDENTIFIER("type-or-var-name"),
    ASSIGNMENT_OR_VAR_DECL_STMT("assign-or-var-decl"),
    ASSIGNMENT_OR_VAR_DECL_STMT_RHS("assign-or-var-decl-rhs"),
    IF_BLOCK("if-block"),
    BLOCK_STMT("block-stmt"),
    ELSE_BLOCK("else-block"),
    ELSE_BODY("else-body"),
    WHILE_BLOCK("while-block"),
    CALL_STMT("call-statement"),
    CALL_STMT_START("call-statement-start"),
<<<<<<< HEAD
    PANIC_STMT("panic-statement"),    
=======
    CONTINUE_STATEMENT("continue-statement"),
    BREAK_STATEMENT("break-statement"),
    PANIC_STMT("panic-statement"),
>>>>>>> 742d2791
    RETURN_STMT("return-stmt"),
    RETURN_STMT_RHS("return-stmt-rhs"),
    COMPOUND_ASSIGNMENT_STMT("compound-assignment-statement"),

    // Keywords
    RETURNS_KEYWORD("returns"),
    TYPE_KEYWORD("type"),
    PUBLIC_KEYWORD("public"),
    PRIVATE_KEYWORD("private"),
    REMOTE_KEYWORD("remote"),
    FUNCTION_KEYWORD("function"),
    EXTERNAL_KEYWORD("external"), 
    RECORD_KEYWORD("record"),
    OBJECT_KEYWORD("object"),
    ABSTRACT_KEYWORD("abstract"),
    CLIENT_KEYWORD("client"),
    IF_KEYWORD("if"),
    ELSE_KEYWORD("else"),
    WHILE_KEYWORD("while"),
    CONTINUE_KEYWORD("continue"),
    BREAK_KEYWORD("break"),
    PANIC_KEYWORD("panic"),
    IMPORT_KEYWORD("import"),
    VERSION_KEYWORD("version"),
    AS_KEYWORD("as"),
    RETURN_KEYWORD("return"),
    SERVICE_KEYWORD("service"),
    ON_KEYWORD("on"),
    RESOURCE_KEYWORD("resource"),
    FINAL_KEYWORD("final"),

    // Syntax tokens
    OPEN_PARENTHESIS("("),
    CLOSE_PARENTHESIS(")"),
    OPEN_BRACE("{"),
    CLOSE_BRACE("}"),
    ASSIGN_OP("="),
    SEMICOLON(";"),
    COLON(":"),
    COMMA(","),
    ELLIPSIS("..."),
    QUESTION_MARK("?"),
    ASTERISK("*"),
    CLOSED_RECORD_BODY_START("{|"),
    CLOSED_RECORD_BODY_END("|}"),
    DOT("."),
    OPEN_BRACKET("["),
    CLOSE_BRACKET("]"),
    SLASH("/"),

    // Other terminals
    FUNC_NAME("function-name"),
    VARIABLE_NAME("variable"),
    SIMPLE_TYPE_DESCRIPTOR("simple-type-desc"),
    BINARY_OPERATOR("binary-operator"),
    TYPE_NAME("type-name"),
    FIELD_OR_FUNC_NAME("field-or-func-name"),
    BOOLEAN_LITERAL("boolean-literal"),
    CHECKING_KEYWORD("checking-keyword"),
<<<<<<< HEAD
    COMPOUND_ASSIGNMENT_OPERATOR("compound-assignment-operator"),
    COMPOUND_BINARY_OPERATOR("compound-binary-operator"),
=======
    SERVICE_NAME("service-name"),
    LISTENER_KEYWORD("const-keyword"),
    CONST_KEYWORD("const-keyword"),
>>>>>>> 742d2791

    // Expressions
    EXPRESSION("expression"),
    EXPRESSION_RHS("expression-rhs"),
    FUNC_CALL("func-call"),
    BASIC_LITERAL("basic-literal"),
    ACCESS_EXPRESSION("access-expr"),   // method-call, field-access, member-access
    DECIMAL_INTEGER_LITERAL("decimal-int-literal"),
    VARIABLE_REF("var-ref"),
    STRING_LITERAL("string-literal"),
    MAPPING_CONSTRUCTOR("maping-constructor"),
    MAPPING_FIELD("maping-field"),
    MAPPING_FIELD_NAME("maping-field-name"),
    SPECIFIC_FIELD_RHS("specific-field-rhs"),
    COMPUTED_FIELD_NAME("computed-field-name")
    ;

    private String value;

    ParserRuleContext(String value) {
        this.value = value;
    }

    @Override
    public String toString() {
        return value;
    }

}<|MERGE_RESOLUTION|>--- conflicted
+++ resolved
@@ -101,13 +101,9 @@
     WHILE_BLOCK("while-block"),
     CALL_STMT("call-statement"),
     CALL_STMT_START("call-statement-start"),
-<<<<<<< HEAD
-    PANIC_STMT("panic-statement"),    
-=======
     CONTINUE_STATEMENT("continue-statement"),
     BREAK_STATEMENT("break-statement"),
     PANIC_STMT("panic-statement"),
->>>>>>> 742d2791
     RETURN_STMT("return-stmt"),
     RETURN_STMT_RHS("return-stmt-rhs"),
     COMPOUND_ASSIGNMENT_STMT("compound-assignment-statement"),
@@ -167,14 +163,11 @@
     FIELD_OR_FUNC_NAME("field-or-func-name"),
     BOOLEAN_LITERAL("boolean-literal"),
     CHECKING_KEYWORD("checking-keyword"),
-<<<<<<< HEAD
-    COMPOUND_ASSIGNMENT_OPERATOR("compound-assignment-operator"),
-    COMPOUND_BINARY_OPERATOR("compound-binary-operator"),
-=======
     SERVICE_NAME("service-name"),
     LISTENER_KEYWORD("const-keyword"),
     CONST_KEYWORD("const-keyword"),
->>>>>>> 742d2791
+    COMPOUND_ASSIGNMENT_OPERATOR("compound-assignment-operator"),
+    COMPOUND_BINARY_OPERATOR("compound-binary-operator"),
 
     // Expressions
     EXPRESSION("expression"),
