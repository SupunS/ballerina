/*
 * Copyright (c) 2020, WSO2 Inc. (http://www.wso2.org) All Rights Reserved.
 *
 * WSO2 Inc. licenses this file to you under the Apache License,
 * Version 2.0 (the "License"); you may not use this file except
 * in compliance with the License.
 * You may obtain a copy of the License at
 *
 *   http://www.apache.org/licenses/LICENSE-2.0
 *
 * Unless required by applicable law or agreed to in writing,
 * software distributed under the License is distributed on an
 * "AS IS" BASIS, WITHOUT WARRANTIES OR CONDITIONS OF ANY
 * KIND, either express or implied.  See the License for the
 * specific language governing permissions and limitations
 * under the License.
 */
package io.ballerinalang.compiler.internal.parser;

/**
 * Parser rule contexts that represent each point in the grammar.
 * These represents the current scope during the parsing.
 *
 * @since 1.2.0
 */
public enum ParserRuleContext {

    // Productions
    COMP_UNIT("comp-unit"),
    EOF("eof"),
    TOP_LEVEL_NODE("top-level-node"),
    TOP_LEVEL_NODE_WITHOUT_METADATA("top-level-node-without-metadata"),
    TOP_LEVEL_NODE_WITHOUT_MODIFIER("top-level-node-without-modifier"),
    FUNC_DEF("func-def"),
    FUNC_DEF_OR_FUNC_TYPE("func-def-or-func-type"),
    PARAM_LIST("parameters"),
    PARAMETER_START("parameter"),
    PARAMETER_WITHOUT_ANNOTS("parameter-without-annots"),
    REQUIRED_PARAM("parameter"),
    DEFAULTABLE_PARAM("defaultable-parameter"),
    REST_PARAM("rest-parameter"),
    AFTER_PARAMETER_TYPE("after-parameter-type"),
    PARAMETER_NAME_RHS("parameter-name-rhs"),
    FUNC_OPTIONAL_RETURNS("func-optional-returns"),
    FUNC_BODY("func-body"),
    FUNC_TYPE_OR_DEF_SIGNATURE_RHS("func-signature-rhs"),
    ANNON_FUNC_BODY("annon-func-body"),

    EXTERNAL_FUNC_BODY("external-func-body"),
    FUNC_BODY_BLOCK("func-body-block"),
    MODULE_TYPE_DEFINITION("type-definition"),
    FIELD_OR_REST_DESCIPTOR_RHS("field-or-rest-descriptor-rhs"),
    FIELD_DESCRIPTOR_RHS("field-descriptor-rhs"),
    RECORD_BODY_START("record-body-start"),
    RECORD_BODY_END("record-body-end"),
    RECORD_FIELD("record-field"),
    RECORD_FIELD_OR_RECORD_END("record-field-orrecord-end"),
    RECORD_FIELD_START("record-field-start"),
    RECORD_FIELD_WITHOUT_METADATA("record-field-without-metadata"),
    TYPE_DESCRIPTOR("type-descriptor"),
    RECORD_TYPE_DESCRIPTOR("record-type-desc"),
    TYPE_REFERENCE("type-reference"),
    ARG_LIST("arguments"),
    ARG_START("argument-start"),
    ARG_LIST_START("("),
    ARG_LIST_END(")"),
    ARG_START_OR_ARG_LIST_END("arg-start-or-args-list-end"),
    NAMED_OR_POSITIONAL_ARG_RHS("named-or-positional-arg"),
    OBJECT_TYPE_DESCRIPTOR("object-type-desc"),
    OBJECT_MEMBER("object-member"),
    OBJECT_MEMBER_WITHOUT_METADATA("object-member-without-metadata"),
    OBJECT_FUNC_OR_FIELD("object-func-or-field"),
    OBJECT_FUNC_OR_FIELD_WITHOUT_VISIBILITY("object-func-or-field-without-visibility"),
    OBJECT_METHOD_START("object-method-start"),
    OBJECT_FIELD_RHS("object-field-rhs"),
    OBJECT_TYPE_FIRST_QUALIFIER("object-type-qualifier"),
    OBJECT_TYPE_SECOND_QUALIFIER("object-type-second-qualifier"),
    OBJECT_TYPE_DESCRIPTOR_START("object-type-desc-start"),
    IMPORT_DECL("import-decl"),
    IMPORT_ORG_OR_MODULE_NAME("import-org-or-module-name"),
    IMPORT_MODULE_NAME("module-name"),
    IMPORT_VERSION_DECL("import-version-decl"),
    VERSION_NUMBER("sem-ver"),
    IMPORT_SUB_VERSION("import-sub-version"),
    MAJOR_VERSION("major-version"),
    MINOR_VERSION("minor-version"),
    PATCH_VERSION("patch-version"),
    IMPORT_PREFIX("import-prefix"),
    IMPORT_PREFIX_DECL("import-alias"),
    IMPORT_DECL_RHS("import-decl-rhs"),
    AFTER_IMPORT_MODULE_NAME("after-import-module-name"),
    MAJOR_MINOR_VERSION_END("major-minor-version-end"),
    SERVICE_DECL("service-decl"),
    OPTIONAL_SERVICE_NAME("service-rhs"),
    LISTENERS_LIST("listeners-list"),
    RESOURCE_DEF("resource-def"),
    LISTENER_DECL("listener-decl"),
    CONSTANT_DECL("const-decl"),
    CONST_DECL_TYPE("const-decl-type"),
    CONST_DECL_RHS("const-decl-rhs"),
    NIL_TYPE_DESCRIPTOR("nil-type-descriptor"),
    OPTIONAL_TYPE_DESCRIPTOR("optional-type-descriptor"),
    ARRAY_TYPE_DESCRIPTOR("array-type-descriptor"),
    ARRAY_LENGTH("array-length"),
    ANNOT_REFERENCE("annot-reference"),
    ANNOTATIONS("annots"),
    DOC_STRING("doc-string"),
    QUALIFIED_IDENTIFIER("qualified-identifier"),
    EQUAL_OR_RIGHT_ARROW("equal-or-right-arrow"),
    ANNOTATION_DECL("annotation-decl"),
    ANNOT_DECL_OPTIONAL_TYPE("annot-decl-optional-type"),
    ANNOT_DECL_RHS("annot-decl-rhs"),
    ANNOT_OPTIONAL_ATTACH_POINTS("annot-optional-attach-points"),
    ANNOT_ATTACH_POINTS_LIST("annot-attach-points-list"),
    ATTACH_POINT("attach-point"),
    ATTACH_POINT_IDENT("attach-point-ident"),
    SINGLE_KEYWORD_ATTACH_POINT_IDENT("single-keyword-attach-point-ident"),
    IDENT_AFTER_OBJECT_IDENT("ident-after-object-ident"),
    XML_NAMESPACE_DECLARATION("xml-namespace-decl"),
    XML_NAMESPACE_PREFIX_DECL("namespace-prefix-decl"),
    DEFAULT_WORKER_INIT("default-worker-init"),
    NAMED_WORKERS("named-workers"),
    WORKER_NAME_RHS("worker-name-rhs"),
    DEFAULT_WORKER("default-worker-init"),
    KEY_SPECIFIER("key-specifier"),
    KEY_SPECIFIER_RHS("key-specifier-rhs"),
    TABLE_KEY_RHS("table-key-rhs"),
    LET_EXPR_LET_VAR_DECL("let-expr-let-var-decl"),
    LET_CLAUSE_LET_VAR_DECL("let-clause-let-var-decl"),
    LET_VAR_DECL_START("let-var-decl-start"),
    FUNC_TYPE_DESC("func-type-desc"),
    FUNCTION_KEYWORD_RHS("func-keyword-rhs"),
    END_OF_TYPE_DESC("end-of-type-desc"),
    INFERRED_TYPE_DESC("*"),
<<<<<<< HEAD
    TUPLE_TYPE_DESC("tuple-type-desc"),
    SELECT_CLAUSE("select-clause"),
    WHERE_CLAUSE("where-clause"),
    FROM_CLAUSE("from-clause"),
    LET_CLAUSE("let-clause"),
=======
    TYPE_DESC_IN_NEW_EXPR("type-desc-in-new-expr"),
>>>>>>> 5a7eacfe

    // Statements
    STATEMENT("statement"),
    STATEMENT_WITHOUT_ANNOTS("statement-without-annots"),
    ASSIGNMENT_STMT("assignment-stmt"),
    VAR_DECL_STMT("var-decl-stmt"),
    VAR_DECL_STMT_RHS("var-decl-rhs"),
    STATEMENT_START_IDENTIFIER("type-or-var-name"),
    ASSIGNMENT_OR_VAR_DECL_STMT("assign-or-var-decl"),
    ASSIGNMENT_OR_VAR_DECL_STMT_RHS("assign-or-var-decl-rhs"),
    IF_BLOCK("if-block"),
    BLOCK_STMT("block-stmt"),
    ELSE_BLOCK("else-block"),
    ELSE_BODY("else-body"),
    WHILE_BLOCK("while-block"),
    CALL_STMT("call-statement"),
    CALL_STMT_START("call-statement-start"),
    CONTINUE_STATEMENT("continue-statement"),
    BREAK_STATEMENT("break-statement"),
    PANIC_STMT("panic-statement"),
    RETURN_STMT("return-stmt"),
    RETURN_STMT_RHS("return-stmt-rhs"),
    COMPOUND_ASSIGNMENT_STMT("compound-assignment-statement"),
    LOCAL_TYPE_DEFINITION_STMT("local-type-definition-statement"),
    STMT_START_WITH_IDENTIFIER("stmt-start-with-identifier"),
    STMT_START_WITH_EXPR_RHS("stmt-start-with-expr-rhs"),
    EXPRESSION_STATEMENT("expression-statement"),
    EXPRESSION_STATEMENT_START("expression-statement-start"),
    LOCK_STMT("lock-stmt"),
    NAMED_WORKER_DECL("named-worker-decl"),
    FORK_STMT("fork-stmt"),
    FOREACH_STMT("foreach-stmt"),

    // Keywords
    RETURNS_KEYWORD("returns"),
    TYPE_KEYWORD("type"),
    PUBLIC_KEYWORD("public"),
    PRIVATE_KEYWORD("private"),
    REMOTE_KEYWORD("remote"),
    FUNCTION_KEYWORD("function"),
    EXTERNAL_KEYWORD("external"),
    RECORD_KEYWORD("record"),
    OBJECT_KEYWORD("object"),
    ABSTRACT_KEYWORD("abstract"),
    CLIENT_KEYWORD("client"),
    IF_KEYWORD("if"),
    ELSE_KEYWORD("else"),
    WHILE_KEYWORD("while"),
    CONTINUE_KEYWORD("continue"),
    BREAK_KEYWORD("break"),
    PANIC_KEYWORD("panic"),
    IMPORT_KEYWORD("import"),
    VERSION_KEYWORD("version"),
    AS_KEYWORD("as"),
    RETURN_KEYWORD("return"),
    SERVICE_KEYWORD("service"),
    ON_KEYWORD("on"),
    RESOURCE_KEYWORD("resource"),
    FINAL_KEYWORD("final"),
    LISTENER_KEYWORD("listener"),
    CONST_KEYWORD("const"),
    TYPEOF_KEYWORD("typeof"),
    IS_KEYWORD("is"),
    MAP_KEYWORD("map"),
    FUTURE_KEYWORD("future"),
    TYPEDESC_KEYWORD("typedesc"),
    NULL_KEYWORD("null"),
    LOCK_KEYWORD("lock"),
    ANNOTATION_KEYWORD("annotation"),
    SOURCE_KEYWORD("source"),
    XMLNS_KEYWORD("xmlns"),
    WORKER_KEYWORD("worker"),
    FORK_KEYWORD("fork"),
    TRAP_KEYWORD("trap"),
    IN_KEYWORD("in"),
    FOREACH_KEYWORD("foreach"),
    TABLE_KEYWORD("table"),
    KEY_KEYWORD("key"),
    ERROR_KEYWORD("error"),
    LET_KEYWORD("let"),
    STREAM_KEYWORD("stream"),
    XML_KEYWORD("xml"),
    STRING_KEYWORD("string"),
<<<<<<< HEAD
    FROM_KEYWORD("from"),
    WHERE_KEYWORD("where"),
    SELECT_KEYWORD("select"),
=======
    NEW_KEYWORD("new"),
>>>>>>> 5a7eacfe

    // Syntax tokens
    OPEN_PARENTHESIS("("),
    CLOSE_PARENTHESIS(")"),
    OPEN_BRACE("{"),
    CLOSE_BRACE("}"),
    ASSIGN_OP("="),
    SEMICOLON(";"),
    COLON(":"),
    COMMA(","),
    ELLIPSIS("..."),
    QUESTION_MARK("?"),
    ASTERISK("*"),
    CLOSED_RECORD_BODY_START("{|"),
    CLOSED_RECORD_BODY_END("|}"),
    DOT("."),
    OPEN_BRACKET("["),
    CLOSE_BRACKET("]"),
    SLASH("/"),
    AT("@"),
    RIGHT_ARROW("->"),
    GT(">"),
    LT("<"),
    PIPE("|"),
    TEMPLATE_START("`"),
    TEMPLATE_END("`"),
    LT_TOKEN("<"),
    GT_TOKEN(">"),
    ERROR_TYPE_PARAM_START("<"),
    PARENTHESISED_TYPE_DESC_START("("),

    // Other terminals
    FUNC_NAME("function-name"),
    VARIABLE_NAME("variable"),
    SIMPLE_TYPE_DESCRIPTOR("simple-type-desc"),
    BINARY_OPERATOR("binary-operator"),
    TYPE_NAME("type-name"),
    FIELD_OR_FUNC_NAME("field-or-func-name"),
    BOOLEAN_LITERAL("boolean-literal"),
    CHECKING_KEYWORD("checking-keyword"),
    SERVICE_NAME("service-name"),
    COMPOUND_BINARY_OPERATOR("compound-binary-operator"),
    UNARY_OPERATOR("unary-operator"),
    FUNCTION_IDENT("func-ident"),
    FIELD_IDENT("field-ident"),
    OBJECT_IDENT("object-ident"),
    RESOURCE_IDENT("resource-ident"),
    RECORD_IDENT("record-ident"),
    ANNOTATION_TAG("annotation-tag"),
    ATTACH_POINT_END("attach-point-end"),
    IDENTIFIER("identifier"),
    NAMESPACE_PREFIX("namespace-prefix"),
    WORKER_NAME("worker-name"),

    // Expressions
    EXPRESSION("expression"),
    TERMINAL_EXPRESSION("terminal-expression"),
    EXPRESSION_RHS("expression-rhs"),
    FUNC_CALL("func-call"),
    BASIC_LITERAL("basic-literal"),
    ACCESS_EXPRESSION("access-expr"),   // method-call, field-access, member-access
    DECIMAL_INTEGER_LITERAL("decimal-int-literal"),
    VARIABLE_REF("var-ref"),
    STRING_LITERAL("string-literal"),
    MAPPING_CONSTRUCTOR("mapping-constructor"),
    MAPPING_FIELD("maping-field"),
    MAPPING_FIELD_NAME("maping-field-name"),
    SPECIFIC_FIELD_RHS("specific-field-rhs"),
    COMPUTED_FIELD_NAME("computed-field-name"),
    TYPEOF_EXPRESSION("typeof-expr"),
    UNARY_EXPRESSION("unary-expr"),
    HEX_INTEGER_LITERAL("hex-integer-literal"),
    NIL_LITERAL("nil-literal"),
    CONSTANT_EXPRESSION("constant-expr"),
    CONSTANT_EXPRESSION_START("constant-expr-start"),
    DECIMAL_FLOATING_POINT_LITERAL("decimal-floating-point-literal"),
    HEX_FLOATING_POINT_LITERAL("hex-floating-point-literal"),
    TRAP_EXPRESSION("trap-expr"),
    LIST_CONSTRUCTOR("list-constructor"),
    LIST_CONSTRUCTOR_RHS("list-constructor-rhs"),
    TYPE_CAST_EXPRESSION("type-cast-expr"),
    TYPE_CAST_PARAM("type-cast-param"),
    TYPE_CAST_PARAM_RHS("type-cast-param-rhs"),
    TABLE_CONSTRUCTOR("table-constructor"),
    TABLE_KEYWORD_RHS("table-keyword-rhs"),
    ROW_LIST_RHS("row-list-rhs"),
    TABLE_ROW_END("table-row-end"),
    NEW_KEYWORD_RHS("new-keyword-rhs"),
    IMPLICIT_NEW("implicit-new"),
    LET_EXPRESSION("let-expr"),
    ANON_FUNC_EXPRESSION("anon-func-expression"),
    TABLE_CONSTRUCTOR_OR_QUERY_EXPRESSION("table-constructor-or-query-expr"),
    TABLE_CONSTRUCTOR_OR_QUERY_START("table-constructor-or-query-start"),
    TABLE_CONSTRUCTOR_OR_QUERY_RHS("table-constructor-or-query-rhs"),
    QUERY_EXPRESSION("query-expr"),
    QUERY_EXPRESSION_RHS("query-expr-rhs"),

    // Contexts that expect a type
    TYPE_DESC_IN_ANNOTATION_DECL("type-desc-annotation-descl"),
    TYPE_DESC_BEFORE_IDENTIFIER("type-desc-before-identifier"), // object/record fields, params, const, listener
    TYPE_DESC_IN_RECORD_FIELD("type-desc-in-record-field"),
    TYPE_DESC_IN_PARAM("type-desc-in-param"),
    TYPE_DESC_IN_TYPE_BINDING_PATTERN("type-desc-in-type-binding-pattern"), // foreach, let-var-decl, var-decl
    TYPE_DESC_IN_TYPE_DEF("type-def-type-desc"),                            // local/mdule type defitions
    TYPE_DESC_IN_ANGLE_BRACKETS("type-desc-in-angle-bracket"),              // type-cast, parameterized-type
    TYPE_DESC_IN_RETURN_TYPE_DESC("type-desc-in-return-type-desc"),
    TYPE_DESC_IN_EXPRESSION("type-desc-in-expression"),
    TYPE_DESC_IN_STREAM_TYPE_DESC("type-desc-in-stream-type-desc"),
    TYPE_DESC_IN_TUPLE("type-desc-in-tuple"),
    TYPE_DESC_IN_PARENTHESIS("type-desc-in-parenthesis"),
    VAR_DECL_STARTED_WITH_DENTIFIER("var-decl-started-with-dentifier"),

    // XML
    XML_CONTENT("xml-content"),
    XML_TAG("xml-tag"),
    XML_START_OR_EMPTY_TAG("xml-start-or-empty-tag"),
    XML_START_OR_EMPTY_TAG_END("xml-start-or-empty-tag-end"),
    XML_END_TAG("xml-end-tag"),
    XML_NAME("xml-name"),
    XML_PI("xml-pi"),
    XML_TEXT("xml-text"),
    XML_ATTRIBUTES("xml-attributes"),
    XML_ATTRIBUTE("xml-attribute"),
    XML_ATTRIBUTE_VALUE_ITEM("xml-attribute-value-item"),
    XML_ATTRIBUTE_VALUE_TEXT("xml-attribute-value-text"),
    XML_COMMENT_START("<!--"),
    XML_COMMENT_END("-->"),
    XML_COMMENT_CONTENT("xml-comment-content"),
    XML_PI_START("<?"),
    XML_PI_END("?>"),
    XML_PI_DATA("xml-pi-data"),
    INTERPOLATION_START_TOKEN("${"),
    INTERPOLATION("interoplation"),
    TEMPLATE_BODY("template-body"),
    TEMPLATE_MEMBER("template-member"),
    TEMPLATE_STRING("template-string"),
    TEMPLATE_STRING_RHS("template-string-rhs"),
    XML_QUOTE_START("xml-quote-start"),
    XML_QUOTE_END("xml-quote-end"),

    //Other
    PARAMETERIZED_TYPE("parameterized-type"),
    TYPEDESC_RHS("type-desc-rhs"),
    ERROR_TYPE_PARAMS("error-type-params"),
    STREAM_TYPE_FIRST_PARAM_RHS("stream-type-params"),
    KEY_CONSTRAINTS_RHS("key-constraints-rhs"),
    ROW_TYPE_PARAM("row-type-param"),
    TABLE_TYPE_DESC_RHS("table-type-desc-rhs"),
    ;

    private String value;

    ParserRuleContext(String value) {
        this.value = value;
    }

    @Override
    public String toString() {
        return value;
    }

}<|MERGE_RESOLUTION|>--- conflicted
+++ resolved
@@ -132,15 +132,11 @@
     FUNCTION_KEYWORD_RHS("func-keyword-rhs"),
     END_OF_TYPE_DESC("end-of-type-desc"),
     INFERRED_TYPE_DESC("*"),
-<<<<<<< HEAD
-    TUPLE_TYPE_DESC("tuple-type-desc"),
+    TYPE_DESC_IN_NEW_EXPR("type-desc-in-new-expr"),
     SELECT_CLAUSE("select-clause"),
     WHERE_CLAUSE("where-clause"),
     FROM_CLAUSE("from-clause"),
     LET_CLAUSE("let-clause"),
-=======
-    TYPE_DESC_IN_NEW_EXPR("type-desc-in-new-expr"),
->>>>>>> 5a7eacfe
 
     // Statements
     STATEMENT("statement"),
@@ -224,13 +220,10 @@
     STREAM_KEYWORD("stream"),
     XML_KEYWORD("xml"),
     STRING_KEYWORD("string"),
-<<<<<<< HEAD
+    NEW_KEYWORD("new"),
     FROM_KEYWORD("from"),
     WHERE_KEYWORD("where"),
     SELECT_KEYWORD("select"),
-=======
-    NEW_KEYWORD("new"),
->>>>>>> 5a7eacfe
 
     // Syntax tokens
     OPEN_PARENTHESIS("("),
