/*
 * Copyright (c) 2020, WSO2 Inc. (http://www.wso2.org) All Rights Reserved.
 *
 * WSO2 Inc. licenses this file to you under the Apache License,
 * Version 2.0 (the "License"); you may not use this file except
 * in compliance with the License.
 * You may obtain a copy of the License at
 *
 *   http://www.apache.org/licenses/LICENSE-2.0
 *
 * Unless required by applicable law or agreed to in writing,
 * software distributed under the License is distributed on an
 * "AS IS" BASIS, WITHOUT WARRANTIES OR CONDITIONS OF ANY
 * KIND, either express or implied.  See the License for the
 * specific language governing permissions and limitations
 * under the License.
 */
package io.ballerinalang.compiler.internal.parser;

/**
 * Parser rule contexts that represent each point in the grammar.
 * These represents the current scope during the parsing.
 * 
 * @since 1.2.0
 */
public enum ParserRuleContext {

    // Productions
    COMP_UNIT("comp-unit"),
    EOF("eof"),
    TOP_LEVEL_NODE("top-level-node"),
    TOP_LEVEL_NODE_WITHOUT_METADATA("top-level-node-without-metadata"),
    TOP_LEVEL_NODE_WITHOUT_MODIFIER("top-level-node-without-modifier"),
    FUNC_DEFINITION("func-definition"),
    PARAM_LIST("parameters"),
    PARAMETER("parameter"),
    PARAMETER_WITHOUT_ANNOTS("parameter-without-annots"),
    REQUIRED_PARAM("parameter"),
    DEFAULTABLE_PARAM("defaultable-parameter"),
    REST_PARAM("rest-parameter"),
    AFTER_PARAMETER_TYPE("after-parameter-type"),
    PARAMETER_RHS("parameter-rhs"),
    RETURN_TYPE_DESCRIPTOR("return-type-desc"),
    FUNC_BODY("func-body"),
    EXTERNAL_FUNC_BODY("external-func-body"),
    FUNC_BODY_BLOCK("func-body-block"),
    MODULE_TYPE_DEFINITION("type-definition"),
    FIELD_OR_REST_DESCIPTOR_RHS("field-or-rest-descriptor-rhs"),
    FIELD_DESCRIPTOR_RHS("field-descriptor-rhs"),
    RECORD_BODY_START("record-body-start"),
    RECORD_BODY_END("record-body-end"),
    RECORD_FIELD("record-field"),
    RECORD_FIELD_WITHOUT_METADATA("record-field-without-metadata"),
    TYPE_DESCRIPTOR("type-descriptor"),
    RECORD_TYPE_DESCRIPTOR("record-type-desc"),
    TYPE_REFERENCE("type-reference"),
    ARG_LIST("arguments"),
    ARG("argument"),
    NAMED_OR_POSITIONAL_ARG_RHS("named-or-positional-arg"),
    OBJECT_TYPE_DESCRIPTOR("object-type-desc"),
    OBJECT_MEMBER("object-member"),
    OBJECT_MEMBER_WITHOUT_METADATA("object-member-without-metadata"),
    OBJECT_FUNC_OR_FIELD("object-func-or-field"),
    OBJECT_FUNC_OR_FIELD_WITHOUT_VISIBILITY("object-func-or-field-without-visibility"),
    OBJECT_METHOD_START("object-method-start"),
    OBJECT_FIELD_RHS("object-field-rhs"),
    OBJECT_TYPE_FIRST_QUALIFIER("object-type-qualifier"),
    OBJECT_TYPE_SECOND_QUALIFIER("object-type-second-qualifier"),
    OBJECT_TYPE_DESCRIPTOR_START("object-type-desc-start"),
    IMPORT_DECL("import-decl"),
    IMPORT_ORG_OR_MODULE_NAME("import-org-or-module-name"),
    IMPORT_MODULE_NAME("module-name"),
    IMPORT_VERSION_DECL("import-version-decl"),
    VERSION_NUMBER("sem-ver"),
    IMPORT_SUB_VERSION("import-sub-version"),
    MAJOR_VERSION("major-version"),
    MINOR_VERSION("minor-version"),
    PATCH_VERSION("patch-version"),
    IMPORT_PREFIX("import-prefix"),
    IMPORT_PREFIX_DECL("import-alias"),
    IMPORT_DECL_RHS("import-decl-rhs"),
    AFTER_IMPORT_MODULE_NAME("after-import-module-name"),
    MAJOR_MINOR_VERSION_END("major-minor-version-end"),
    SERVICE_DECL("service-decl"),
    OPTIONAL_SERVICE_NAME("service-rhs"),
    LISTENERS_LIST("listeners-list"),
    RESOURCE_DEF("resource-def"),
    LISTENER_DECL("listener-decl"),
    CONSTANT_DECL("const-decl"),
    CONST_DECL_TYPE("const-decl-type"),
    CONST_DECL_RHS("const-decl-rhs"),
    NIL_TYPE_DESCRIPTOR("nil-type-descriptor"),
<<<<<<< HEAD
    ANNOT_REFERENCE("annot-reference"),
    ANNOTATIONS("annots"),
    DOC_STRING("doc-string"),
    IDENTIFIER("identifier"),
    QUALIFIED_IDENTIFIER("qualified-identifier"),
=======
    OPTIONAL_TYPE_DESCRIPTOR("optional-type-descriptor"),
>>>>>>> 08137117

    // Statements
    STATEMENT("statement"),
    STATEMENT_WITHOUT_ANNOTS("statement-without-annots"),
    ASSIGNMENT_STMT("assignment-stmt"),
    VAR_DECL_STMT("var-decl-stmt"),
    VAR_DECL_STMT_RHS("var-decl-rhs"),
    STATEMENT_START_IDENTIFIER("type-or-var-name"),
    ASSIGNMENT_OR_VAR_DECL_STMT("assign-or-var-decl"),
    ASSIGNMENT_OR_VAR_DECL_STMT_RHS("assign-or-var-decl-rhs"),
    IF_BLOCK("if-block"),
    BLOCK_STMT("block-stmt"),
    ELSE_BLOCK("else-block"),
    ELSE_BODY("else-body"),
    WHILE_BLOCK("while-block"),
    CALL_STMT("call-statement"),
    CALL_STMT_START("call-statement-start"),
    CONTINUE_STATEMENT("continue-statement"),
    BREAK_STATEMENT("break-statement"),
    PANIC_STMT("panic-statement"),
    RETURN_STMT("return-stmt"),
    RETURN_STMT_RHS("return-stmt-rhs"),
    COMPOUND_ASSIGNMENT_STMT("compound-assignment-statement"),

    // Keywords
    RETURNS_KEYWORD("returns"),
    TYPE_KEYWORD("type"),
    PUBLIC_KEYWORD("public"),
    PRIVATE_KEYWORD("private"),
    REMOTE_KEYWORD("remote"),
    FUNCTION_KEYWORD("function"),
    EXTERNAL_KEYWORD("external"), 
    RECORD_KEYWORD("record"),
    OBJECT_KEYWORD("object"),
    ABSTRACT_KEYWORD("abstract"),
    CLIENT_KEYWORD("client"),
    IF_KEYWORD("if"),
    ELSE_KEYWORD("else"),
    WHILE_KEYWORD("while"),
    CONTINUE_KEYWORD("continue"),
    BREAK_KEYWORD("break"),
    PANIC_KEYWORD("panic"),
    IMPORT_KEYWORD("import"),
    VERSION_KEYWORD("version"),
    AS_KEYWORD("as"),
    RETURN_KEYWORD("return"),
    SERVICE_KEYWORD("service"),
    ON_KEYWORD("on"),
    RESOURCE_KEYWORD("resource"),
    FINAL_KEYWORD("final"),
    LISTENER_KEYWORD("listener"),
    CONST_KEYWORD("const"),
    TYPEOF_KEYWORD("typeof"),

    // Syntax tokens
    OPEN_PARENTHESIS("("),
    CLOSE_PARENTHESIS(")"),
    OPEN_BRACE("{"),
    CLOSE_BRACE("}"),
    ASSIGN_OP("="),
    SEMICOLON(";"),
    COLON(":"),
    COMMA(","),
    ELLIPSIS("..."),
    QUESTION_MARK("?"),
    ASTERISK("*"),
    CLOSED_RECORD_BODY_START("{|"),
    CLOSED_RECORD_BODY_END("|}"),
    DOT("."),
    OPEN_BRACKET("["),
    CLOSE_BRACKET("]"),
    SLASH("/"),
    AT("@"),

    // Other terminals
    FUNC_NAME("function-name"),
    VARIABLE_NAME("variable"),
    SIMPLE_TYPE_DESCRIPTOR("simple-type-desc"),
    BINARY_OPERATOR("binary-operator"),
    TYPE_NAME("type-name"),
    FIELD_OR_FUNC_NAME("field-or-func-name"),
    BOOLEAN_LITERAL("boolean-literal"),
    CHECKING_KEYWORD("checking-keyword"),
    SERVICE_NAME("service-name"),
    COMPOUND_BINARY_OPERATOR("compound-binary-operator"),
    UNARY_OPERATOR("unary-operator"),

    // Expressions
    EXPRESSION("expression"),
    EXPRESSION_RHS("expression-rhs"),
    FUNC_CALL("func-call"),
    BASIC_LITERAL("basic-literal"),
    ACCESS_EXPRESSION("access-expr"),   // method-call, field-access, member-access
    DECIMAL_INTEGER_LITERAL("decimal-int-literal"),
    VARIABLE_REF("var-ref"),
    STRING_LITERAL("string-literal"),
    MAPPING_CONSTRUCTOR("maping-constructor"),
    MAPPING_FIELD("maping-field"),
    MAPPING_FIELD_NAME("maping-field-name"),
    SPECIFIC_FIELD_RHS("specific-field-rhs"),
    COMPUTED_FIELD_NAME("computed-field-name"),
    TYPEOF_EXPRESSION("typeof-expr"),
    UNARY_EXPRESSION("unary-expr"),
    ;

    private String value;

    ParserRuleContext(String value) {
        this.value = value;
    }

    @Override
    public String toString() {
        return value;
    }

}<|MERGE_RESOLUTION|>--- conflicted
+++ resolved
@@ -90,15 +90,12 @@
     CONST_DECL_TYPE("const-decl-type"),
     CONST_DECL_RHS("const-decl-rhs"),
     NIL_TYPE_DESCRIPTOR("nil-type-descriptor"),
-<<<<<<< HEAD
+    OPTIONAL_TYPE_DESCRIPTOR("optional-type-descriptor"),
     ANNOT_REFERENCE("annot-reference"),
     ANNOTATIONS("annots"),
     DOC_STRING("doc-string"),
     IDENTIFIER("identifier"),
     QUALIFIED_IDENTIFIER("qualified-identifier"),
-=======
-    OPTIONAL_TYPE_DESCRIPTOR("optional-type-descriptor"),
->>>>>>> 08137117
 
     // Statements
     STATEMENT("statement"),
