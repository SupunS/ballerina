/*
 * Copyright (c) 2020, WSO2 Inc. (http://www.wso2.org) All Rights Reserved.
 *
 * WSO2 Inc. licenses this file to you under the Apache License,
 * Version 2.0 (the "License"); you may not use this file except
 * in compliance with the License.
 * You may obtain a copy of the License at
 *
 *   http://www.apache.org/licenses/LICENSE-2.0
 *
 * Unless required by applicable law or agreed to in writing,
 * software distributed under the License is distributed on an
 * "AS IS" BASIS, WITHOUT WARRANTIES OR CONDITIONS OF ANY
 * KIND, either express or implied.  See the License for the
 * specific language governing permissions and limitations
 * under the License.
 */
package io.ballerinalang.compiler.internal.parser;

/**
 * Parser rule contexts that represent each point in the grammar.
 * These represents the current scope during the parsing.
 * 
 * @since 1.2.0
 */
public enum ParserRuleContext {

    // Productions
    COMP_UNIT("comp-unit"),
    EOF("eof"),
    TOP_LEVEL_NODE("top-level-node"),
    TOP_LEVEL_NODE_WITHOUT_METADATA("top-level-node-without-metadata"),
    TOP_LEVEL_NODE_WITHOUT_MODIFIER("top-level-node-without-modifier"),
    FUNC_DEFINITION("func-definition"),
    PARAM_LIST("parameters"),
    PARAMETER("parameter"),
    PARAMETER_WITHOUT_ANNOTS("parameter-without-annots"),
    REQUIRED_PARAM("parameter"),
    DEFAULTABLE_PARAM("defaultable-parameter"),
    REST_PARAM("rest-parameter"),
    AFTER_PARAMETER_TYPE("after-parameter-type"),
    PARAMETER_RHS("parameter-rhs"),
    RETURN_TYPE_DESCRIPTOR("return-type-desc"),
    FUNC_BODY("func-body"),
    EXTERNAL_FUNC_BODY("external-func-body"),
    FUNC_BODY_BLOCK("func-body-block"),
    MODULE_TYPE_DEFINITION("type-definition"),
    FIELD_OR_REST_DESCIPTOR_RHS("field-or-rest-descriptor-rhs"),
    FIELD_DESCRIPTOR_RHS("field-descriptor-rhs"),
    RECORD_BODY_START("record-body-start"),
    RECORD_BODY_END("record-body-end"),
    RECORD_FIELD("record-field"),
    RECORD_FIELD_WITHOUT_METADATA("record-field-without-metadata"),
    TYPE_DESCRIPTOR("type-descriptor"),
    RECORD_TYPE_DESCRIPTOR("record-type-desc"),
    TYPE_REFERENCE("type-reference"),
    ARG_LIST("arguments"),
    ARG("argument"),
    NAMED_OR_POSITIONAL_ARG_RHS("named-or-positional-arg"),
    OBJECT_TYPE_DESCRIPTOR("object-type-desc"),
    OBJECT_MEMBER("object-member"),
    OBJECT_MEMBER_WITHOUT_METADATA("object-member-without-metadata"),
    OBJECT_FUNC_OR_FIELD("object-func-or-field"),
    OBJECT_FUNC_OR_FIELD_WITHOUT_VISIBILITY("object-func-or-field-without-visibility"),
    OBJECT_METHOD_START("object-method-start"),
    OBJECT_FIELD_RHS("object-field-rhs"),
    OBJECT_TYPE_FIRST_QUALIFIER("object-type-qualifier"),
    OBJECT_TYPE_SECOND_QUALIFIER("object-type-second-qualifier"),
    OBJECT_TYPE_DESCRIPTOR_START("object-type-desc-start"),
    IMPORT_DECL("import-decl"),
    IMPORT_ORG_OR_MODULE_NAME("import-org-or-module-name"),
    IMPORT_MODULE_NAME("module-name"),
    IMPORT_VERSION_DECL("import-version-decl"),
    VERSION_NUMBER("sem-ver"),
    IMPORT_SUB_VERSION("import-sub-version"),
    MAJOR_VERSION("major-version"),
    MINOR_VERSION("minor-version"),
    PATCH_VERSION("patch-version"),
    IMPORT_PREFIX("import-prefix"),
    IMPORT_PREFIX_DECL("import-alias"),
    IMPORT_DECL_RHS("import-decl-rhs"),
    AFTER_IMPORT_MODULE_NAME("after-import-module-name"),
    MAJOR_MINOR_VERSION_END("major-minor-version-end"),
    SERVICE_DECL("service-decl"),
    OPTIONAL_SERVICE_NAME("service-rhs"),
    LISTENERS_LIST("listeners-list"),
    RESOURCE_DEF("resource-def"),
    LISTENER_DECL("listener-decl"),
    CONSTANT_DECL("const-decl"),
    CONST_DECL_TYPE("const-decl-type"),
    CONST_DECL_RHS("const-decl-rhs"),
    NIL_TYPE_DESCRIPTOR("nil-type-descriptor"),
    OPTIONAL_TYPE_DESCRIPTOR("optional-type-descriptor"),
<<<<<<< HEAD
    ARRAY_TYPE_DESCRIPTOR("array-type-descriptor"),
    ARRAY_LENGTH("array-length"),
=======
    ANNOT_REFERENCE("annot-reference"),
    ANNOTATIONS("annots"),
    DOC_STRING("doc-string"),
    IDENTIFIER("identifier"),
    QUALIFIED_IDENTIFIER("qualified-identifier"),
>>>>>>> 310e16ab

    // Statements
    STATEMENT("statement"),
    STATEMENT_WITHOUT_ANNOTS("statement-without-annots"),
    ASSIGNMENT_STMT("assignment-stmt"),
    VAR_DECL_STMT("var-decl-stmt"),
    VAR_DECL_STMT_RHS("var-decl-rhs"),
    STATEMENT_START_IDENTIFIER("type-or-var-name"),
    ASSIGNMENT_OR_VAR_DECL_STMT("assign-or-var-decl"),
    ASSIGNMENT_OR_VAR_DECL_STMT_RHS("assign-or-var-decl-rhs"),
    IF_BLOCK("if-block"),
    BLOCK_STMT("block-stmt"),
    ELSE_BLOCK("else-block"),
    ELSE_BODY("else-body"),
    WHILE_BLOCK("while-block"),
    CALL_STMT("call-statement"),
    CALL_STMT_START("call-statement-start"),
    CONTINUE_STATEMENT("continue-statement"),
    BREAK_STATEMENT("break-statement"),
    PANIC_STMT("panic-statement"),
    RETURN_STMT("return-stmt"),
    RETURN_STMT_RHS("return-stmt-rhs"),
    COMPOUND_ASSIGNMENT_STMT("compound-assignment-statement"),

    // Keywords
    RETURNS_KEYWORD("returns"),
    TYPE_KEYWORD("type"),
    PUBLIC_KEYWORD("public"),
    PRIVATE_KEYWORD("private"),
    REMOTE_KEYWORD("remote"),
    FUNCTION_KEYWORD("function"),
    EXTERNAL_KEYWORD("external"), 
    RECORD_KEYWORD("record"),
    OBJECT_KEYWORD("object"),
    ABSTRACT_KEYWORD("abstract"),
    CLIENT_KEYWORD("client"),
    IF_KEYWORD("if"),
    ELSE_KEYWORD("else"),
    WHILE_KEYWORD("while"),
    CONTINUE_KEYWORD("continue"),
    BREAK_KEYWORD("break"),
    PANIC_KEYWORD("panic"),
    IMPORT_KEYWORD("import"),
    VERSION_KEYWORD("version"),
    AS_KEYWORD("as"),
    RETURN_KEYWORD("return"),
    SERVICE_KEYWORD("service"),
    ON_KEYWORD("on"),
    RESOURCE_KEYWORD("resource"),
    FINAL_KEYWORD("final"),
    LISTENER_KEYWORD("listener"),
    CONST_KEYWORD("const"),
    TYPEOF_KEYWORD("typeof"),

    // Syntax tokens
    OPEN_PARENTHESIS("("),
    CLOSE_PARENTHESIS(")"),
    OPEN_BRACE("{"),
    CLOSE_BRACE("}"),
    ASSIGN_OP("="),
    SEMICOLON(";"),
    COLON(":"),
    COMMA(","),
    ELLIPSIS("..."),
    QUESTION_MARK("?"),
    ASTERISK("*"),
    CLOSED_RECORD_BODY_START("{|"),
    CLOSED_RECORD_BODY_END("|}"),
    DOT("."),
    OPEN_BRACKET("["),
    CLOSE_BRACKET("]"),
    SLASH("/"),
    AT("@"),

    // Other terminals
    FUNC_NAME("function-name"),
    VARIABLE_NAME("variable"),
    SIMPLE_TYPE_DESCRIPTOR("simple-type-desc"),
    BINARY_OPERATOR("binary-operator"),
    TYPE_NAME("type-name"),
    FIELD_OR_FUNC_NAME("field-or-func-name"),
    BOOLEAN_LITERAL("boolean-literal"),
    CHECKING_KEYWORD("checking-keyword"),
    SERVICE_NAME("service-name"),
    COMPOUND_BINARY_OPERATOR("compound-binary-operator"),
    UNARY_OPERATOR("unary-operator"),

    // Expressions
    EXPRESSION("expression"),
    EXPRESSION_RHS("expression-rhs"),
    FUNC_CALL("func-call"),
    BASIC_LITERAL("basic-literal"),
    ACCESS_EXPRESSION("access-expr"),   // method-call, field-access, member-access
    DECIMAL_INTEGER_LITERAL("decimal-int-literal"),
    VARIABLE_REF("var-ref"),
    STRING_LITERAL("string-literal"),
    MAPPING_CONSTRUCTOR("maping-constructor"),
    MAPPING_FIELD("maping-field"),
    MAPPING_FIELD_NAME("maping-field-name"),
    SPECIFIC_FIELD_RHS("specific-field-rhs"),
    COMPUTED_FIELD_NAME("computed-field-name"),
    TYPEOF_EXPRESSION("typeof-expr"),
    UNARY_EXPRESSION("unary-expr"),
    HEX_INTEGER_LITERAL("hex-integer-literal"),

    //Other
    ARRAY_SECOND_DIMENSION("array-second-dimension")
    ;

    private String value;

    ParserRuleContext(String value) {
        this.value = value;
    }

    @Override
    public String toString() {
        return value;
    }

}<|MERGE_RESOLUTION|>--- conflicted
+++ resolved
@@ -91,16 +91,13 @@
     CONST_DECL_RHS("const-decl-rhs"),
     NIL_TYPE_DESCRIPTOR("nil-type-descriptor"),
     OPTIONAL_TYPE_DESCRIPTOR("optional-type-descriptor"),
-<<<<<<< HEAD
     ARRAY_TYPE_DESCRIPTOR("array-type-descriptor"),
     ARRAY_LENGTH("array-length"),
-=======
     ANNOT_REFERENCE("annot-reference"),
     ANNOTATIONS("annots"),
     DOC_STRING("doc-string"),
     IDENTIFIER("identifier"),
     QUALIFIED_IDENTIFIER("qualified-identifier"),
->>>>>>> 310e16ab
 
     // Statements
     STATEMENT("statement"),
