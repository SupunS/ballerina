--- conflicted
+++ resolved
@@ -93,16 +93,12 @@
     WHILE_BLOCK("while-block"),
     CALL_STMT("call-statement"),
     CALL_STMT_START("call-statement-start"),
-<<<<<<< HEAD
     CONTINUE_STATEMENT("continue-statement"),
     BREAK_STATEMENT("break-statement"),
     PANIC_STMT("panic-statement"),
-
-=======
-    PANIC_STMT("panic-statement"),
     RETURN_STMT("return-stmt"),
     RETURN_STMT_RHS("return-stmt-rhs"),
->>>>>>> e1f5028e
+
 
     // Keywords
     RETURNS_KEYWORD("returns"),
