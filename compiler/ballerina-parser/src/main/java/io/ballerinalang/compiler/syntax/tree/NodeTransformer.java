/*
 *  Copyright (c) 2020, WSO2 Inc. (http://www.wso2.org) All Rights Reserved.
 *
 *  WSO2 Inc. licenses this file to you under the Apache License,
 *  Version 2.0 (the "License"); you may not use this file except
 *  in compliance with the License.
 *  You may obtain a copy of the License at
 *
 *    http://www.apache.org/licenses/LICENSE-2.0
 *
 *  Unless required by applicable law or agreed to in writing,
 *  software distributed under the License is distributed on an
 *  "AS IS" BASIS, WITHOUT WARRANTIES OR CONDITIONS OF ANY
 *  KIND, either express or implied.  See the License for the
 *  specific language governing permissions and limitations
 *  under the License.
 */
package io.ballerinalang.compiler.syntax.tree;


/**
 * The {@code NodeTransformer} transform each node in the syntax tree to
 * another object of type T.
 * <p>
 * This class separates tree nodes from various unrelated operations that needs
 * to be performed on the syntax tree nodes.
 * <p>
 * This class allows you to transform the syntax tree into something else without
 * mutating instance variables.
 * <p>
 * There exists a transform method for each node in the Ballerina syntax tree.
 * These methods return T. If you are looking for a visitor that has visit
 * methods that return void, see {@link NodeVisitor}.
 *
 * This is a generated class.
 *
 * @param <T> the type of class that is returned by visit methods
 * @see NodeVisitor
 * @since 1.3.0
 */
public abstract class NodeTransformer<T> {

    public T transform(ModulePartNode modulePartNode) {
        return transformSyntaxNode(modulePartNode);
    }

    public T transform(FunctionDefinitionNode functionDefinitionNode) {
        return transformSyntaxNode(functionDefinitionNode);
    }

    public T transform(ImportDeclarationNode importDeclarationNode) {
        return transformSyntaxNode(importDeclarationNode);
    }

    public T transform(ListenerDeclarationNode listenerDeclarationNode) {
        return transformSyntaxNode(listenerDeclarationNode);
    }

    public T transform(TypeDefinitionNode typeDefinitionNode) {
        return transformSyntaxNode(typeDefinitionNode);
    }

    public T transform(ServiceDeclarationNode serviceDeclarationNode) {
        return transformSyntaxNode(serviceDeclarationNode);
    }

    public T transform(AssignmentStatementNode assignmentStatementNode) {
        return transformSyntaxNode(assignmentStatementNode);
    }

    public T transform(CompoundAssignmentStatementNode compoundAssignmentStatementNode) {
        return transformSyntaxNode(compoundAssignmentStatementNode);
    }

    public T transform(VariableDeclarationNode variableDeclarationNode) {
        return transformSyntaxNode(variableDeclarationNode);
    }

    public T transform(BlockStatementNode blockStatementNode) {
        return transformSyntaxNode(blockStatementNode);
    }

    public T transform(BreakStatementNode breakStatementNode) {
        return transformSyntaxNode(breakStatementNode);
    }

    public T transform(ExpressionStatementNode expressionStatementNode) {
        return transformSyntaxNode(expressionStatementNode);
    }

    public T transform(ContinueStatementNode continueStatementNode) {
        return transformSyntaxNode(continueStatementNode);
    }

    public T transform(ExternalFunctionBodyNode externalFunctionBodyNode) {
        return transformSyntaxNode(externalFunctionBodyNode);
    }

    public T transform(IfElseStatementNode ifElseStatementNode) {
        return transformSyntaxNode(ifElseStatementNode);
    }

    public T transform(ElseBlockNode elseBlockNode) {
        return transformSyntaxNode(elseBlockNode);
    }

    public T transform(WhileStatementNode whileStatementNode) {
        return transformSyntaxNode(whileStatementNode);
    }

    public T transform(PanicStatementNode panicStatementNode) {
        return transformSyntaxNode(panicStatementNode);
    }

    public T transform(ReturnStatementNode returnStatementNode) {
        return transformSyntaxNode(returnStatementNode);
    }

    public T transform(LocalTypeDefinitionStatementNode localTypeDefinitionStatementNode) {
        return transformSyntaxNode(localTypeDefinitionStatementNode);
    }

    public T transform(LockStatementNode lockStatementNode) {
        return transformSyntaxNode(lockStatementNode);
    }

    public T transform(ForkStatementNode forkStatementNode) {
        return transformSyntaxNode(forkStatementNode);
    }

    public T transform(ForEachStatementNode forEachStatementNode) {
        return transformSyntaxNode(forEachStatementNode);
    }

    public T transform(BinaryExpressionNode binaryExpressionNode) {
        return transformSyntaxNode(binaryExpressionNode);
    }

    public T transform(BracedExpressionNode bracedExpressionNode) {
        return transformSyntaxNode(bracedExpressionNode);
    }

    public T transform(CheckExpressionNode checkExpressionNode) {
        return transformSyntaxNode(checkExpressionNode);
    }

    public T transform(FieldAccessExpressionNode fieldAccessExpressionNode) {
        return transformSyntaxNode(fieldAccessExpressionNode);
    }

    public T transform(FunctionCallExpressionNode functionCallExpressionNode) {
        return transformSyntaxNode(functionCallExpressionNode);
    }

    public T transform(MethodCallExpressionNode methodCallExpressionNode) {
        return transformSyntaxNode(methodCallExpressionNode);
    }

    public T transform(MappingConstructorExpressionNode mappingConstructorExpressionNode) {
        return transformSyntaxNode(mappingConstructorExpressionNode);
    }

    public T transform(IndexedExpressionNode indexedExpressionNode) {
        return transformSyntaxNode(indexedExpressionNode);
    }

    public T transform(TypeofExpressionNode typeofExpressionNode) {
        return transformSyntaxNode(typeofExpressionNode);
    }

    public T transform(UnaryExpressionNode unaryExpressionNode) {
        return transformSyntaxNode(unaryExpressionNode);
    }

    public T transform(ComputedNameFieldNode computedNameFieldNode) {
        return transformSyntaxNode(computedNameFieldNode);
    }

    public T transform(ConstantDeclarationNode constantDeclarationNode) {
        return transformSyntaxNode(constantDeclarationNode);
    }

    public T transform(DefaultableParameterNode defaultableParameterNode) {
        return transformSyntaxNode(defaultableParameterNode);
    }

    public T transform(RequiredParameterNode requiredParameterNode) {
        return transformSyntaxNode(requiredParameterNode);
    }

    public T transform(RestParameterNode restParameterNode) {
        return transformSyntaxNode(restParameterNode);
    }

    public T transform(ExpressionListItemNode expressionListItemNode) {
        return transformSyntaxNode(expressionListItemNode);
    }

    public T transform(ImportOrgNameNode importOrgNameNode) {
        return transformSyntaxNode(importOrgNameNode);
    }

    public T transform(ImportPrefixNode importPrefixNode) {
        return transformSyntaxNode(importPrefixNode);
    }

    public T transform(ImportSubVersionNode importSubVersionNode) {
        return transformSyntaxNode(importSubVersionNode);
    }

    public T transform(ImportVersionNode importVersionNode) {
        return transformSyntaxNode(importVersionNode);
    }

    public T transform(SpecificFieldNode specificFieldNode) {
        return transformSyntaxNode(specificFieldNode);
    }

    public T transform(SpreadFieldNode spreadFieldNode) {
        return transformSyntaxNode(spreadFieldNode);
    }

    public T transform(NamedArgumentNode namedArgumentNode) {
        return transformSyntaxNode(namedArgumentNode);
    }

    public T transform(PositionalArgumentNode positionalArgumentNode) {
        return transformSyntaxNode(positionalArgumentNode);
    }

    public T transform(RestArgumentNode restArgumentNode) {
        return transformSyntaxNode(restArgumentNode);
    }

    public T transform(ObjectTypeDescriptorNode objectTypeDescriptorNode) {
        return transformSyntaxNode(objectTypeDescriptorNode);
    }

    public T transform(RecordTypeDescriptorNode recordTypeDescriptorNode) {
        return transformSyntaxNode(recordTypeDescriptorNode);
    }

    public T transform(ReturnTypeDescriptorNode returnTypeDescriptorNode) {
        return transformSyntaxNode(returnTypeDescriptorNode);
    }

    public T transform(NilTypeDescriptorNode nilTypeDescriptorNode) {
        return transformSyntaxNode(nilTypeDescriptorNode);
    }

    public T transform(OptionalTypeDescriptorNode optionalTypeDescriptorNode) {
        return transformSyntaxNode(optionalTypeDescriptorNode);
    }

    public T transform(ObjectFieldNode objectFieldNode) {
        return transformSyntaxNode(objectFieldNode);
    }

    public T transform(RecordFieldNode recordFieldNode) {
        return transformSyntaxNode(recordFieldNode);
    }

    public T transform(RecordFieldWithDefaultValueNode recordFieldWithDefaultValueNode) {
        return transformSyntaxNode(recordFieldWithDefaultValueNode);
    }

    public T transform(RecordRestDescriptorNode recordRestDescriptorNode) {
        return transformSyntaxNode(recordRestDescriptorNode);
    }

    public T transform(TypeReferenceNode typeReferenceNode) {
        return transformSyntaxNode(typeReferenceNode);
    }

    public T transform(ServiceBodyNode serviceBodyNode) {
        return transformSyntaxNode(serviceBodyNode);
    }

    public T transform(AnnotationNode annotationNode) {
        return transformSyntaxNode(annotationNode);
    }

    public T transform(MetadataNode metadataNode) {
        return transformSyntaxNode(metadataNode);
    }

    public T transform(ModuleVariableDeclarationNode moduleVariableDeclarationNode) {
        return transformSyntaxNode(moduleVariableDeclarationNode);
    }

    public T transform(TypeTestExpressionNode typeTestExpressionNode) {
        return transformSyntaxNode(typeTestExpressionNode);
    }

    public T transform(RemoteMethodCallActionNode remoteMethodCallActionNode) {
        return transformSyntaxNode(remoteMethodCallActionNode);
    }

    public T transform(ParameterizedTypeDescriptorNode parameterizedTypeDescriptorNode) {
        return transformSyntaxNode(parameterizedTypeDescriptorNode);
    }

    public T transform(NilLiteralNode nilLiteralNode) {
        return transformSyntaxNode(nilLiteralNode);
    }

    public T transform(AnnotationDeclarationNode annotationDeclarationNode) {
        return transformSyntaxNode(annotationDeclarationNode);
    }

    public T transform(AnnotationAttachPointNode annotationAttachPointNode) {
        return transformSyntaxNode(annotationAttachPointNode);
    }

    public T transform(XMLNamespaceDeclarationNode xMLNamespaceDeclarationNode) {
        return transformSyntaxNode(xMLNamespaceDeclarationNode);
    }

    public T transform(FunctionBodyBlockNode functionBodyBlockNode) {
        return transformSyntaxNode(functionBodyBlockNode);
    }

    public T transform(NamedWorkerDeclarationNode namedWorkerDeclarationNode) {
        return transformSyntaxNode(namedWorkerDeclarationNode);
    }

    public T transform(NamedWorkerDeclarator namedWorkerDeclarator) {
        return transformSyntaxNode(namedWorkerDeclarator);
    }

    public T transform(DocumentationStringNode documentationStringNode) {
        return transformSyntaxNode(documentationStringNode);
    }

    public T transform(BasicLiteralNode basicLiteralNode) {
        return transformSyntaxNode(basicLiteralNode);
    }

    public T transform(SimpleNameReferenceNode simpleNameReferenceNode) {
        return transformSyntaxNode(simpleNameReferenceNode);
    }

    public T transform(QualifiedNameReferenceNode qualifiedNameReferenceNode) {
        return transformSyntaxNode(qualifiedNameReferenceNode);
    }

    public T transform(BuiltinSimpleNameReferenceNode builtinSimpleNameReferenceNode) {
        return transformSyntaxNode(builtinSimpleNameReferenceNode);
    }

    public T transform(TrapExpressionNode trapExpressionNode) {
        return transformSyntaxNode(trapExpressionNode);
    }

    public T transform(ListConstructorExpressionNode listConstructorExpressionNode) {
        return transformSyntaxNode(listConstructorExpressionNode);
    }

    public T transform(TypeCastExpressionNode typeCastExpressionNode) {
        return transformSyntaxNode(typeCastExpressionNode);
    }

    public T transform(TypeCastParamNode typeCastParamNode) {
        return transformSyntaxNode(typeCastParamNode);
    }

    public T transform(UnionTypeDescriptorNode unionTypeDescriptorNode) {
        return transformSyntaxNode(unionTypeDescriptorNode);
    }

    public T transform(TableConstructorExpressionNode tableConstructorExpressionNode) {
        return transformSyntaxNode(tableConstructorExpressionNode);
    }

    public T transform(KeySpecifierNode keySpecifierNode) {
        return transformSyntaxNode(keySpecifierNode);
    }

    public T transform(ErrorTypeDescriptorNode errorTypeDescriptorNode) {
        return transformSyntaxNode(errorTypeDescriptorNode);
    }

    public T transform(ErrorTypeParamsNode errorTypeParamsNode) {
        return transformSyntaxNode(errorTypeParamsNode);
    }

    public T transform(StreamTypeDescriptorNode streamTypeDescriptorNode) {
        return transformSyntaxNode(streamTypeDescriptorNode);
    }

    public T transform(StreamTypeParamsNode streamTypeParamsNode) {
        return transformSyntaxNode(streamTypeParamsNode);
    }

    public T transform(LetExpressionNode letExpressionNode) {
        return transformSyntaxNode(letExpressionNode);
    }

    public T transform(LetVariableDeclarationNode letVariableDeclarationNode) {
        return transformSyntaxNode(letVariableDeclarationNode);
    }

    public T transform(TemplateExpressionNode templateExpressionNode) {
        return transformSyntaxNode(templateExpressionNode);
    }

    public T transform(XMLElementNode xMLElementNode) {
        return transformSyntaxNode(xMLElementNode);
    }

    public T transform(XMLStartTagNode xMLStartTagNode) {
        return transformSyntaxNode(xMLStartTagNode);
    }

    public T transform(XMLEndTagNode xMLEndTagNode) {
        return transformSyntaxNode(xMLEndTagNode);
    }

    public T transform(XMLSimpleNameNode xMLSimpleNameNode) {
        return transformSyntaxNode(xMLSimpleNameNode);
    }

    public T transform(XMLQualifiedNameNode xMLQualifiedNameNode) {
        return transformSyntaxNode(xMLQualifiedNameNode);
    }

    public T transform(XMLEmptyElementNode xMLEmptyElementNode) {
        return transformSyntaxNode(xMLEmptyElementNode);
    }

    public T transform(InterpolationNode interpolationNode) {
        return transformSyntaxNode(interpolationNode);
    }

    public T transform(XMLTextNode xMLTextNode) {
        return transformSyntaxNode(xMLTextNode);
    }

    public T transform(XMLAttributeNode xMLAttributeNode) {
        return transformSyntaxNode(xMLAttributeNode);
    }

    public T transform(XMLAttributeValue xMLAttributeValue) {
        return transformSyntaxNode(xMLAttributeValue);
    }

    public T transform(XMLComment xMLComment) {
        return transformSyntaxNode(xMLComment);
    }

    public T transform(XMLProcessingInstruction xMLProcessingInstruction) {
        return transformSyntaxNode(xMLProcessingInstruction);
    }

    public T transform(TableTypeDescriptorNode tableTypeDescriptorNode) {
        return transformSyntaxNode(tableTypeDescriptorNode);
    }

    public T transform(TypeParameterNode typeParameterNode) {
        return transformSyntaxNode(typeParameterNode);
    }

    public T transform(KeyTypeConstraintNode keyTypeConstraintNode) {
        return transformSyntaxNode(keyTypeConstraintNode);
    }

    public T transform(FunctionTypeDescriptorNode functionTypeDescriptorNode) {
        return transformSyntaxNode(functionTypeDescriptorNode);
    }

    public T transform(FunctionSignatureNode functionSignatureNode) {
        return transformSyntaxNode(functionSignatureNode);
    }

    public T transform(ExplicitAnonymousFunctionExpressionNode explicitAnonymousFunctionExpressionNode) {
        return transformSyntaxNode(explicitAnonymousFunctionExpressionNode);
    }

    public T transform(ExpressionFunctionBodyNode expressionFunctionBodyNode) {
        return transformSyntaxNode(expressionFunctionBodyNode);
    }

    public T transform(TupleTypeDescriptorNode tupleTypeDescriptorNode) {
        return transformSyntaxNode(tupleTypeDescriptorNode);
    }

    public T transform(ParenthesisedTypeDescriptorNode parenthesisedTypeDescriptorNode) {
        return transformSyntaxNode(parenthesisedTypeDescriptorNode);
    }

    public T transform(ExplicitNewExpressionNode explicitNewExpressionNode) {
        return transformSyntaxNode(explicitNewExpressionNode);
    }

    public T transform(ImplicitNewExpressionNode implicitNewExpressionNode) {
        return transformSyntaxNode(implicitNewExpressionNode);
    }

    public T transform(ParenthesizedArgList parenthesizedArgList) {
        return transformSyntaxNode(parenthesizedArgList);
    }

    public T transform(QueryConstructTypeNode queryConstructTypeNode) {
        return transformSyntaxNode(queryConstructTypeNode);
    }

    public T transform(FromClauseNode fromClauseNode) {
        return transformSyntaxNode(fromClauseNode);
    }

    public T transform(WhereClauseNode whereClauseNode) {
        return transformSyntaxNode(whereClauseNode);
    }

    public T transform(LetClauseNode letClauseNode) {
        return transformSyntaxNode(letClauseNode);
    }

    public T transform(QueryPipelineNode queryPipelineNode) {
        return transformSyntaxNode(queryPipelineNode);
    }

    public T transform(SelectClauseNode selectClauseNode) {
        return transformSyntaxNode(selectClauseNode);
    }

    public T transform(QueryExpressionNode queryExpressionNode) {
        return transformSyntaxNode(queryExpressionNode);
    }

<<<<<<< HEAD
    public T transform(IntersectionTypeDescriptorNode intersectionTypeDescriptorNode) {
        return transformSyntaxNode(intersectionTypeDescriptorNode);
=======
    public T transform(ImplicitAnonymousFunctionParameters implicitAnonymousFunctionParameters) {
        return transformSyntaxNode(implicitAnonymousFunctionParameters);
    }

    public T transform(ImplicitAnonymousFunctionExpressionNode implicitAnonymousFunctionExpressionNode) {
        return transformSyntaxNode(implicitAnonymousFunctionExpressionNode);
>>>>>>> 27e9633a
    }

    // Tokens

    public T transform(Token token) {
        return null;
    }

    public T transform(IdentifierToken identifier) {
        return null;
    }

    // Misc

    // TODO Why Minutiae is in this visitor? Check on this.
    public T transform(Minutiae minutiae) {
        return transformSyntaxNode(minutiae);
    }

    /**
     * Transforms the given {@code Node} into an object of type T.
     * <p>
     * This method is invoked by each transform method in this class. You can
     * override it to provide a common transformation for each node.
     *
     * @param node the {@code Node} to be transformed
     * @return the transformed object
     */
    protected abstract T transformSyntaxNode(Node node);
}
<|MERGE_RESOLUTION|>--- conflicted
+++ resolved
@@ -528,17 +528,16 @@
         return transformSyntaxNode(queryExpressionNode);
     }
 
-<<<<<<< HEAD
     public T transform(IntersectionTypeDescriptorNode intersectionTypeDescriptorNode) {
         return transformSyntaxNode(intersectionTypeDescriptorNode);
-=======
+    }
+
     public T transform(ImplicitAnonymousFunctionParameters implicitAnonymousFunctionParameters) {
         return transformSyntaxNode(implicitAnonymousFunctionParameters);
     }
 
     public T transform(ImplicitAnonymousFunctionExpressionNode implicitAnonymousFunctionExpressionNode) {
         return transformSyntaxNode(implicitAnonymousFunctionExpressionNode);
->>>>>>> 27e9633a
     }
 
     // Tokens
