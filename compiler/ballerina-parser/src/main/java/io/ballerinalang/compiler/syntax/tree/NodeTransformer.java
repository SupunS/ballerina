--- conflicted
+++ resolved
@@ -332,25 +332,24 @@
         return transformSyntaxNode(documentationStringNode);
     }
 
-<<<<<<< HEAD
+    public T transform(BasicLiteralNode basicLiteralNode) {
+        return transformSyntaxNode(basicLiteralNode);
+    }
+
+    public T transform(SimpleNameReferenceNode simpleNameReferenceNode) {
+        return transformSyntaxNode(simpleNameReferenceNode);
+    }
+
+    public T transform(QualifiedNameReferenceNode qualifiedNameReferenceNode) {
+        return transformSyntaxNode(qualifiedNameReferenceNode);
+    }
+
+    public T transform(BuiltinSimpleNameReferenceNode builtinSimpleNameReferenceNode) {
+        return transformSyntaxNode(builtinSimpleNameReferenceNode);
+    }
+
     public T transform(UnionTypeDescriptorNode unionTypeDescriptorNode) {
         return transformSyntaxNode(unionTypeDescriptorNode);
-=======
-    public T transform(BasicLiteralNode basicLiteralNode) {
-        return transformSyntaxNode(basicLiteralNode);
-    }
-
-    public T transform(SimpleNameReferenceNode simpleNameReferenceNode) {
-        return transformSyntaxNode(simpleNameReferenceNode);
-    }
-
-    public T transform(QualifiedNameReferenceNode qualifiedNameReferenceNode) {
-        return transformSyntaxNode(qualifiedNameReferenceNode);
-    }
-
-    public T transform(BuiltinSimpleNameReferenceNode builtinSimpleNameReferenceNode) {
-        return transformSyntaxNode(builtinSimpleNameReferenceNode);
->>>>>>> cd2a1a5f
     }
 
     // Tokens
