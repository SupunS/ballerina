--- conflicted
+++ resolved
@@ -496,37 +496,8 @@
         return transformSyntaxNode(parenthesizedArgList);
     }
 
-<<<<<<< HEAD
-    public T transform(QueryConstructTypeNode queryConstructTypeNode) {
-        return transformSyntaxNode(queryConstructTypeNode);
-    }
-
-    public T transform(FromClauseNode fromClauseNode) {
-        return transformSyntaxNode(fromClauseNode);
-    }
-
-    public T transform(WhereClauseNode whereClauseNode) {
-        return transformSyntaxNode(whereClauseNode);
-    }
-
-    public T transform(LetClauseNode letClauseNode) {
-        return transformSyntaxNode(letClauseNode);
-    }
-
-    public T transform(QueryPipelineNode queryPipelineNode) {
-        return transformSyntaxNode(queryPipelineNode);
-    }
-
-    public T transform(SelectClauseNode selectClauseNode) {
-        return transformSyntaxNode(selectClauseNode);
-    }
-
-    public T transform(QueryExpressionNode queryExpressionNode) {
-        return transformSyntaxNode(queryExpressionNode);
-=======
     public T transform(ReadOnlyTypeDescriptorNode readOnlyTypeDescriptorNode) {
         return transformSyntaxNode(readOnlyTypeDescriptorNode);
->>>>>>> 74135d76
     }
 
     // Tokens
