/*
 *  Copyright (c) 2020, WSO2 Inc. (http://www.wso2.org) All Rights Reserved.
 *
 *  WSO2 Inc. licenses this file to you under the Apache License,
 *  Version 2.0 (the "License"); you may not use this file except
 *  in compliance with the License.
 *  You may obtain a copy of the License at
 *
 *    http://www.apache.org/licenses/LICENSE-2.0
 *
 *  Unless required by applicable law or agreed to in writing,
 *  software distributed under the License is distributed on an
 *  "AS IS" BASIS, WITHOUT WARRANTIES OR CONDITIONS OF ANY
 *  KIND, either express or implied.  See the License for the
 *  specific language governing permissions and limitations
 *  under the License.
 */
package io.ballerinalang.compiler.syntax.tree;


/**
 * The {@code NodeTransformer} transform each node in the syntax tree to
 * another object of type T.
 * <p>
 * This class separates tree nodes from various unrelated operations that needs
 * to be performed on the syntax tree nodes.
 * <p>
 * This class allows you to transform the syntax tree into something else without
 * mutating instance variables.
 * <p>
 * There exists a transform method for each node in the Ballerina syntax tree.
 * These methods return T. If you are looking for a visitor that has visit
 * methods that return void, see {@link NodeVisitor}.
 *
 * This is a generated class.
 *
 * @param <T> the type of class that is returned by visit methods
 * @see NodeVisitor
 * @since 1.3.0
 */
public abstract class NodeTransformer<T> {

    public T transform(ModulePartNode modulePartNode) {
        return transformSyntaxNode(modulePartNode);
    }

    public T transform(FunctionDefinitionNode functionDefinitionNode) {
        return transformSyntaxNode(functionDefinitionNode);
    }

    public T transform(ImportDeclarationNode importDeclarationNode) {
        return transformSyntaxNode(importDeclarationNode);
    }

    public T transform(ListenerDeclarationNode listenerDeclarationNode) {
        return transformSyntaxNode(listenerDeclarationNode);
    }

    public T transform(TypeDefinitionNode typeDefinitionNode) {
        return transformSyntaxNode(typeDefinitionNode);
    }

    public T transform(ServiceDeclarationNode serviceDeclarationNode) {
        return transformSyntaxNode(serviceDeclarationNode);
    }

    public T transform(AssignmentStatementNode assignmentStatementNode) {
        return transformSyntaxNode(assignmentStatementNode);
    }

    public T transform(CompoundAssignmentStatementNode compoundAssignmentStatementNode) {
        return transformSyntaxNode(compoundAssignmentStatementNode);
    }

    public T transform(VariableDeclarationNode variableDeclarationNode) {
        return transformSyntaxNode(variableDeclarationNode);
    }

    public T transform(BlockStatementNode blockStatementNode) {
        return transformSyntaxNode(blockStatementNode);
    }

    public T transform(BreakStatementNode breakStatementNode) {
        return transformSyntaxNode(breakStatementNode);
    }

    public T transform(ExpressionStatementNode expressionStatementNode) {
        return transformSyntaxNode(expressionStatementNode);
    }

    public T transform(ContinueStatementNode continueStatementNode) {
        return transformSyntaxNode(continueStatementNode);
    }

    public T transform(ExternalFunctionBodyNode externalFunctionBodyNode) {
        return transformSyntaxNode(externalFunctionBodyNode);
    }

    public T transform(IfElseStatementNode ifElseStatementNode) {
        return transformSyntaxNode(ifElseStatementNode);
    }

    public T transform(ElseBlockNode elseBlockNode) {
        return transformSyntaxNode(elseBlockNode);
    }

    public T transform(WhileStatementNode whileStatementNode) {
        return transformSyntaxNode(whileStatementNode);
    }

    public T transform(PanicStatementNode panicStatementNode) {
        return transformSyntaxNode(panicStatementNode);
    }

    public T transform(ReturnStatementNode returnStatementNode) {
        return transformSyntaxNode(returnStatementNode);
    }

    public T transform(LocalTypeDefinitionStatementNode localTypeDefinitionStatementNode) {
        return transformSyntaxNode(localTypeDefinitionStatementNode);
    }

    public T transform(LockStatementNode lockStatementNode) {
        return transformSyntaxNode(lockStatementNode);
    }

    public T transform(ForkStatementNode forkStatementNode) {
        return transformSyntaxNode(forkStatementNode);
    }

    public T transform(ForEachStatementNode forEachStatementNode) {
        return transformSyntaxNode(forEachStatementNode);
    }

    public T transform(BinaryExpressionNode binaryExpressionNode) {
        return transformSyntaxNode(binaryExpressionNode);
    }

    public T transform(BracedExpressionNode bracedExpressionNode) {
        return transformSyntaxNode(bracedExpressionNode);
    }

    public T transform(CheckExpressionNode checkExpressionNode) {
        return transformSyntaxNode(checkExpressionNode);
    }

    public T transform(FieldAccessExpressionNode fieldAccessExpressionNode) {
        return transformSyntaxNode(fieldAccessExpressionNode);
    }

    public T transform(FunctionCallExpressionNode functionCallExpressionNode) {
        return transformSyntaxNode(functionCallExpressionNode);
    }

    public T transform(MethodCallExpressionNode methodCallExpressionNode) {
        return transformSyntaxNode(methodCallExpressionNode);
    }

    public T transform(MappingConstructorExpressionNode mappingConstructorExpressionNode) {
        return transformSyntaxNode(mappingConstructorExpressionNode);
    }

    public T transform(IndexedExpressionNode indexedExpressionNode) {
        return transformSyntaxNode(indexedExpressionNode);
    }

    public T transform(TypeofExpressionNode typeofExpressionNode) {
        return transformSyntaxNode(typeofExpressionNode);
    }

    public T transform(UnaryExpressionNode unaryExpressionNode) {
        return transformSyntaxNode(unaryExpressionNode);
    }

    public T transform(ComputedNameFieldNode computedNameFieldNode) {
        return transformSyntaxNode(computedNameFieldNode);
    }

    public T transform(ConstantDeclarationNode constantDeclarationNode) {
        return transformSyntaxNode(constantDeclarationNode);
    }

    public T transform(DefaultableParameterNode defaultableParameterNode) {
        return transformSyntaxNode(defaultableParameterNode);
    }

    public T transform(RequiredParameterNode requiredParameterNode) {
        return transformSyntaxNode(requiredParameterNode);
    }

    public T transform(RestParameterNode restParameterNode) {
        return transformSyntaxNode(restParameterNode);
    }

    public T transform(ExpressionListItemNode expressionListItemNode) {
        return transformSyntaxNode(expressionListItemNode);
    }

    public T transform(ImportOrgNameNode importOrgNameNode) {
        return transformSyntaxNode(importOrgNameNode);
    }

    public T transform(ImportPrefixNode importPrefixNode) {
        return transformSyntaxNode(importPrefixNode);
    }

    public T transform(ImportSubVersionNode importSubVersionNode) {
        return transformSyntaxNode(importSubVersionNode);
    }

    public T transform(ImportVersionNode importVersionNode) {
        return transformSyntaxNode(importVersionNode);
    }

    public T transform(SpecificFieldNode specificFieldNode) {
        return transformSyntaxNode(specificFieldNode);
    }

    public T transform(SpreadFieldNode spreadFieldNode) {
        return transformSyntaxNode(spreadFieldNode);
    }

    public T transform(NamedArgumentNode namedArgumentNode) {
        return transformSyntaxNode(namedArgumentNode);
    }

    public T transform(PositionalArgumentNode positionalArgumentNode) {
        return transformSyntaxNode(positionalArgumentNode);
    }

    public T transform(RestArgumentNode restArgumentNode) {
        return transformSyntaxNode(restArgumentNode);
    }

    public T transform(ObjectTypeDescriptorNode objectTypeDescriptorNode) {
        return transformSyntaxNode(objectTypeDescriptorNode);
    }

    public T transform(RecordTypeDescriptorNode recordTypeDescriptorNode) {
        return transformSyntaxNode(recordTypeDescriptorNode);
    }

    public T transform(ReturnTypeDescriptorNode returnTypeDescriptorNode) {
        return transformSyntaxNode(returnTypeDescriptorNode);
    }

    public T transform(NilTypeDescriptorNode nilTypeDescriptorNode) {
        return transformSyntaxNode(nilTypeDescriptorNode);
    }

    public T transform(OptionalTypeDescriptorNode optionalTypeDescriptorNode) {
        return transformSyntaxNode(optionalTypeDescriptorNode);
    }

    public T transform(ObjectFieldNode objectFieldNode) {
        return transformSyntaxNode(objectFieldNode);
    }

    public T transform(RecordFieldNode recordFieldNode) {
        return transformSyntaxNode(recordFieldNode);
    }

    public T transform(RecordFieldWithDefaultValueNode recordFieldWithDefaultValueNode) {
        return transformSyntaxNode(recordFieldWithDefaultValueNode);
    }

    public T transform(RecordRestDescriptorNode recordRestDescriptorNode) {
        return transformSyntaxNode(recordRestDescriptorNode);
    }

    public T transform(TypeReferenceNode typeReferenceNode) {
        return transformSyntaxNode(typeReferenceNode);
    }

    public T transform(ServiceBodyNode serviceBodyNode) {
        return transformSyntaxNode(serviceBodyNode);
    }

    public T transform(AnnotationNode annotationNode) {
        return transformSyntaxNode(annotationNode);
    }

    public T transform(MetadataNode metadataNode) {
        return transformSyntaxNode(metadataNode);
    }

    public T transform(ModuleVariableDeclarationNode moduleVariableDeclarationNode) {
        return transformSyntaxNode(moduleVariableDeclarationNode);
    }

    public T transform(TypeTestExpressionNode typeTestExpressionNode) {
        return transformSyntaxNode(typeTestExpressionNode);
    }

    public T transform(RemoteMethodCallActionNode remoteMethodCallActionNode) {
        return transformSyntaxNode(remoteMethodCallActionNode);
    }

    public T transform(ParameterizedTypeDescriptorNode parameterizedTypeDescriptorNode) {
        return transformSyntaxNode(parameterizedTypeDescriptorNode);
    }

    public T transform(NilLiteralNode nilLiteralNode) {
        return transformSyntaxNode(nilLiteralNode);
    }

    public T transform(AnnotationDeclarationNode annotationDeclarationNode) {
        return transformSyntaxNode(annotationDeclarationNode);
    }

    public T transform(AnnotationAttachPointNode annotationAttachPointNode) {
        return transformSyntaxNode(annotationAttachPointNode);
    }

    public T transform(XMLNamespaceDeclarationNode xMLNamespaceDeclarationNode) {
        return transformSyntaxNode(xMLNamespaceDeclarationNode);
    }

    public T transform(FunctionBodyBlockNode functionBodyBlockNode) {
        return transformSyntaxNode(functionBodyBlockNode);
    }

    public T transform(NamedWorkerDeclarationNode namedWorkerDeclarationNode) {
        return transformSyntaxNode(namedWorkerDeclarationNode);
    }

    public T transform(NamedWorkerDeclarator namedWorkerDeclarator) {
        return transformSyntaxNode(namedWorkerDeclarator);
    }

    public T transform(DocumentationStringNode documentationStringNode) {
        return transformSyntaxNode(documentationStringNode);
    }

    public T transform(BasicLiteralNode basicLiteralNode) {
        return transformSyntaxNode(basicLiteralNode);
    }

    public T transform(SimpleNameReferenceNode simpleNameReferenceNode) {
        return transformSyntaxNode(simpleNameReferenceNode);
    }

    public T transform(QualifiedNameReferenceNode qualifiedNameReferenceNode) {
        return transformSyntaxNode(qualifiedNameReferenceNode);
    }

    public T transform(BuiltinSimpleNameReferenceNode builtinSimpleNameReferenceNode) {
        return transformSyntaxNode(builtinSimpleNameReferenceNode);
    }

    public T transform(TrapExpressionNode trapExpressionNode) {
        return transformSyntaxNode(trapExpressionNode);
    }

    public T transform(ListConstructorExpressionNode listConstructorExpressionNode) {
        return transformSyntaxNode(listConstructorExpressionNode);
    }

    public T transform(TypeCastExpressionNode typeCastExpressionNode) {
        return transformSyntaxNode(typeCastExpressionNode);
    }

    public T transform(TypeCastParamNode typeCastParamNode) {
        return transformSyntaxNode(typeCastParamNode);
    }

    public T transform(UnionTypeDescriptorNode unionTypeDescriptorNode) {
        return transformSyntaxNode(unionTypeDescriptorNode);
    }

    public T transform(TableConstructorExpressionNode tableConstructorExpressionNode) {
        return transformSyntaxNode(tableConstructorExpressionNode);
    }

    public T transform(KeySpecifierNode keySpecifierNode) {
        return transformSyntaxNode(keySpecifierNode);
    }

    public T transform(ErrorTypeDescriptorNode errorTypeDescriptorNode) {
        return transformSyntaxNode(errorTypeDescriptorNode);
    }

    public T transform(ErrorTypeParamsNode errorTypeParamsNode) {
        return transformSyntaxNode(errorTypeParamsNode);
    }

    public T transform(StreamTypeDescriptorNode streamTypeDescriptorNode) {
        return transformSyntaxNode(streamTypeDescriptorNode);
    }

    public T transform(StreamTypeParamsNode streamTypeParamsNode) {
        return transformSyntaxNode(streamTypeParamsNode);
    }

    public T transform(LetExpressionNode letExpressionNode) {
        return transformSyntaxNode(letExpressionNode);
    }

    public T transform(LetVariableDeclarationNode letVariableDeclarationNode) {
        return transformSyntaxNode(letVariableDeclarationNode);
    }

    public T transform(TemplateExpressionNode templateExpressionNode) {
        return transformSyntaxNode(templateExpressionNode);
    }

    public T transform(XMLElementNode xMLElementNode) {
        return transformSyntaxNode(xMLElementNode);
    }

    public T transform(XMLStartTagNode xMLStartTagNode) {
        return transformSyntaxNode(xMLStartTagNode);
    }

    public T transform(XMLEndTagNode xMLEndTagNode) {
        return transformSyntaxNode(xMLEndTagNode);
    }

    public T transform(XMLSimpleNameNode xMLSimpleNameNode) {
        return transformSyntaxNode(xMLSimpleNameNode);
    }

    public T transform(XMLQualifiedNameNode xMLQualifiedNameNode) {
        return transformSyntaxNode(xMLQualifiedNameNode);
    }

    public T transform(XMLEmptyElementNode xMLEmptyElementNode) {
        return transformSyntaxNode(xMLEmptyElementNode);
    }

    public T transform(InterpolationNode interpolationNode) {
        return transformSyntaxNode(interpolationNode);
    }

    public T transform(XMLTextNode xMLTextNode) {
        return transformSyntaxNode(xMLTextNode);
    }

    public T transform(XMLAttributeNode xMLAttributeNode) {
        return transformSyntaxNode(xMLAttributeNode);
    }

    public T transform(XMLAttributeValue xMLAttributeValue) {
        return transformSyntaxNode(xMLAttributeValue);
    }

    public T transform(XMLComment xMLComment) {
        return transformSyntaxNode(xMLComment);
    }

    public T transform(XMLProcessingInstruction xMLProcessingInstruction) {
        return transformSyntaxNode(xMLProcessingInstruction);
    }

    public T transform(TableTypeDescriptorNode tableTypeDescriptorNode) {
        return transformSyntaxNode(tableTypeDescriptorNode);
    }

    public T transform(TypeParameterNode typeParameterNode) {
        return transformSyntaxNode(typeParameterNode);
    }

    public T transform(KeyTypeConstraintNode keyTypeConstraintNode) {
        return transformSyntaxNode(keyTypeConstraintNode);
    }

    public T transform(FunctionTypeDescriptorNode functionTypeDescriptorNode) {
        return transformSyntaxNode(functionTypeDescriptorNode);
    }

    public T transform(AnonymousFunctionExpressionNode anonymousFunctionExpressionNode) {
        return transformSyntaxNode(anonymousFunctionExpressionNode);
    }

    public T transform(FunctionSignatureNode functionSignatureNode) {
        return transformSyntaxNode(functionSignatureNode);
    }

    public T transform(TupleTypeDescriptorNode tupleTypeDescriptorNode) {
        return transformSyntaxNode(tupleTypeDescriptorNode);
    }

    public T transform(ParenthesisedTypeDescriptorNode parenthesisedTypeDescriptorNode) {
        return transformSyntaxNode(parenthesisedTypeDescriptorNode);
    }

    public T transform(ExplicitNewExpressionNode explicitNewExpressionNode) {
        return transformSyntaxNode(explicitNewExpressionNode);
    }

    public T transform(ImplicitNewExpressionNode implicitNewExpressionNode) {
        return transformSyntaxNode(implicitNewExpressionNode);
    }

    public T transform(ParenthesizedArgList parenthesizedArgList) {
        return transformSyntaxNode(parenthesizedArgList);
    }

<<<<<<< HEAD
=======
    public T transform(ReadOnlyTypeDescriptorNode readOnlyTypeDescriptorNode) {
        return transformSyntaxNode(readOnlyTypeDescriptorNode);
    }

    public T transform(QueryConstructTypeNode queryConstructTypeNode) {
        return transformSyntaxNode(queryConstructTypeNode);
    }

    public T transform(FromClauseNode fromClauseNode) {
        return transformSyntaxNode(fromClauseNode);
    }

    public T transform(WhereClauseNode whereClauseNode) {
        return transformSyntaxNode(whereClauseNode);
    }

    public T transform(LetClauseNode letClauseNode) {
        return transformSyntaxNode(letClauseNode);
    }

    public T transform(QueryPipelineNode queryPipelineNode) {
        return transformSyntaxNode(queryPipelineNode);
    }

    public T transform(SelectClauseNode selectClauseNode) {
        return transformSyntaxNode(selectClauseNode);
    }

    public T transform(QueryExpressionNode queryExpressionNode) {
        return transformSyntaxNode(queryExpressionNode);
    }

>>>>>>> c5237504
    // Tokens

    public T transform(Token token) {
        return null;
    }

    public T transform(IdentifierToken identifier) {
        return null;
    }

    // Misc

    // TODO Why Minutiae is in this visitor? Check on this.
    public T transform(Minutiae minutiae) {
        return transformSyntaxNode(minutiae);
    }

    /**
     * Transforms the given {@code Node} into an object of type T.
     * <p>
     * This method is invoked by each transform method in this class. You can
     * override it to provide a common transformation for each node.
     *
     * @param node the {@code Node} to be transformed
     * @return the transformed object
     */
    protected abstract T transformSyntaxNode(Node node);
}
<|MERGE_RESOLUTION|>--- conflicted
+++ resolved
@@ -496,12 +496,6 @@
         return transformSyntaxNode(parenthesizedArgList);
     }
 
-<<<<<<< HEAD
-=======
-    public T transform(ReadOnlyTypeDescriptorNode readOnlyTypeDescriptorNode) {
-        return transformSyntaxNode(readOnlyTypeDescriptorNode);
-    }
-
     public T transform(QueryConstructTypeNode queryConstructTypeNode) {
         return transformSyntaxNode(queryConstructTypeNode);
     }
@@ -530,7 +524,6 @@
         return transformSyntaxNode(queryExpressionNode);
     }
 
->>>>>>> c5237504
     // Tokens
 
     public T transform(Token token) {
