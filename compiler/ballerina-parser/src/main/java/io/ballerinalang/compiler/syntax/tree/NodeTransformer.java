/*
 *  Copyright (c) 2020, WSO2 Inc. (http://www.wso2.org) All Rights Reserved.
 *
 *  WSO2 Inc. licenses this file to you under the Apache License,
 *  Version 2.0 (the "License"); you may not use this file except
 *  in compliance with the License.
 *  You may obtain a copy of the License at
 *
 *    http://www.apache.org/licenses/LICENSE-2.0
 *
 *  Unless required by applicable law or agreed to in writing,
 *  software distributed under the License is distributed on an
 *  "AS IS" BASIS, WITHOUT WARRANTIES OR CONDITIONS OF ANY
 *  KIND, either express or implied.  See the License for the
 *  specific language governing permissions and limitations
 *  under the License.
 */
package io.ballerinalang.compiler.syntax.tree;


/**
 * The {@code NodeTransformer} transform each node in the syntax tree to
 * another object of type T.
 * <p>
 * This class separates tree nodes from various unrelated operations that needs
 * to be performed on the syntax tree nodes.
 * <p>
 * This class allows you to transform the syntax tree into something else without
 * mutating instance variables.
 * <p>
 * There exists a transform method for each node in the Ballerina syntax tree.
 * These methods return T. If you are looking for a visitor that has visit
 * methods that return void, see {@link NodeVisitor}.
 *
 * This is a generated class.
 *
 * @param <T> the type of class that is returned by visit methods
 * @see NodeVisitor
 * @since 2.0.0
 */
public abstract class NodeTransformer<T> {

    public T transform(ModulePartNode modulePartNode) {
        return transformSyntaxNode(modulePartNode);
    }

    public T transform(FunctionDefinitionNode functionDefinitionNode) {
        return transformSyntaxNode(functionDefinitionNode);
    }

    public T transform(ImportDeclarationNode importDeclarationNode) {
        return transformSyntaxNode(importDeclarationNode);
    }

    public T transform(ListenerDeclarationNode listenerDeclarationNode) {
        return transformSyntaxNode(listenerDeclarationNode);
    }

    public T transform(TypeDefinitionNode typeDefinitionNode) {
        return transformSyntaxNode(typeDefinitionNode);
    }

    public T transform(ServiceDeclarationNode serviceDeclarationNode) {
        return transformSyntaxNode(serviceDeclarationNode);
    }

    public T transform(AssignmentStatementNode assignmentStatementNode) {
        return transformSyntaxNode(assignmentStatementNode);
    }

    public T transform(CompoundAssignmentStatementNode compoundAssignmentStatementNode) {
        return transformSyntaxNode(compoundAssignmentStatementNode);
    }

    public T transform(VariableDeclarationNode variableDeclarationNode) {
        return transformSyntaxNode(variableDeclarationNode);
    }

    public T transform(BlockStatementNode blockStatementNode) {
        return transformSyntaxNode(blockStatementNode);
    }

    public T transform(BreakStatementNode breakStatementNode) {
        return transformSyntaxNode(breakStatementNode);
    }

    public T transform(ExpressionStatementNode expressionStatementNode) {
        return transformSyntaxNode(expressionStatementNode);
    }

    public T transform(ContinueStatementNode continueStatementNode) {
        return transformSyntaxNode(continueStatementNode);
    }

    public T transform(ExternalFunctionBodyNode externalFunctionBodyNode) {
        return transformSyntaxNode(externalFunctionBodyNode);
    }

    public T transform(IfElseStatementNode ifElseStatementNode) {
        return transformSyntaxNode(ifElseStatementNode);
    }

    public T transform(ElseBlockNode elseBlockNode) {
        return transformSyntaxNode(elseBlockNode);
    }

    public T transform(WhileStatementNode whileStatementNode) {
        return transformSyntaxNode(whileStatementNode);
    }

    public T transform(PanicStatementNode panicStatementNode) {
        return transformSyntaxNode(panicStatementNode);
    }

    public T transform(ReturnStatementNode returnStatementNode) {
        return transformSyntaxNode(returnStatementNode);
    }

    public T transform(LocalTypeDefinitionStatementNode localTypeDefinitionStatementNode) {
        return transformSyntaxNode(localTypeDefinitionStatementNode);
    }

    public T transform(LockStatementNode lockStatementNode) {
        return transformSyntaxNode(lockStatementNode);
    }

    public T transform(ForkStatementNode forkStatementNode) {
        return transformSyntaxNode(forkStatementNode);
    }

    public T transform(ForEachStatementNode forEachStatementNode) {
        return transformSyntaxNode(forEachStatementNode);
    }

    public T transform(BinaryExpressionNode binaryExpressionNode) {
        return transformSyntaxNode(binaryExpressionNode);
    }

    public T transform(BracedExpressionNode bracedExpressionNode) {
        return transformSyntaxNode(bracedExpressionNode);
    }

    public T transform(CheckExpressionNode checkExpressionNode) {
        return transformSyntaxNode(checkExpressionNode);
    }

    public T transform(FieldAccessExpressionNode fieldAccessExpressionNode) {
        return transformSyntaxNode(fieldAccessExpressionNode);
    }

    public T transform(FunctionCallExpressionNode functionCallExpressionNode) {
        return transformSyntaxNode(functionCallExpressionNode);
    }

    public T transform(MethodCallExpressionNode methodCallExpressionNode) {
        return transformSyntaxNode(methodCallExpressionNode);
    }

    public T transform(MappingConstructorExpressionNode mappingConstructorExpressionNode) {
        return transformSyntaxNode(mappingConstructorExpressionNode);
    }

    public T transform(IndexedExpressionNode indexedExpressionNode) {
        return transformSyntaxNode(indexedExpressionNode);
    }

    public T transform(TypeofExpressionNode typeofExpressionNode) {
        return transformSyntaxNode(typeofExpressionNode);
    }

    public T transform(UnaryExpressionNode unaryExpressionNode) {
        return transformSyntaxNode(unaryExpressionNode);
    }

    public T transform(ComputedNameFieldNode computedNameFieldNode) {
        return transformSyntaxNode(computedNameFieldNode);
    }

    public T transform(ConstantDeclarationNode constantDeclarationNode) {
        return transformSyntaxNode(constantDeclarationNode);
    }

    public T transform(DefaultableParameterNode defaultableParameterNode) {
        return transformSyntaxNode(defaultableParameterNode);
    }

    public T transform(RequiredParameterNode requiredParameterNode) {
        return transformSyntaxNode(requiredParameterNode);
    }

    public T transform(RestParameterNode restParameterNode) {
        return transformSyntaxNode(restParameterNode);
    }

    public T transform(ExpressionListItemNode expressionListItemNode) {
        return transformSyntaxNode(expressionListItemNode);
    }

    public T transform(ImportOrgNameNode importOrgNameNode) {
        return transformSyntaxNode(importOrgNameNode);
    }

    public T transform(ImportPrefixNode importPrefixNode) {
        return transformSyntaxNode(importPrefixNode);
    }

    public T transform(ImportSubVersionNode importSubVersionNode) {
        return transformSyntaxNode(importSubVersionNode);
    }

    public T transform(ImportVersionNode importVersionNode) {
        return transformSyntaxNode(importVersionNode);
    }

    public T transform(SpecificFieldNode specificFieldNode) {
        return transformSyntaxNode(specificFieldNode);
    }

    public T transform(SpreadFieldNode spreadFieldNode) {
        return transformSyntaxNode(spreadFieldNode);
    }

    public T transform(NamedArgumentNode namedArgumentNode) {
        return transformSyntaxNode(namedArgumentNode);
    }

    public T transform(PositionalArgumentNode positionalArgumentNode) {
        return transformSyntaxNode(positionalArgumentNode);
    }

    public T transform(RestArgumentNode restArgumentNode) {
        return transformSyntaxNode(restArgumentNode);
    }

    public T transform(ObjectTypeDescriptorNode objectTypeDescriptorNode) {
        return transformSyntaxNode(objectTypeDescriptorNode);
    }

    public T transform(RecordTypeDescriptorNode recordTypeDescriptorNode) {
        return transformSyntaxNode(recordTypeDescriptorNode);
    }

    public T transform(ReturnTypeDescriptorNode returnTypeDescriptorNode) {
        return transformSyntaxNode(returnTypeDescriptorNode);
    }

    public T transform(NilTypeDescriptorNode nilTypeDescriptorNode) {
        return transformSyntaxNode(nilTypeDescriptorNode);
    }

    public T transform(OptionalTypeDescriptorNode optionalTypeDescriptorNode) {
        return transformSyntaxNode(optionalTypeDescriptorNode);
    }

    public T transform(ObjectFieldNode objectFieldNode) {
        return transformSyntaxNode(objectFieldNode);
    }

    public T transform(RecordFieldNode recordFieldNode) {
        return transformSyntaxNode(recordFieldNode);
    }

    public T transform(RecordFieldWithDefaultValueNode recordFieldWithDefaultValueNode) {
        return transformSyntaxNode(recordFieldWithDefaultValueNode);
    }

    public T transform(RecordRestDescriptorNode recordRestDescriptorNode) {
        return transformSyntaxNode(recordRestDescriptorNode);
    }

    public T transform(TypeReferenceNode typeReferenceNode) {
        return transformSyntaxNode(typeReferenceNode);
    }

    public T transform(ServiceBodyNode serviceBodyNode) {
        return transformSyntaxNode(serviceBodyNode);
    }

    public T transform(AnnotationNode annotationNode) {
        return transformSyntaxNode(annotationNode);
    }

    public T transform(MetadataNode metadataNode) {
        return transformSyntaxNode(metadataNode);
    }

    public T transform(ModuleVariableDeclarationNode moduleVariableDeclarationNode) {
        return transformSyntaxNode(moduleVariableDeclarationNode);
    }

    public T transform(TypeTestExpressionNode typeTestExpressionNode) {
        return transformSyntaxNode(typeTestExpressionNode);
    }

    public T transform(RemoteMethodCallActionNode remoteMethodCallActionNode) {
        return transformSyntaxNode(remoteMethodCallActionNode);
    }

    public T transform(ParameterizedTypeDescriptorNode parameterizedTypeDescriptorNode) {
        return transformSyntaxNode(parameterizedTypeDescriptorNode);
    }

    public T transform(NilLiteralNode nilLiteralNode) {
        return transformSyntaxNode(nilLiteralNode);
    }

    public T transform(AnnotationDeclarationNode annotationDeclarationNode) {
        return transformSyntaxNode(annotationDeclarationNode);
    }

    public T transform(AnnotationAttachPointNode annotationAttachPointNode) {
        return transformSyntaxNode(annotationAttachPointNode);
    }

    public T transform(XMLNamespaceDeclarationNode xMLNamespaceDeclarationNode) {
        return transformSyntaxNode(xMLNamespaceDeclarationNode);
    }

    public T transform(FunctionBodyBlockNode functionBodyBlockNode) {
        return transformSyntaxNode(functionBodyBlockNode);
    }

    public T transform(NamedWorkerDeclarationNode namedWorkerDeclarationNode) {
        return transformSyntaxNode(namedWorkerDeclarationNode);
    }

    public T transform(NamedWorkerDeclarator namedWorkerDeclarator) {
        return transformSyntaxNode(namedWorkerDeclarator);
    }

    public T transform(DocumentationStringNode documentationStringNode) {
        return transformSyntaxNode(documentationStringNode);
    }

    public T transform(BasicLiteralNode basicLiteralNode) {
        return transformSyntaxNode(basicLiteralNode);
    }

    public T transform(SimpleNameReferenceNode simpleNameReferenceNode) {
        return transformSyntaxNode(simpleNameReferenceNode);
    }

    public T transform(QualifiedNameReferenceNode qualifiedNameReferenceNode) {
        return transformSyntaxNode(qualifiedNameReferenceNode);
    }

    public T transform(BuiltinSimpleNameReferenceNode builtinSimpleNameReferenceNode) {
        return transformSyntaxNode(builtinSimpleNameReferenceNode);
    }

    public T transform(TrapExpressionNode trapExpressionNode) {
        return transformSyntaxNode(trapExpressionNode);
    }

    public T transform(ListConstructorExpressionNode listConstructorExpressionNode) {
        return transformSyntaxNode(listConstructorExpressionNode);
    }

    public T transform(TypeCastExpressionNode typeCastExpressionNode) {
        return transformSyntaxNode(typeCastExpressionNode);
    }

    public T transform(TypeCastParamNode typeCastParamNode) {
        return transformSyntaxNode(typeCastParamNode);
    }

    public T transform(UnionTypeDescriptorNode unionTypeDescriptorNode) {
        return transformSyntaxNode(unionTypeDescriptorNode);
    }

    public T transform(TableConstructorExpressionNode tableConstructorExpressionNode) {
        return transformSyntaxNode(tableConstructorExpressionNode);
    }

    public T transform(KeySpecifierNode keySpecifierNode) {
        return transformSyntaxNode(keySpecifierNode);
    }

    public T transform(ErrorTypeDescriptorNode errorTypeDescriptorNode) {
        return transformSyntaxNode(errorTypeDescriptorNode);
    }

    public T transform(ErrorTypeParamsNode errorTypeParamsNode) {
        return transformSyntaxNode(errorTypeParamsNode);
    }

    public T transform(StreamTypeDescriptorNode streamTypeDescriptorNode) {
        return transformSyntaxNode(streamTypeDescriptorNode);
    }

    public T transform(StreamTypeParamsNode streamTypeParamsNode) {
        return transformSyntaxNode(streamTypeParamsNode);
    }

    public T transform(LetExpressionNode letExpressionNode) {
        return transformSyntaxNode(letExpressionNode);
    }

    public T transform(LetVariableDeclarationNode letVariableDeclarationNode) {
        return transformSyntaxNode(letVariableDeclarationNode);
    }

    public T transform(TemplateExpressionNode templateExpressionNode) {
        return transformSyntaxNode(templateExpressionNode);
    }

    public T transform(XMLElementNode xMLElementNode) {
        return transformSyntaxNode(xMLElementNode);
    }

    public T transform(XMLStartTagNode xMLStartTagNode) {
        return transformSyntaxNode(xMLStartTagNode);
    }

    public T transform(XMLEndTagNode xMLEndTagNode) {
        return transformSyntaxNode(xMLEndTagNode);
    }

    public T transform(XMLSimpleNameNode xMLSimpleNameNode) {
        return transformSyntaxNode(xMLSimpleNameNode);
    }

    public T transform(XMLQualifiedNameNode xMLQualifiedNameNode) {
        return transformSyntaxNode(xMLQualifiedNameNode);
    }

    public T transform(XMLEmptyElementNode xMLEmptyElementNode) {
        return transformSyntaxNode(xMLEmptyElementNode);
    }

    public T transform(InterpolationNode interpolationNode) {
        return transformSyntaxNode(interpolationNode);
    }

    public T transform(XMLTextNode xMLTextNode) {
        return transformSyntaxNode(xMLTextNode);
    }

    public T transform(XMLAttributeNode xMLAttributeNode) {
        return transformSyntaxNode(xMLAttributeNode);
    }

    public T transform(XMLAttributeValue xMLAttributeValue) {
        return transformSyntaxNode(xMLAttributeValue);
    }

    public T transform(XMLComment xMLComment) {
        return transformSyntaxNode(xMLComment);
    }

    public T transform(XMLProcessingInstruction xMLProcessingInstruction) {
        return transformSyntaxNode(xMLProcessingInstruction);
    }

    public T transform(TableTypeDescriptorNode tableTypeDescriptorNode) {
        return transformSyntaxNode(tableTypeDescriptorNode);
    }

    public T transform(TypeParameterNode typeParameterNode) {
        return transformSyntaxNode(typeParameterNode);
    }

    public T transform(KeyTypeConstraintNode keyTypeConstraintNode) {
        return transformSyntaxNode(keyTypeConstraintNode);
    }

    public T transform(FunctionTypeDescriptorNode functionTypeDescriptorNode) {
        return transformSyntaxNode(functionTypeDescriptorNode);
    }

    public T transform(FunctionSignatureNode functionSignatureNode) {
        return transformSyntaxNode(functionSignatureNode);
    }

    public T transform(ExplicitAnonymousFunctionExpressionNode explicitAnonymousFunctionExpressionNode) {
        return transformSyntaxNode(explicitAnonymousFunctionExpressionNode);
    }

    public T transform(ExpressionFunctionBodyNode expressionFunctionBodyNode) {
        return transformSyntaxNode(expressionFunctionBodyNode);
    }

    public T transform(TupleTypeDescriptorNode tupleTypeDescriptorNode) {
        return transformSyntaxNode(tupleTypeDescriptorNode);
    }

    public T transform(ParenthesisedTypeDescriptorNode parenthesisedTypeDescriptorNode) {
        return transformSyntaxNode(parenthesisedTypeDescriptorNode);
    }

    public T transform(ExplicitNewExpressionNode explicitNewExpressionNode) {
        return transformSyntaxNode(explicitNewExpressionNode);
    }

    public T transform(ImplicitNewExpressionNode implicitNewExpressionNode) {
        return transformSyntaxNode(implicitNewExpressionNode);
    }

    public T transform(ParenthesizedArgList parenthesizedArgList) {
        return transformSyntaxNode(parenthesizedArgList);
    }

    public T transform(QueryConstructTypeNode queryConstructTypeNode) {
        return transformSyntaxNode(queryConstructTypeNode);
    }

    public T transform(FromClauseNode fromClauseNode) {
        return transformSyntaxNode(fromClauseNode);
    }

    public T transform(WhereClauseNode whereClauseNode) {
        return transformSyntaxNode(whereClauseNode);
    }

    public T transform(LetClauseNode letClauseNode) {
        return transformSyntaxNode(letClauseNode);
    }

    public T transform(QueryPipelineNode queryPipelineNode) {
        return transformSyntaxNode(queryPipelineNode);
    }

    public T transform(SelectClauseNode selectClauseNode) {
        return transformSyntaxNode(selectClauseNode);
    }

    public T transform(QueryExpressionNode queryExpressionNode) {
        return transformSyntaxNode(queryExpressionNode);
    }

    public T transform(IntersectionTypeDescriptorNode intersectionTypeDescriptorNode) {
        return transformSyntaxNode(intersectionTypeDescriptorNode);
    }

    public T transform(ImplicitAnonymousFunctionParameters implicitAnonymousFunctionParameters) {
        return transformSyntaxNode(implicitAnonymousFunctionParameters);
    }

    public T transform(ImplicitAnonymousFunctionExpressionNode implicitAnonymousFunctionExpressionNode) {
        return transformSyntaxNode(implicitAnonymousFunctionExpressionNode);
    }

    public T transform(StartActionNode startActionNode) {
        return transformSyntaxNode(startActionNode);
    }

    public T transform(FlushActionNode flushActionNode) {
        return transformSyntaxNode(flushActionNode);
    }

    public T transform(SingletonTypeDescriptorNode singletonTypeDescriptorNode) {
        return transformSyntaxNode(singletonTypeDescriptorNode);
    }

    public T transform(FunctionDeclarationNode functionDeclarationNode) {
        return transformSyntaxNode(functionDeclarationNode);
    }

    public T transform(TypedBindingPatternNode typedBindingPatternNode) {
        return transformSyntaxNode(typedBindingPatternNode);
    }

    public T transform(CaptureBindingPatternNode captureBindingPatternNode) {
        return transformSyntaxNode(captureBindingPatternNode);
    }

    public T transform(ListBindingPatternNode listBindingPatternNode) {
        return transformSyntaxNode(listBindingPatternNode);
    }

    public T transform(RestBindingPatternNode restBindingPatternNode) {
        return transformSyntaxNode(restBindingPatternNode);
    }

    public T transform(AsyncSendActionNode asyncSendActionNode) {
        return transformSyntaxNode(asyncSendActionNode);
    }

    public T transform(SyncSendActionNode syncSendActionNode) {
        return transformSyntaxNode(syncSendActionNode);
    }

    public T transform(ReceiveActionNode receiveActionNode) {
        return transformSyntaxNode(receiveActionNode);
    }

    public T transform(ReceiveFieldsNode receiveFieldsNode) {
        return transformSyntaxNode(receiveFieldsNode);
    }

    public T transform(RestDescriptorNode restDescriptorNode) {
        return transformSyntaxNode(restDescriptorNode);
    }

    public T transform(DoubleGTTokenNode doubleGTTokenNode) {
        return transformSyntaxNode(doubleGTTokenNode);
    }

    public T transform(TrippleGTTokenNode trippleGTTokenNode) {
        return transformSyntaxNode(trippleGTTokenNode);
    }

    public T transform(WaitActionNode waitActionNode) {
        return transformSyntaxNode(waitActionNode);
    }

    public T transform(WaitFieldsListNode waitFieldsListNode) {
        return transformSyntaxNode(waitFieldsListNode);
    }

    public T transform(WaitFieldNode waitFieldNode) {
        return transformSyntaxNode(waitFieldNode);
    }

    public T transform(AnnotAccessExpressionNode annotAccessExpressionNode) {
        return transformSyntaxNode(annotAccessExpressionNode);
    }

    public T transform(QueryActionNode queryActionNode) {
        return transformSyntaxNode(queryActionNode);
    }

<<<<<<< HEAD
    public T transform(ArrayTypeDescriptorNode arrayTypeDescriptorNode) {
        return transformSyntaxNode(arrayTypeDescriptorNode);
=======
    public T transform(OptionalFieldAccessExpressionNode optionalFieldAccessExpressionNode) {
        return transformSyntaxNode(optionalFieldAccessExpressionNode);
    }

    public T transform(ConditionalExpressionNode conditionalExpressionNode) {
        return transformSyntaxNode(conditionalExpressionNode);
>>>>>>> 50c02c4d
    }

    // Tokens

    public T transform(Token token) {
        return null;
    }

    public T transform(IdentifierToken identifier) {
        return transform((Token) identifier);
    }

    // Misc

    /**
     * Transforms the given {@code Node} into an object of type T.
     * <p>
     * This method is invoked by each transform method in this class. You can
     * override it to provide a common transformation for each node.
     *
     * @param node the {@code Node} to be transformed
     * @return the transformed object
     */
    protected abstract T transformSyntaxNode(Node node);
}
<|MERGE_RESOLUTION|>--- conflicted
+++ resolved
@@ -620,17 +620,16 @@
         return transformSyntaxNode(queryActionNode);
     }
 
-<<<<<<< HEAD
+    public T transform(OptionalFieldAccessExpressionNode optionalFieldAccessExpressionNode) {
+        return transformSyntaxNode(optionalFieldAccessExpressionNode);
+    }
+
+    public T transform(ConditionalExpressionNode conditionalExpressionNode) {
+        return transformSyntaxNode(conditionalExpressionNode);
+    }
+
     public T transform(ArrayTypeDescriptorNode arrayTypeDescriptorNode) {
         return transformSyntaxNode(arrayTypeDescriptorNode);
-=======
-    public T transform(OptionalFieldAccessExpressionNode optionalFieldAccessExpressionNode) {
-        return transformSyntaxNode(optionalFieldAccessExpressionNode);
-    }
-
-    public T transform(ConditionalExpressionNode conditionalExpressionNode) {
-        return transformSyntaxNode(conditionalExpressionNode);
->>>>>>> 50c02c4d
     }
 
     // Tokens
