/*
 *  Copyright (c) 2020, WSO2 Inc. (http://www.wso2.org) All Rights Reserved.
 *
 *  WSO2 Inc. licenses this file to you under the Apache License,
 *  Version 2.0 (the "License"); you may not use this file except
 *  in compliance with the License.
 *  You may obtain a copy of the License at
 *
 *    http://www.apache.org/licenses/LICENSE-2.0
 *
 *  Unless required by applicable law or agreed to in writing,
 *  software distributed under the License is distributed on an
 *  "AS IS" BASIS, WITHOUT WARRANTIES OR CONDITIONS OF ANY
 *  KIND, either express or implied.  See the License for the
 *  specific language governing permissions and limitations
 *  under the License.
 */
package io.ballerinalang.compiler.internal.parser.tree;

import io.ballerinalang.compiler.syntax.tree.SyntaxKind;

/**
 * A factory that constructs internal tree nodes.
 * <p>
 * This class contains various helper methods that create internal tree nodes.
 * <p>
 * Note that {@code STNodeFactory} must be used to create {@code STNode} instances. This approach allows
 * us to manage {@code STNode} production in the future. We could load nodes from a cache or add debug logs etc.
 *
 * This is a generated class.
 *
 * @since 1.3.0
 */
public class STNodeFactory extends STAbstractNodeFactory {

    private STNodeFactory() {
    }

    public static STNode createModulePartNode(
            STNode imports,
            STNode members,
            STNode eofToken) {

        return new STModulePartNode(
                imports,
                members,
                eofToken);
    }

    public static STNode createFunctionDefinitionNode(
            STNode metadata,
            STNode visibilityQualifier,
            STNode functionKeyword,
            STNode functionName,
            STNode functionSignature,
            STNode functionBody) {

        return new STFunctionDefinitionNode(
                metadata,
                visibilityQualifier,
                functionKeyword,
                functionName,
                functionSignature,
                functionBody);
    }

    public static STNode createImportDeclarationNode(
            STNode importKeyword,
            STNode orgName,
            STNode moduleName,
            STNode version,
            STNode prefix,
            STNode semicolon) {

        return new STImportDeclarationNode(
                importKeyword,
                orgName,
                moduleName,
                version,
                prefix,
                semicolon);
    }

    public static STNode createListenerDeclarationNode(
            STNode metadata,
            STNode visibilityQualifier,
            STNode listenerKeyword,
            STNode typeDescriptor,
            STNode variableName,
            STNode equalsToken,
            STNode initializer,
            STNode semicolonToken) {

        return new STListenerDeclarationNode(
                metadata,
                visibilityQualifier,
                listenerKeyword,
                typeDescriptor,
                variableName,
                equalsToken,
                initializer,
                semicolonToken);
    }

    public static STNode createTypeDefinitionNode(
            STNode metadata,
            STNode visibilityQualifier,
            STNode typeKeyword,
            STNode typeName,
            STNode typeDescriptor,
            STNode semicolonToken) {

        return new STTypeDefinitionNode(
                metadata,
                visibilityQualifier,
                typeKeyword,
                typeName,
                typeDescriptor,
                semicolonToken);
    }

    public static STNode createServiceDeclarationNode(
            STNode metadata,
            STNode serviceKeyword,
            STNode serviceName,
            STNode onKeyword,
            STNode expressions,
            STNode serviceBody) {

        return new STServiceDeclarationNode(
                metadata,
                serviceKeyword,
                serviceName,
                onKeyword,
                expressions,
                serviceBody);
    }

    public static STNode createAssignmentStatementNode(
            STNode varRef,
            STNode equalsToken,
            STNode expression,
            STNode semicolonToken) {

        return new STAssignmentStatementNode(
                varRef,
                equalsToken,
                expression,
                semicolonToken);
    }

    public static STNode createCompoundAssignmentStatementNode(
            STNode lhsExpression,
            STNode binaryOperator,
            STNode equalsToken,
            STNode rhsExpression,
            STNode semicolonToken) {

        return new STCompoundAssignmentStatementNode(
                lhsExpression,
                binaryOperator,
                equalsToken,
                rhsExpression,
                semicolonToken);
    }

    public static STNode createVariableDeclarationNode(
            STNode annotations,
            STNode finalKeyword,
            STNode typeName,
            STNode variableName,
            STNode equalsToken,
            STNode initializer,
            STNode semicolonToken) {

        return new STVariableDeclarationNode(
                annotations,
                finalKeyword,
                typeName,
                variableName,
                equalsToken,
                initializer,
                semicolonToken);
    }

    public static STNode createBlockStatementNode(
            STNode openBraceToken,
            STNode statements,
            STNode closeBraceToken) {

        return new STBlockStatementNode(
                openBraceToken,
                statements,
                closeBraceToken);
    }

    public static STNode createBreakStatementNode(
            STNode breakToken,
            STNode semicolonToken) {

        return new STBreakStatementNode(
                breakToken,
                semicolonToken);
    }

    public static STNode createExpressionStatementNode(
            SyntaxKind kind,
            STNode expression,
            STNode semicolonToken) {

        return new STExpressionStatementNode(
                kind,
                expression,
                semicolonToken);
    }

    public static STNode createContinueStatementNode(
            STNode continueToken,
            STNode semicolonToken) {

        return new STContinueStatementNode(
                continueToken,
                semicolonToken);
    }

    public static STNode createExternalFunctionBodyNode(
            STNode equalsToken,
            STNode annotations,
            STNode externalKeyword,
            STNode semicolonToken) {

        return new STExternalFunctionBodyNode(
                equalsToken,
                annotations,
                externalKeyword,
                semicolonToken);
    }

    public static STNode createIfElseStatementNode(
            STNode ifKeyword,
            STNode condition,
            STNode ifBody,
            STNode elseBody) {

        return new STIfElseStatementNode(
                ifKeyword,
                condition,
                ifBody,
                elseBody);
    }

    public static STNode createElseBlockNode(
            STNode elseKeyword,
            STNode elseBody) {

        return new STElseBlockNode(
                elseKeyword,
                elseBody);
    }

    public static STNode createWhileStatementNode(
            STNode whileKeyword,
            STNode condition,
            STNode whileBody) {

        return new STWhileStatementNode(
                whileKeyword,
                condition,
                whileBody);
    }

    public static STNode createPanicStatementNode(
            STNode panicKeyword,
            STNode expression,
            STNode semicolonToken) {

        return new STPanicStatementNode(
                panicKeyword,
                expression,
                semicolonToken);
    }

    public static STNode createReturnStatementNode(
            STNode returnKeyword,
            STNode expression,
            STNode semicolonToken) {

        return new STReturnStatementNode(
                returnKeyword,
                expression,
                semicolonToken);
    }

    public static STNode createLocalTypeDefinitionStatementNode(
            STNode annotations,
            STNode typeKeyword,
            STNode typeName,
            STNode typeDescriptor,
            STNode semicolonToken) {

        return new STLocalTypeDefinitionStatementNode(
                annotations,
                typeKeyword,
                typeName,
                typeDescriptor,
                semicolonToken);
    }

    public static STNode createLockStatementNode(
            STNode lockKeyword,
            STNode blockStatement) {

        return new STLockStatementNode(
                lockKeyword,
                blockStatement);
    }

    public static STNode createForkStatementNode(
            STNode forkKeyword,
            STNode openBraceToken,
            STNode namedWorkerDeclarations,
            STNode closeBraceToken) {

        return new STForkStatementNode(
                forkKeyword,
                openBraceToken,
                namedWorkerDeclarations,
                closeBraceToken);
    }

    public static STNode createForEachStatementNode(
            STNode forEachKeyword,
            STNode typeDescriptor,
            STNode variableName,
            STNode inKeyword,
            STNode ActionOrExpressionNode,
            STNode blockStatement) {

        return new STForEachStatementNode(
                forEachKeyword,
                typeDescriptor,
                variableName,
                inKeyword,
                ActionOrExpressionNode,
                blockStatement);
    }

    public static STNode createBinaryExpressionNode(
            SyntaxKind kind,
            STNode lhsExpr,
            STNode operator,
            STNode rhsExpr) {

        return new STBinaryExpressionNode(
                kind,
                lhsExpr,
                operator,
                rhsExpr);
    }

    public static STNode createBracedExpressionNode(
            SyntaxKind kind,
            STNode openParen,
            STNode expression,
            STNode closeParen) {

        return new STBracedExpressionNode(
                kind,
                openParen,
                expression,
                closeParen);
    }

    public static STNode createCheckExpressionNode(
            SyntaxKind kind,
            STNode checkKeyword,
            STNode expression) {

        return new STCheckExpressionNode(
                kind,
                checkKeyword,
                expression);
    }

    public static STNode createFieldAccessExpressionNode(
            STNode expression,
            STNode dotToken,
            STNode fieldName) {

        return new STFieldAccessExpressionNode(
                expression,
                dotToken,
                fieldName);
    }

    public static STNode createFunctionCallExpressionNode(
            STNode functionName,
            STNode openParenToken,
            STNode arguments,
            STNode closeParenToken) {

        return new STFunctionCallExpressionNode(
                functionName,
                openParenToken,
                arguments,
                closeParenToken);
    }

    public static STNode createMethodCallExpressionNode(
            STNode expression,
            STNode dotToken,
            STNode methodName,
            STNode openParenToken,
            STNode arguments,
            STNode closeParenToken) {

        return new STMethodCallExpressionNode(
                expression,
                dotToken,
                methodName,
                openParenToken,
                arguments,
                closeParenToken);
    }

    public static STNode createMappingConstructorExpressionNode(
            STNode openBrace,
            STNode fields,
            STNode closeBrace) {

        return new STMappingConstructorExpressionNode(
                openBrace,
                fields,
                closeBrace);
    }

    public static STNode createIndexedExpressionNode(
            STNode containerExpression,
            STNode openBracket,
            STNode keyExpression,
            STNode closeBracket) {

        return new STIndexedExpressionNode(
                containerExpression,
                openBracket,
                keyExpression,
                closeBracket);
    }

    public static STNode createTypeofExpressionNode(
            STNode typeofKeyword,
            STNode expression) {

        return new STTypeofExpressionNode(
                typeofKeyword,
                expression);
    }

    public static STNode createUnaryExpressionNode(
            STNode unaryOperator,
            STNode expression) {

        return new STUnaryExpressionNode(
                unaryOperator,
                expression);
    }

    public static STNode createComputedNameFieldNode(
            STNode leadingComma,
            STNode openBracket,
            STNode fieldNameExpr,
            STNode closeBracket,
            STNode colonToken,
            STNode valueExpr) {

        return new STComputedNameFieldNode(
                leadingComma,
                openBracket,
                fieldNameExpr,
                closeBracket,
                colonToken,
                valueExpr);
    }

    public static STNode createConstantDeclarationNode(
            STNode metadata,
            STNode visibilityQualifier,
            STNode constKeyword,
            STNode typeDescriptor,
            STNode variableName,
            STNode equalsToken,
            STNode initializer,
            STNode semicolonToken) {

        return new STConstantDeclarationNode(
                metadata,
                visibilityQualifier,
                constKeyword,
                typeDescriptor,
                variableName,
                equalsToken,
                initializer,
                semicolonToken);
    }

    public static STNode createDefaultableParameterNode(
            STNode leadingComma,
            STNode annotations,
            STNode visibilityQualifier,
            STNode typeName,
            STNode paramName,
            STNode equalsToken,
            STNode expression) {

        return new STDefaultableParameterNode(
                leadingComma,
                annotations,
                visibilityQualifier,
                typeName,
                paramName,
                equalsToken,
                expression);
    }

    public static STNode createRequiredParameterNode(
            STNode leadingComma,
            STNode annotations,
            STNode visibilityQualifier,
            STNode typeName,
            STNode paramName) {

        return new STRequiredParameterNode(
                leadingComma,
                annotations,
                visibilityQualifier,
                typeName,
                paramName);
    }

    public static STNode createRestParameterNode(
            STNode leadingComma,
            STNode annotations,
            STNode typeName,
            STNode ellipsisToken,
            STNode paramName) {

        return new STRestParameterNode(
                leadingComma,
                annotations,
                typeName,
                ellipsisToken,
                paramName);
    }

    public static STNode createExpressionListItemNode(
            STNode leadingComma,
            STNode expression) {

        return new STExpressionListItemNode(
                leadingComma,
                expression);
    }

    public static STNode createImportOrgNameNode(
            STNode orgName,
            STNode slashToken) {

        return new STImportOrgNameNode(
                orgName,
                slashToken);
    }

    public static STNode createImportPrefixNode(
            STNode asKeyword,
            STNode prefix) {

        return new STImportPrefixNode(
                asKeyword,
                prefix);
    }

    public static STNode createImportSubVersionNode(
            STNode leadingDot,
            STNode versionNumber) {

        return new STImportSubVersionNode(
                leadingDot,
                versionNumber);
    }

    public static STNode createImportVersionNode(
            STNode versionKeyword,
            STNode versionNumber) {

        return new STImportVersionNode(
                versionKeyword,
                versionNumber);
    }

    public static STNode createSpecificFieldNode(
            STNode leadingComma,
            STNode fieldName,
            STNode colon,
            STNode valueExpr) {

        return new STSpecificFieldNode(
                leadingComma,
                fieldName,
                colon,
                valueExpr);
    }

    public static STNode createSpreadFieldNode(
            STNode leadingComma,
            STNode ellipsis,
            STNode valueExpr) {

        return new STSpreadFieldNode(
                leadingComma,
                ellipsis,
                valueExpr);
    }

    public static STNode createNamedArgumentNode(
            STNode leadingComma,
            STNode argumentName,
            STNode equalsToken,
            STNode expression) {

        return new STNamedArgumentNode(
                leadingComma,
                argumentName,
                equalsToken,
                expression);
    }

    public static STNode createPositionalArgumentNode(
            STNode leadingComma,
            STNode expression) {

        return new STPositionalArgumentNode(
                leadingComma,
                expression);
    }

    public static STNode createRestArgumentNode(
            STNode leadingComma,
            STNode ellipsis,
            STNode expression) {

        return new STRestArgumentNode(
                leadingComma,
                ellipsis,
                expression);
    }

    public static STNode createObjectTypeDescriptorNode(
            STNode objectTypeQualifiers,
            STNode objectKeyword,
            STNode openBrace,
            STNode members,
            STNode closeBrace) {

        return new STObjectTypeDescriptorNode(
                objectTypeQualifiers,
                objectKeyword,
                openBrace,
                members,
                closeBrace);
    }

    public static STNode createRecordTypeDescriptorNode(
            STNode objectKeyword,
            STNode bodyStartDelimiter,
            STNode fields,
            STNode bodyEndDelimiter) {

        return new STRecordTypeDescriptorNode(
                objectKeyword,
                bodyStartDelimiter,
                fields,
                bodyEndDelimiter);
    }

    public static STNode createReturnTypeDescriptorNode(
            STNode returnsKeyword,
            STNode annotations,
            STNode type) {

        return new STReturnTypeDescriptorNode(
                returnsKeyword,
                annotations,
                type);
    }

    public static STNode createNilTypeDescriptorNode(
            STNode openParenToken,
            STNode closeParenToken) {

        return new STNilTypeDescriptorNode(
                openParenToken,
                closeParenToken);
    }

    public static STNode createOptionalTypeDescriptorNode(
            STNode typeDescriptor,
            STNode questionMarkToken) {

        return new STOptionalTypeDescriptorNode(
                typeDescriptor,
                questionMarkToken);
    }

    public static STNode createObjectFieldNode(
            STNode metadata,
            STNode visibilityQualifier,
            STNode typeName,
            STNode fieldName,
            STNode equalsToken,
            STNode expression,
            STNode semicolonToken) {

        return new STObjectFieldNode(
                metadata,
                visibilityQualifier,
                typeName,
                fieldName,
                equalsToken,
                expression,
                semicolonToken);
    }

    public static STNode createRecordFieldNode(
            STNode metadata,
            STNode typeName,
            STNode fieldName,
            STNode questionMarkToken,
            STNode semicolonToken) {

        return new STRecordFieldNode(
                metadata,
                typeName,
                fieldName,
                questionMarkToken,
                semicolonToken);
    }

    public static STNode createRecordFieldWithDefaultValueNode(
            STNode metadata,
            STNode typeName,
            STNode fieldName,
            STNode equalsToken,
            STNode expression,
            STNode semicolonToken) {

        return new STRecordFieldWithDefaultValueNode(
                metadata,
                typeName,
                fieldName,
                equalsToken,
                expression,
                semicolonToken);
    }

    public static STNode createRecordRestDescriptorNode(
            STNode typeName,
            STNode ellipsisToken,
            STNode semicolonToken) {

        return new STRecordRestDescriptorNode(
                typeName,
                ellipsisToken,
                semicolonToken);
    }

    public static STNode createTypeReferenceNode(
            STNode asteriskToken,
            STNode typeName,
            STNode semicolonToken) {

        return new STTypeReferenceNode(
                asteriskToken,
                typeName,
                semicolonToken);
    }

    public static STNode createServiceBodyNode(
            STNode openBraceToken,
            STNode resources,
            STNode closeBraceToken) {

        return new STServiceBodyNode(
                openBraceToken,
                resources,
                closeBraceToken);
    }

    public static STNode createAnnotationNode(
            STNode atToken,
            STNode annotReference,
            STNode annotValue) {

        return new STAnnotationNode(
                atToken,
                annotReference,
                annotValue);
    }

    public static STNode createMetadataNode(
            STNode documentationString,
            STNode annotations) {

        return new STMetadataNode(
                documentationString,
                annotations);
    }

    public static STNode createModuleVariableDeclarationNode(
            STNode metadata,
            STNode finalKeyword,
            STNode typeName,
            STNode variableName,
            STNode equalsToken,
            STNode initializer,
            STNode semicolonToken) {

        return new STModuleVariableDeclarationNode(
                metadata,
                finalKeyword,
                typeName,
                variableName,
                equalsToken,
                initializer,
                semicolonToken);
    }

    public static STNode createTypeTestExpressionNode(
            STNode expression,
            STNode isKeyword,
            STNode typeDescriptor) {

        return new STTypeTestExpressionNode(
                expression,
                isKeyword,
                typeDescriptor);
    }

    public static STNode createRemoteMethodCallActionNode(
            STNode expression,
            STNode rightArrowToken,
            STNode methodName,
            STNode openParenToken,
            STNode arguments,
            STNode closeParenToken) {

        return new STRemoteMethodCallActionNode(
                expression,
                rightArrowToken,
                methodName,
                openParenToken,
                arguments,
                closeParenToken);
    }

    public static STNode createParameterizedTypeDescriptorNode(
            STNode parameterizedType,
            STNode ltToken,
            STNode typeNode,
            STNode gtToken) {

        return new STParameterizedTypeDescriptorNode(
                parameterizedType,
                ltToken,
                typeNode,
                gtToken);
    }

    public static STNode createNilLiteralNode(
            STNode openParenToken,
            STNode closeParenToken) {

        return new STNilLiteralNode(
                openParenToken,
                closeParenToken);
    }

    public static STNode createAnnotationDeclarationNode(
            STNode metadata,
            STNode visibilityQualifier,
            STNode constKeyword,
            STNode annotationKeyword,
            STNode typeDescriptor,
            STNode annotationTag,
            STNode onKeyword,
            STNode attachPoints,
            STNode semicolonToken) {

        return new STAnnotationDeclarationNode(
                metadata,
                visibilityQualifier,
                constKeyword,
                annotationKeyword,
                typeDescriptor,
                annotationTag,
                onKeyword,
                attachPoints,
                semicolonToken);
    }

    public static STNode createAnnotationAttachPointNode(
            STNode sourceKeyword,
            STNode firstIdent,
            STNode secondIdent) {

        return new STAnnotationAttachPointNode(
                sourceKeyword,
                firstIdent,
                secondIdent);
    }

    public static STNode createXMLNamespaceDeclarationNode(
            STNode xmlnsKeyword,
            STNode namespaceuri,
            STNode asKeyword,
            STNode namespacePrefix,
            STNode semicolonToken) {

        return new STXMLNamespaceDeclarationNode(
                xmlnsKeyword,
                namespaceuri,
                asKeyword,
                namespacePrefix,
                semicolonToken);
    }

    public static STNode createFunctionBodyBlockNode(
            STNode openBraceToken,
            STNode namedWorkerDeclarator,
            STNode statements,
            STNode closeBraceToken) {

        return new STFunctionBodyBlockNode(
                openBraceToken,
                namedWorkerDeclarator,
                statements,
                closeBraceToken);
    }

    public static STNode createNamedWorkerDeclarationNode(
            STNode annotations,
            STNode workerKeyword,
            STNode workerName,
            STNode returnTypeDesc,
            STNode workerBody) {

        return new STNamedWorkerDeclarationNode(
                annotations,
                workerKeyword,
                workerName,
                returnTypeDesc,
                workerBody);
    }

    public static STNode createNamedWorkerDeclarator(
            STNode workerInitStatements,
            STNode namedWorkerDeclarations) {

        return new STNamedWorkerDeclarator(
                workerInitStatements,
                namedWorkerDeclarations);
    }

    public static STNode createDocumentationStringNode(
            STNode documentationLines) {

        return new STDocumentationStringNode(
                documentationLines);
    }

    public static STNode createBasicLiteralNode(
            SyntaxKind kind,
            STNode literalToken) {

        return new STBasicLiteralNode(
                kind,
                literalToken);
    }

    public static STNode createSimpleNameReferenceNode(
            STNode name) {

        return new STSimpleNameReferenceNode(
                name);
    }

    public static STNode createQualifiedNameReferenceNode(
            STNode modulePrefix,
            STNode colon,
            STNode identifier) {

        return new STQualifiedNameReferenceNode(
                modulePrefix,
                colon,
                identifier);
    }

    public static STNode createBuiltinSimpleNameReferenceNode(
            SyntaxKind kind,
            STNode name) {

        return new STBuiltinSimpleNameReferenceNode(
                kind,
                name);
    }

    public static STNode createTrapExpressionNode(
            STNode trapKeyword,
            STNode expression) {

        return new STTrapExpressionNode(
                trapKeyword,
                expression);
    }

    public static STNode createListConstructorExpressionNode(
            STNode openBracket,
            STNode expressions,
            STNode closeBracket) {

        return new STListConstructorExpressionNode(
                openBracket,
                expressions,
                closeBracket);
    }

    public static STNode createTypeCastExpressionNode(
            STNode ltToken,
            STNode typeCastParam,
            STNode gtToken,
            STNode expression) {

        return new STTypeCastExpressionNode(
                ltToken,
                typeCastParam,
                gtToken,
                expression);
    }

    public static STNode createTypeCastParamNode(
            STNode annotations,
            STNode type) {

        return new STTypeCastParamNode(
                annotations,
                type);
    }

    public static STNode createUnionTypeDescriptorNode(
            STNode leftTypeDesc,
            STNode pipeToken,
            STNode rightTypeDesc) {

        return new STUnionTypeDescriptorNode(
                leftTypeDesc,
                pipeToken,
                rightTypeDesc);
    }

    public static STNode createTableConstructorExpressionNode(
            STNode tableKeyword,
            STNode KeySpecifier,
            STNode openBracket,
            STNode mappingConstructors,
            STNode closeBracket) {

        return new STTableConstructorExpressionNode(
                tableKeyword,
                KeySpecifier,
                openBracket,
                mappingConstructors,
                closeBracket);
    }

    public static STNode createKeySpecifierNode(
            STNode keyKeyword,
            STNode openParenToken,
            STNode fieldNames,
            STNode closeParenToken) {

        return new STKeySpecifierNode(
                keyKeyword,
                openParenToken,
                fieldNames,
                closeParenToken);
    }

    public static STNode createErrorTypeDescriptorNode(
            STNode errorKeywordToken,
            STNode errorTypeParamsNode) {

        return new STErrorTypeDescriptorNode(
                errorKeywordToken,
                errorTypeParamsNode);
    }

    public static STNode createErrorTypeParamsNode(
            STNode ltToken,
            STNode parameter,
            STNode gtToken) {

        return new STErrorTypeParamsNode(
                ltToken,
                parameter,
                gtToken);
    }

    public static STNode createStreamTypeDescriptorNode(
            STNode streamKeywordToken,
            STNode streamTypeParamsNode) {

        return new STStreamTypeDescriptorNode(
                streamKeywordToken,
                streamTypeParamsNode);
    }

    public static STNode createStreamTypeParamsNode(
            STNode ltToken,
            STNode leftTypeDescNode,
            STNode commaToken,
            STNode rightTypeDescNode,
            STNode gtToken) {

        return new STStreamTypeParamsNode(
                ltToken,
                leftTypeDescNode,
                commaToken,
                rightTypeDescNode,
                gtToken);
    }

    public static STNode createLetExpressionNode(
            STNode letKeyword,
            STNode letVarDeclarations,
            STNode inKeyword,
            STNode expression) {

        return new STLetExpressionNode(
                letKeyword,
                letVarDeclarations,
                inKeyword,
                expression);
    }

    public static STNode createLetVariableDeclarationNode(
            STNode annotations,
            STNode typeName,
            STNode variableName,
            STNode equalsToken,
            STNode expression) {

        return new STLetVariableDeclarationNode(
                annotations,
                typeName,
                variableName,
                equalsToken,
                expression);
    }

    public static STNode createTemplateExpressionNode(
            SyntaxKind kind,
            STNode type,
            STNode startBacktick,
            STNode content,
            STNode endBacktick) {

        return new STTemplateExpressionNode(
                kind,
                type,
                startBacktick,
                content,
                endBacktick);
    }

    public static STNode createXMLElementNode(
            STNode startTag,
            STNode content,
            STNode endTag) {

        return new STXMLElementNode(
                startTag,
                content,
                endTag);
    }

    public static STNode createXMLStartTagNode(
            STNode ltToken,
            STNode name,
            STNode attributes,
            STNode getToken) {

        return new STXMLStartTagNode(
                ltToken,
                name,
                attributes,
                getToken);
    }

    public static STNode createXMLEndTagNode(
            STNode ltToken,
            STNode slashToken,
            STNode name,
            STNode getToken) {

        return new STXMLEndTagNode(
                ltToken,
                slashToken,
                name,
                getToken);
    }

    public static STNode createXMLSimpleNameNode(
            STNode name) {

        return new STXMLSimpleNameNode(
                name);
    }

    public static STNode createXMLQualifiedNameNode(
            STNode prefix,
            STNode colon,
            STNode name) {

        return new STXMLQualifiedNameNode(
                prefix,
                colon,
                name);
    }

    public static STNode createXMLEmptyElementNode(
            STNode ltToken,
            STNode name,
            STNode attributes,
            STNode slashToken,
            STNode getToken) {

        return new STXMLEmptyElementNode(
                ltToken,
                name,
                attributes,
                slashToken,
                getToken);
    }

    public static STNode createInterpolationNode(
            STNode interpolationStartToken,
            STNode expression,
            STNode interpolationEndToken) {

        return new STInterpolationNode(
                interpolationStartToken,
                expression,
                interpolationEndToken);
    }

    public static STNode createXMLTextNode(
            STNode content) {

        return new STXMLTextNode(
                content);
    }

    public static STNode createXMLAttributeNode(
            STNode attributeName,
            STNode equalToken,
            STNode value) {

        return new STXMLAttributeNode(
                attributeName,
                equalToken,
                value);
    }

    public static STNode createXMLAttributeValue(
            STNode startQuote,
            STNode value,
            STNode endQuote) {

        return new STXMLAttributeValue(
                startQuote,
                value,
                endQuote);
    }

    public static STNode createXMLComment(
            STNode commentStart,
            STNode content,
            STNode commentEnd) {

        return new STXMLComment(
                commentStart,
                content,
                commentEnd);
    }

    public static STNode createXMLProcessingInstruction(
            STNode piStart,
            STNode target,
            STNode data,
            STNode piEnd) {

        return new STXMLProcessingInstruction(
                piStart,
                target,
                data,
                piEnd);
    }

    public static STNode createFunctionTypeDescriptorNode(
            STNode functionKeyword,
            STNode functionSignature) {

        return new STFunctionTypeDescriptorNode(
                functionKeyword,
                functionSignature);
    }

    public static STNode createAnonymousFunctionExpressionNode(
            STNode annotations,
            STNode functionKeyword,
            STNode functionSignature,
            STNode functionBody) {

        return new STAnonymousFunctionExpressionNode(
                annotations,
                functionKeyword,
                functionSignature,
                functionBody);
    }

    public static STNode createFunctionSignatureNode(
            STNode openParenToken,
            STNode parameters,
            STNode closeParenToken,
            STNode returnTypeDesc) {

        return new STFunctionSignatureNode(
                openParenToken,
                parameters,
                closeParenToken,
                returnTypeDesc);
    }

<<<<<<< HEAD
    public static STNode createExplicitNewExpression(
            STNode NewKeyword,
            STNode TypeDescriptor,
            STNode ParenthesizedArgList) {

        return new STExplicitNewExpression(
                NewKeyword,
                TypeDescriptor,
                ParenthesizedArgList);
    }

    public static STNode createImplicitNewExpression(
            STNode NewKeyword,
            STNode ParenthesizedArgList) {

        return new STImplicitNewExpression(
                NewKeyword,
                ParenthesizedArgList);
    }

    public static STNode createParenthesizedArgList(
            STNode openParenToken,
            STNode arguments,
            STNode closeParenToken) {

        return new STParenthesizedArgList(
                openParenToken,
                arguments,
                closeParenToken);
=======
    public static STNode createTupleTypeDescriptorNode(
            STNode openBracketToken,
            STNode memberTypeDesc,
            STNode restTypeDesc,
            STNode closeBracketToken) {

        return new STTupleTypeDescriptorNode(
                openBracketToken,
                memberTypeDesc,
                restTypeDesc,
                closeBracketToken);
>>>>>>> 02c42f53
    }
}
<|MERGE_RESOLUTION|>--- conflicted
+++ resolved
@@ -1350,37 +1350,6 @@
                 returnTypeDesc);
     }
 
-<<<<<<< HEAD
-    public static STNode createExplicitNewExpression(
-            STNode NewKeyword,
-            STNode TypeDescriptor,
-            STNode ParenthesizedArgList) {
-
-        return new STExplicitNewExpression(
-                NewKeyword,
-                TypeDescriptor,
-                ParenthesizedArgList);
-    }
-
-    public static STNode createImplicitNewExpression(
-            STNode NewKeyword,
-            STNode ParenthesizedArgList) {
-
-        return new STImplicitNewExpression(
-                NewKeyword,
-                ParenthesizedArgList);
-    }
-
-    public static STNode createParenthesizedArgList(
-            STNode openParenToken,
-            STNode arguments,
-            STNode closeParenToken) {
-
-        return new STParenthesizedArgList(
-                openParenToken,
-                arguments,
-                closeParenToken);
-=======
     public static STNode createTupleTypeDescriptorNode(
             STNode openBracketToken,
             STNode memberTypeDesc,
@@ -1392,6 +1361,36 @@
                 memberTypeDesc,
                 restTypeDesc,
                 closeBracketToken);
->>>>>>> 02c42f53
+    }
+
+    public static STNode createExplicitNewExpression(
+            STNode NewKeyword,
+            STNode TypeDescriptor,
+            STNode ParenthesizedArgList) {
+
+        return new STExplicitNewExpression(
+                NewKeyword,
+                TypeDescriptor,
+                ParenthesizedArgList);
+    }
+
+    public static STNode createImplicitNewExpression(
+            STNode NewKeyword,
+            STNode ParenthesizedArgList) {
+
+        return new STImplicitNewExpression(
+                NewKeyword,
+                ParenthesizedArgList);
+    }
+
+    public static STNode createParenthesizedArgList(
+            STNode openParenToken,
+            STNode arguments,
+            STNode closeParenToken) {
+
+        return new STParenthesizedArgList(
+                openParenToken,
+                arguments,
+                closeParenToken);
     }
 }
