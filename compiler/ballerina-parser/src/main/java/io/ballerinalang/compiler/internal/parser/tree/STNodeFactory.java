/*
 *  Copyright (c) 2020, WSO2 Inc. (http://www.wso2.org) All Rights Reserved.
 *
 *  WSO2 Inc. licenses this file to you under the Apache License,
 *  Version 2.0 (the "License"); you may not use this file except
 *  in compliance with the License.
 *  You may obtain a copy of the License at
 *
 *    http://www.apache.org/licenses/LICENSE-2.0
 *
 *  Unless required by applicable law or agreed to in writing,
 *  software distributed under the License is distributed on an
 *  "AS IS" BASIS, WITHOUT WARRANTIES OR CONDITIONS OF ANY
 *  KIND, either express or implied.  See the License for the
 *  specific language governing permissions and limitations
 *  under the License.
 */
package io.ballerinalang.compiler.internal.parser.tree;

import io.ballerinalang.compiler.syntax.tree.SyntaxKind;

/**
 * A factory that constructs internal tree nodes.
 * <p>
 * This class contains various helper methods that create internal tree nodes.
 * <p>
 * Note that {@code STNodeFactory} must be used to create {@code STNode} instances. This approach allows
 * us to manage {@code STNode} production in the future. We could load nodes from a cache or add debug logs etc.
 *
 * This is a generated class.
 *
 * @since 1.3.0
 */
public class STNodeFactory extends STAbstractNodeFactory {

    private STNodeFactory() {
    }

    public static STNode createModulePartNode(
            STNode imports,
            STNode members,
            STNode eofToken) {

        return new STModulePartNode(
                imports,
                members,
                eofToken);
    }

    public static STNode createFunctionDefinitionNode(
            STNode metadata,
            STNode visibilityQualifier,
            STNode functionKeyword,
            STNode functionName,
            STNode functionSignature,
            STNode functionBody) {

        return new STFunctionDefinitionNode(
                metadata,
                visibilityQualifier,
                functionKeyword,
                functionName,
                functionSignature,
                functionBody);
    }

    public static STNode createImportDeclarationNode(
            STNode importKeyword,
            STNode orgName,
            STNode moduleName,
            STNode version,
            STNode prefix,
            STNode semicolon) {

        return new STImportDeclarationNode(
                importKeyword,
                orgName,
                moduleName,
                version,
                prefix,
                semicolon);
    }

    public static STNode createListenerDeclarationNode(
            STNode metadata,
            STNode visibilityQualifier,
            STNode listenerKeyword,
            STNode typeDescriptor,
            STNode variableName,
            STNode equalsToken,
            STNode initializer,
            STNode semicolonToken) {

        return new STListenerDeclarationNode(
                metadata,
                visibilityQualifier,
                listenerKeyword,
                typeDescriptor,
                variableName,
                equalsToken,
                initializer,
                semicolonToken);
    }

    public static STNode createTypeDefinitionNode(
            STNode metadata,
            STNode visibilityQualifier,
            STNode typeKeyword,
            STNode typeName,
            STNode typeDescriptor,
            STNode semicolonToken) {

        return new STTypeDefinitionNode(
                metadata,
                visibilityQualifier,
                typeKeyword,
                typeName,
                typeDescriptor,
                semicolonToken);
    }

    public static STNode createServiceDeclarationNode(
            STNode metadata,
            STNode serviceKeyword,
            STNode serviceName,
            STNode onKeyword,
            STNode expressions,
            STNode serviceBody) {

        return new STServiceDeclarationNode(
                metadata,
                serviceKeyword,
                serviceName,
                onKeyword,
                expressions,
                serviceBody);
    }

    public static STNode createAssignmentStatementNode(
            STNode varRef,
            STNode equalsToken,
            STNode expression,
            STNode semicolonToken) {

        return new STAssignmentStatementNode(
                varRef,
                equalsToken,
                expression,
                semicolonToken);
    }

    public static STNode createCompoundAssignmentStatementNode(
            STNode lhsExpression,
            STNode binaryOperator,
            STNode equalsToken,
            STNode rhsExpression,
            STNode semicolonToken) {

        return new STCompoundAssignmentStatementNode(
                lhsExpression,
                binaryOperator,
                equalsToken,
                rhsExpression,
                semicolonToken);
    }

    public static STNode createVariableDeclarationNode(
            STNode annotations,
            STNode finalKeyword,
            STNode typeName,
            STNode variableName,
            STNode equalsToken,
            STNode initializer,
            STNode semicolonToken) {

        return new STVariableDeclarationNode(
                annotations,
                finalKeyword,
                typeName,
                variableName,
                equalsToken,
                initializer,
                semicolonToken);
    }

    public static STNode createBlockStatementNode(
            STNode openBraceToken,
            STNode statements,
            STNode closeBraceToken) {

        return new STBlockStatementNode(
                openBraceToken,
                statements,
                closeBraceToken);
    }

    public static STNode createBreakStatementNode(
            STNode breakToken,
            STNode semicolonToken) {

        return new STBreakStatementNode(
                breakToken,
                semicolonToken);
    }

    public static STNode createExpressionStatementNode(
            SyntaxKind kind,
            STNode expression,
            STNode semicolonToken) {

        return new STExpressionStatementNode(
                kind,
                expression,
                semicolonToken);
    }

    public static STNode createContinueStatementNode(
            STNode continueToken,
            STNode semicolonToken) {

        return new STContinueStatementNode(
                continueToken,
                semicolonToken);
    }

    public static STNode createExternalFunctionBodyNode(
            STNode equalsToken,
            STNode annotations,
            STNode externalKeyword,
            STNode semicolonToken) {

        return new STExternalFunctionBodyNode(
                equalsToken,
                annotations,
                externalKeyword,
                semicolonToken);
    }

    public static STNode createIfElseStatementNode(
            STNode ifKeyword,
            STNode condition,
            STNode ifBody,
            STNode elseBody) {

        return new STIfElseStatementNode(
                ifKeyword,
                condition,
                ifBody,
                elseBody);
    }

    public static STNode createElseBlockNode(
            STNode elseKeyword,
            STNode elseBody) {

        return new STElseBlockNode(
                elseKeyword,
                elseBody);
    }

    public static STNode createWhileStatementNode(
            STNode whileKeyword,
            STNode condition,
            STNode whileBody) {

        return new STWhileStatementNode(
                whileKeyword,
                condition,
                whileBody);
    }

    public static STNode createPanicStatementNode(
            STNode panicKeyword,
            STNode expression,
            STNode semicolonToken) {

        return new STPanicStatementNode(
                panicKeyword,
                expression,
                semicolonToken);
    }

    public static STNode createReturnStatementNode(
            STNode returnKeyword,
            STNode expression,
            STNode semicolonToken) {

        return new STReturnStatementNode(
                returnKeyword,
                expression,
                semicolonToken);
    }

    public static STNode createLocalTypeDefinitionStatementNode(
            STNode annotations,
            STNode typeKeyword,
            STNode typeName,
            STNode typeDescriptor,
            STNode semicolonToken) {

        return new STLocalTypeDefinitionStatementNode(
                annotations,
                typeKeyword,
                typeName,
                typeDescriptor,
                semicolonToken);
    }

    public static STNode createLockStatementNode(
            STNode lockKeyword,
            STNode blockStatement) {

        return new STLockStatementNode(
                lockKeyword,
                blockStatement);
    }

    public static STNode createForkStatementNode(
            STNode forkKeyword,
            STNode openBraceToken,
            STNode namedWorkerDeclarations,
            STNode closeBraceToken) {

        return new STForkStatementNode(
                forkKeyword,
                openBraceToken,
                namedWorkerDeclarations,
                closeBraceToken);
    }

    public static STNode createForEachStatementNode(
            STNode forEachKeyword,
            STNode typeDescriptor,
            STNode variableName,
            STNode inKeyword,
            STNode ActionOrExpressionNode,
            STNode blockStatement) {

        return new STForEachStatementNode(
                forEachKeyword,
                typeDescriptor,
                variableName,
                inKeyword,
                ActionOrExpressionNode,
                blockStatement);
    }

    public static STNode createBinaryExpressionNode(
            SyntaxKind kind,
            STNode lhsExpr,
            STNode operator,
            STNode rhsExpr) {

        return new STBinaryExpressionNode(
                kind,
                lhsExpr,
                operator,
                rhsExpr);
    }

    public static STNode createBracedExpressionNode(
            SyntaxKind kind,
            STNode openParen,
            STNode expression,
            STNode closeParen) {

        return new STBracedExpressionNode(
                kind,
                openParen,
                expression,
                closeParen);
    }

    public static STNode createCheckExpressionNode(
            SyntaxKind kind,
            STNode checkKeyword,
            STNode expression) {

        return new STCheckExpressionNode(
                kind,
                checkKeyword,
                expression);
    }

    public static STNode createFieldAccessExpressionNode(
            STNode expression,
            STNode dotToken,
            STNode fieldName) {

        return new STFieldAccessExpressionNode(
                expression,
                dotToken,
                fieldName);
    }

    public static STNode createFunctionCallExpressionNode(
            STNode functionName,
            STNode openParenToken,
            STNode arguments,
            STNode closeParenToken) {

        return new STFunctionCallExpressionNode(
                functionName,
                openParenToken,
                arguments,
                closeParenToken);
    }

    public static STNode createMethodCallExpressionNode(
            STNode expression,
            STNode dotToken,
            STNode methodName,
            STNode openParenToken,
            STNode arguments,
            STNode closeParenToken) {

        return new STMethodCallExpressionNode(
                expression,
                dotToken,
                methodName,
                openParenToken,
                arguments,
                closeParenToken);
    }

    public static STNode createMappingConstructorExpressionNode(
            STNode openBrace,
            STNode fields,
            STNode closeBrace) {

        return new STMappingConstructorExpressionNode(
                openBrace,
                fields,
                closeBrace);
    }

    public static STNode createIndexedExpressionNode(
            STNode containerExpression,
            STNode openBracket,
            STNode keyExpression,
            STNode closeBracket) {

        return new STIndexedExpressionNode(
                containerExpression,
                openBracket,
                keyExpression,
                closeBracket);
    }

    public static STNode createTypeofExpressionNode(
            STNode typeofKeyword,
            STNode expression) {

        return new STTypeofExpressionNode(
                typeofKeyword,
                expression);
    }

    public static STNode createUnaryExpressionNode(
            STNode unaryOperator,
            STNode expression) {

        return new STUnaryExpressionNode(
                unaryOperator,
                expression);
    }

    public static STNode createComputedNameFieldNode(
            STNode leadingComma,
            STNode openBracket,
            STNode fieldNameExpr,
            STNode closeBracket,
            STNode colonToken,
            STNode valueExpr) {

        return new STComputedNameFieldNode(
                leadingComma,
                openBracket,
                fieldNameExpr,
                closeBracket,
                colonToken,
                valueExpr);
    }

    public static STNode createConstantDeclarationNode(
            STNode metadata,
            STNode visibilityQualifier,
            STNode constKeyword,
            STNode typeDescriptor,
            STNode variableName,
            STNode equalsToken,
            STNode initializer,
            STNode semicolonToken) {

        return new STConstantDeclarationNode(
                metadata,
                visibilityQualifier,
                constKeyword,
                typeDescriptor,
                variableName,
                equalsToken,
                initializer,
                semicolonToken);
    }

    public static STNode createDefaultableParameterNode(
            STNode leadingComma,
            STNode annotations,
            STNode visibilityQualifier,
            STNode typeName,
            STNode paramName,
            STNode equalsToken,
            STNode expression) {

        return new STDefaultableParameterNode(
                leadingComma,
                annotations,
                visibilityQualifier,
                typeName,
                paramName,
                equalsToken,
                expression);
    }

    public static STNode createRequiredParameterNode(
            STNode leadingComma,
            STNode annotations,
            STNode visibilityQualifier,
            STNode typeName,
            STNode paramName) {

        return new STRequiredParameterNode(
                leadingComma,
                annotations,
                visibilityQualifier,
                typeName,
                paramName);
    }

    public static STNode createRestParameterNode(
            STNode leadingComma,
            STNode annotations,
            STNode typeName,
            STNode ellipsisToken,
            STNode paramName) {

        return new STRestParameterNode(
                leadingComma,
                annotations,
                typeName,
                ellipsisToken,
                paramName);
    }

    public static STNode createExpressionListItemNode(
            STNode leadingComma,
            STNode expression) {

        return new STExpressionListItemNode(
                leadingComma,
                expression);
    }

    public static STNode createImportOrgNameNode(
            STNode orgName,
            STNode slashToken) {

        return new STImportOrgNameNode(
                orgName,
                slashToken);
    }

    public static STNode createImportPrefixNode(
            STNode asKeyword,
            STNode prefix) {

        return new STImportPrefixNode(
                asKeyword,
                prefix);
    }

    public static STNode createImportSubVersionNode(
            STNode leadingDot,
            STNode versionNumber) {

        return new STImportSubVersionNode(
                leadingDot,
                versionNumber);
    }

    public static STNode createImportVersionNode(
            STNode versionKeyword,
            STNode versionNumber) {

        return new STImportVersionNode(
                versionKeyword,
                versionNumber);
    }

    public static STNode createSpecificFieldNode(
            STNode leadingComma,
            STNode fieldName,
            STNode colon,
            STNode valueExpr) {

        return new STSpecificFieldNode(
                leadingComma,
                fieldName,
                colon,
                valueExpr);
    }

    public static STNode createSpreadFieldNode(
            STNode leadingComma,
            STNode ellipsis,
            STNode valueExpr) {

        return new STSpreadFieldNode(
                leadingComma,
                ellipsis,
                valueExpr);
    }

    public static STNode createNamedArgumentNode(
            STNode leadingComma,
            STNode argumentName,
            STNode equalsToken,
            STNode expression) {

        return new STNamedArgumentNode(
                leadingComma,
                argumentName,
                equalsToken,
                expression);
    }

    public static STNode createPositionalArgumentNode(
            STNode leadingComma,
            STNode expression) {

        return new STPositionalArgumentNode(
                leadingComma,
                expression);
    }

    public static STNode createRestArgumentNode(
            STNode leadingComma,
            STNode ellipsis,
            STNode expression) {

        return new STRestArgumentNode(
                leadingComma,
                ellipsis,
                expression);
    }

    public static STNode createObjectTypeDescriptorNode(
            STNode objectTypeQualifiers,
            STNode objectKeyword,
            STNode openBrace,
            STNode members,
            STNode closeBrace) {

        return new STObjectTypeDescriptorNode(
                objectTypeQualifiers,
                objectKeyword,
                openBrace,
                members,
                closeBrace);
    }

    public static STNode createRecordTypeDescriptorNode(
            STNode objectKeyword,
            STNode bodyStartDelimiter,
            STNode fields,
            STNode bodyEndDelimiter) {

        return new STRecordTypeDescriptorNode(
                objectKeyword,
                bodyStartDelimiter,
                fields,
                bodyEndDelimiter);
    }

    public static STNode createReturnTypeDescriptorNode(
            STNode returnsKeyword,
            STNode annotations,
            STNode type) {

        return new STReturnTypeDescriptorNode(
                returnsKeyword,
                annotations,
                type);
    }

    public static STNode createNilTypeDescriptorNode(
            STNode openParenToken,
            STNode closeParenToken) {

        return new STNilTypeDescriptorNode(
                openParenToken,
                closeParenToken);
    }

    public static STNode createOptionalTypeDescriptorNode(
            STNode typeDescriptor,
            STNode questionMarkToken) {

        return new STOptionalTypeDescriptorNode(
                typeDescriptor,
                questionMarkToken);
    }

    public static STNode createObjectFieldNode(
            STNode metadata,
            STNode visibilityQualifier,
            STNode typeName,
            STNode fieldName,
            STNode equalsToken,
            STNode expression,
            STNode semicolonToken) {

        return new STObjectFieldNode(
                metadata,
                visibilityQualifier,
                typeName,
                fieldName,
                equalsToken,
                expression,
                semicolonToken);
    }

    public static STNode createRecordFieldNode(
            STNode metadata,
            STNode typeName,
            STNode fieldName,
            STNode questionMarkToken,
            STNode semicolonToken) {

        return new STRecordFieldNode(
                metadata,
                typeName,
                fieldName,
                questionMarkToken,
                semicolonToken);
    }

    public static STNode createRecordFieldWithDefaultValueNode(
            STNode metadata,
            STNode typeName,
            STNode fieldName,
            STNode equalsToken,
            STNode expression,
            STNode semicolonToken) {

        return new STRecordFieldWithDefaultValueNode(
                metadata,
                typeName,
                fieldName,
                equalsToken,
                expression,
                semicolonToken);
    }

    public static STNode createRecordRestDescriptorNode(
            STNode typeName,
            STNode ellipsisToken,
            STNode semicolonToken) {

        return new STRecordRestDescriptorNode(
                typeName,
                ellipsisToken,
                semicolonToken);
    }

    public static STNode createTypeReferenceNode(
            STNode asteriskToken,
            STNode typeName,
            STNode semicolonToken) {

        return new STTypeReferenceNode(
                asteriskToken,
                typeName,
                semicolonToken);
    }

    public static STNode createServiceBodyNode(
            STNode openBraceToken,
            STNode resources,
            STNode closeBraceToken) {

        return new STServiceBodyNode(
                openBraceToken,
                resources,
                closeBraceToken);
    }

    public static STNode createAnnotationNode(
            STNode atToken,
            STNode annotReference,
            STNode annotValue) {

        return new STAnnotationNode(
                atToken,
                annotReference,
                annotValue);
    }

    public static STNode createMetadataNode(
            STNode documentationString,
            STNode annotations) {

        return new STMetadataNode(
                documentationString,
                annotations);
    }

    public static STNode createModuleVariableDeclarationNode(
            STNode metadata,
            STNode finalKeyword,
            STNode typeName,
            STNode variableName,
            STNode equalsToken,
            STNode initializer,
            STNode semicolonToken) {

        return new STModuleVariableDeclarationNode(
                metadata,
                finalKeyword,
                typeName,
                variableName,
                equalsToken,
                initializer,
                semicolonToken);
    }

    public static STNode createTypeTestExpressionNode(
            STNode expression,
            STNode isKeyword,
            STNode typeDescriptor) {

        return new STTypeTestExpressionNode(
                expression,
                isKeyword,
                typeDescriptor);
    }

    public static STNode createRemoteMethodCallActionNode(
            STNode expression,
            STNode rightArrowToken,
            STNode methodName,
            STNode openParenToken,
            STNode arguments,
            STNode closeParenToken) {

        return new STRemoteMethodCallActionNode(
                expression,
                rightArrowToken,
                methodName,
                openParenToken,
                arguments,
                closeParenToken);
    }

    public static STNode createParameterizedTypeDescriptorNode(
            STNode parameterizedType,
            STNode ltToken,
            STNode typeNode,
            STNode gtToken) {

        return new STParameterizedTypeDescriptorNode(
                parameterizedType,
                ltToken,
                typeNode,
                gtToken);
    }

    public static STNode createNilLiteralNode(
            STNode openParenToken,
            STNode closeParenToken) {

        return new STNilLiteralNode(
                openParenToken,
                closeParenToken);
    }

    public static STNode createAnnotationDeclarationNode(
            STNode metadata,
            STNode visibilityQualifier,
            STNode constKeyword,
            STNode annotationKeyword,
            STNode typeDescriptor,
            STNode annotationTag,
            STNode onKeyword,
            STNode attachPoints,
            STNode semicolonToken) {

        return new STAnnotationDeclarationNode(
                metadata,
                visibilityQualifier,
                constKeyword,
                annotationKeyword,
                typeDescriptor,
                annotationTag,
                onKeyword,
                attachPoints,
                semicolonToken);
    }

    public static STNode createAnnotationAttachPointNode(
            STNode sourceKeyword,
            STNode firstIdent,
            STNode secondIdent) {

        return new STAnnotationAttachPointNode(
                sourceKeyword,
                firstIdent,
                secondIdent);
    }

    public static STNode createXMLNamespaceDeclarationNode(
            STNode xmlnsKeyword,
            STNode namespaceuri,
            STNode asKeyword,
            STNode namespacePrefix,
            STNode semicolonToken) {

        return new STXMLNamespaceDeclarationNode(
                xmlnsKeyword,
                namespaceuri,
                asKeyword,
                namespacePrefix,
                semicolonToken);
    }

    public static STNode createFunctionBodyBlockNode(
            STNode openBraceToken,
            STNode namedWorkerDeclarator,
            STNode statements,
            STNode closeBraceToken) {

        return new STFunctionBodyBlockNode(
                openBraceToken,
                namedWorkerDeclarator,
                statements,
                closeBraceToken);
    }

    public static STNode createNamedWorkerDeclarationNode(
            STNode annotations,
            STNode workerKeyword,
            STNode workerName,
            STNode returnTypeDesc,
            STNode workerBody) {

        return new STNamedWorkerDeclarationNode(
                annotations,
                workerKeyword,
                workerName,
                returnTypeDesc,
                workerBody);
    }

    public static STNode createNamedWorkerDeclarator(
            STNode workerInitStatements,
            STNode namedWorkerDeclarations) {

        return new STNamedWorkerDeclarator(
                workerInitStatements,
                namedWorkerDeclarations);
    }

    public static STNode createDocumentationStringNode(
            STNode documentationLines) {

        return new STDocumentationStringNode(
                documentationLines);
    }

    public static STNode createBasicLiteralNode(
            SyntaxKind kind,
            STNode literalToken) {

        return new STBasicLiteralNode(
                kind,
                literalToken);
    }

    public static STNode createSimpleNameReferenceNode(
            STNode name) {

        return new STSimpleNameReferenceNode(
                name);
    }

    public static STNode createQualifiedNameReferenceNode(
            STNode modulePrefix,
            STNode colon,
            STNode identifier) {

        return new STQualifiedNameReferenceNode(
                modulePrefix,
                colon,
                identifier);
    }

    public static STNode createBuiltinSimpleNameReferenceNode(
            SyntaxKind kind,
            STNode name) {

        return new STBuiltinSimpleNameReferenceNode(
                kind,
                name);
    }

    public static STNode createTrapExpressionNode(
            STNode trapKeyword,
            STNode expression) {

        return new STTrapExpressionNode(
                trapKeyword,
                expression);
    }

    public static STNode createListConstructorExpressionNode(
            STNode openBracket,
            STNode expressions,
            STNode closeBracket) {

        return new STListConstructorExpressionNode(
                openBracket,
                expressions,
                closeBracket);
    }

    public static STNode createTypeCastExpressionNode(
            STNode ltToken,
            STNode typeCastParam,
            STNode gtToken,
            STNode expression) {

        return new STTypeCastExpressionNode(
                ltToken,
                typeCastParam,
                gtToken,
                expression);
    }

    public static STNode createTypeCastParamNode(
            STNode annotations,
            STNode type) {

        return new STTypeCastParamNode(
                annotations,
                type);
    }

    public static STNode createUnionTypeDescriptorNode(
            STNode leftTypeDesc,
            STNode pipeToken,
            STNode rightTypeDesc) {

        return new STUnionTypeDescriptorNode(
                leftTypeDesc,
                pipeToken,
                rightTypeDesc);
    }

    public static STNode createTableConstructorExpressionNode(
            STNode tableKeyword,
            STNode KeySpecifier,
            STNode openBracket,
            STNode mappingConstructors,
            STNode closeBracket) {

        return new STTableConstructorExpressionNode(
                tableKeyword,
                KeySpecifier,
                openBracket,
                mappingConstructors,
                closeBracket);
    }

    public static STNode createKeySpecifierNode(
            STNode keyKeyword,
            STNode openParenToken,
            STNode fieldNames,
            STNode closeParenToken) {

        return new STKeySpecifierNode(
                keyKeyword,
                openParenToken,
                fieldNames,
                closeParenToken);
    }

    public static STNode createErrorTypeDescriptorNode(
            STNode errorKeywordToken,
            STNode errorTypeParamsNode) {

        return new STErrorTypeDescriptorNode(
                errorKeywordToken,
                errorTypeParamsNode);
    }

    public static STNode createErrorTypeParamsNode(
            STNode ltToken,
            STNode parameter,
            STNode gtToken) {

        return new STErrorTypeParamsNode(
                ltToken,
                parameter,
                gtToken);
    }

    public static STNode createStreamTypeDescriptorNode(
            STNode streamKeywordToken,
            STNode streamTypeParamsNode) {

        return new STStreamTypeDescriptorNode(
                streamKeywordToken,
                streamTypeParamsNode);
    }

    public static STNode createStreamTypeParamsNode(
            STNode ltToken,
            STNode leftTypeDescNode,
            STNode commaToken,
            STNode rightTypeDescNode,
            STNode gtToken) {

        return new STStreamTypeParamsNode(
                ltToken,
                leftTypeDescNode,
                commaToken,
                rightTypeDescNode,
                gtToken);
    }

    public static STNode createLetExpressionNode(
            STNode letKeyword,
            STNode letVarDeclarations,
            STNode inKeyword,
            STNode expression) {

        return new STLetExpressionNode(
                letKeyword,
                letVarDeclarations,
                inKeyword,
                expression);
    }

    public static STNode createLetVariableDeclarationNode(
            STNode annotations,
            STNode typeName,
            STNode variableName,
            STNode equalsToken,
            STNode expression) {

        return new STLetVariableDeclarationNode(
                annotations,
                typeName,
                variableName,
                equalsToken,
                expression);
    }

    public static STNode createTemplateExpressionNode(
            SyntaxKind kind,
            STNode type,
            STNode startBacktick,
            STNode content,
            STNode endBacktick) {

        return new STTemplateExpressionNode(
                kind,
                type,
                startBacktick,
                content,
                endBacktick);
    }

    public static STNode createXMLElementNode(
            STNode startTag,
            STNode content,
            STNode endTag) {

        return new STXMLElementNode(
                startTag,
                content,
                endTag);
    }

    public static STNode createXMLStartTagNode(
            STNode ltToken,
            STNode name,
            STNode attributes,
            STNode getToken) {

        return new STXMLStartTagNode(
                ltToken,
                name,
                attributes,
                getToken);
    }

    public static STNode createXMLEndTagNode(
            STNode ltToken,
            STNode slashToken,
            STNode name,
            STNode getToken) {

        return new STXMLEndTagNode(
                ltToken,
                slashToken,
                name,
                getToken);
    }

    public static STNode createXMLSimpleNameNode(
            STNode name) {

        return new STXMLSimpleNameNode(
                name);
    }

    public static STNode createXMLQualifiedNameNode(
            STNode prefix,
            STNode colon,
            STNode name) {

        return new STXMLQualifiedNameNode(
                prefix,
                colon,
                name);
    }

    public static STNode createXMLEmptyElementNode(
            STNode ltToken,
            STNode name,
            STNode attributes,
            STNode slashToken,
            STNode getToken) {

        return new STXMLEmptyElementNode(
                ltToken,
                name,
                attributes,
                slashToken,
                getToken);
    }

    public static STNode createInterpolationNode(
            STNode interpolationStartToken,
            STNode expression,
            STNode interpolationEndToken) {

        return new STInterpolationNode(
                interpolationStartToken,
                expression,
                interpolationEndToken);
    }

    public static STNode createXMLTextNode(
            STNode content) {

        return new STXMLTextNode(
                content);
    }

    public static STNode createXMLAttributeNode(
            STNode attributeName,
            STNode equalToken,
            STNode value) {

        return new STXMLAttributeNode(
                attributeName,
                equalToken,
                value);
    }

    public static STNode createXMLAttributeValue(
            STNode startQuote,
            STNode value,
            STNode endQuote) {

        return new STXMLAttributeValue(
                startQuote,
                value,
                endQuote);
    }

    public static STNode createXMLComment(
            STNode commentStart,
            STNode content,
            STNode commentEnd) {

        return new STXMLComment(
                commentStart,
                content,
                commentEnd);
    }

    public static STNode createXMLProcessingInstruction(
            STNode piStart,
            STNode target,
            STNode data,
            STNode piEnd) {

        return new STXMLProcessingInstruction(
                piStart,
                target,
                data,
                piEnd);
    }

    public static STNode createTableTypeDescriptorNode(
            STNode tableKeywordToken,
            STNode rowTypeParameterNode,
            STNode keyConstraintNode) {

        return new STTableTypeDescriptorNode(
                tableKeywordToken,
                rowTypeParameterNode,
                keyConstraintNode);
    }

    public static STNode createTypeParameterNode(
            STNode ltToken,
            STNode typeNode,
            STNode gtToken) {

        return new STTypeParameterNode(
                ltToken,
                typeNode,
                gtToken);
    }

    public static STNode createKeyTypeConstraintNode(
            STNode keyKeywordToken,
            STNode typeParameterNode) {

        return new STKeyTypeConstraintNode(
                keyKeywordToken,
                typeParameterNode);
    }

    public static STNode createFunctionTypeDescriptorNode(
            STNode functionKeyword,
            STNode functionSignature) {

        return new STFunctionTypeDescriptorNode(
                functionKeyword,
                functionSignature);
    }

    public static STNode createFunctionSignatureNode(
            STNode openParenToken,
            STNode parameters,
            STNode closeParenToken,
            STNode returnTypeDesc) {

        return new STFunctionSignatureNode(
                openParenToken,
                parameters,
                closeParenToken,
                returnTypeDesc);
    }

    public static STNode createExplicitAnonymousFunctionExpressionNode(
            STNode annotations,
            STNode functionKeyword,
            STNode functionSignature,
            STNode functionBody) {

        return new STExplicitAnonymousFunctionExpressionNode(
                annotations,
                functionKeyword,
                functionSignature,
                functionBody);
    }

    public static STNode createExpressionFunctionBodyNode(
            STNode rightDoubleArrow,
            STNode expression) {

        return new STExpressionFunctionBodyNode(
                rightDoubleArrow,
                expression);
    }

    public static STNode createTupleTypeDescriptorNode(
            STNode openBracketToken,
            STNode memberTypeDesc,
            STNode restTypeDesc,
            STNode closeBracketToken) {

        return new STTupleTypeDescriptorNode(
                openBracketToken,
                memberTypeDesc,
                restTypeDesc,
                closeBracketToken);
    }

    public static STNode createParenthesisedTypeDescriptorNode(
            STNode openParenToken,
            STNode typedesc,
            STNode closeParenToken) {

        return new STParenthesisedTypeDescriptorNode(
                openParenToken,
                typedesc,
                closeParenToken);
    }

    public static STNode createExplicitNewExpressionNode(
            STNode NewKeyword,
            STNode TypeDescriptor,
            STNode ParenthesizedArgList) {

        return new STExplicitNewExpressionNode(
                NewKeyword,
                TypeDescriptor,
                ParenthesizedArgList);
    }

    public static STNode createImplicitNewExpressionNode(
            STNode NewKeyword,
            STNode ParenthesizedArgList) {

        return new STImplicitNewExpressionNode(
                NewKeyword,
                ParenthesizedArgList);
    }

    public static STNode createParenthesizedArgList(
            STNode openParenToken,
            STNode arguments,
            STNode closeParenToken) {

        return new STParenthesizedArgList(
                openParenToken,
                arguments,
                closeParenToken);
    }

    public static STNode createQueryConstructTypeNode(
            STNode tableKeyword,
            STNode KeySpecifier) {

        return new STQueryConstructTypeNode(
                tableKeyword,
                KeySpecifier);
    }

    public static STNode createFromClauseNode(
            STNode fromKeyword,
            STNode typeName,
            STNode variableName,
            STNode inKeyword,
            STNode expression) {

        return new STFromClauseNode(
                fromKeyword,
                typeName,
                variableName,
                inKeyword,
                expression);
    }

    public static STNode createWhereClauseNode(
            STNode whereKeyword,
            STNode expression) {

        return new STWhereClauseNode(
                whereKeyword,
                expression);
    }

    public static STNode createLetClauseNode(
            STNode letKeyword,
            STNode letVarDeclarations) {

        return new STLetClauseNode(
                letKeyword,
                letVarDeclarations);
    }

    public static STNode createQueryPipelineNode(
            STNode fromClause,
            STNode intermediateClauses) {

        return new STQueryPipelineNode(
                fromClause,
                intermediateClauses);
    }

    public static STNode createSelectClauseNode(
            STNode selectKeyword,
            STNode expression) {

        return new STSelectClauseNode(
                selectKeyword,
                expression);
    }

    public static STNode createQueryExpressionNode(
            STNode queryConstructType,
            STNode queryPipeline,
            STNode selectClause) {

        return new STQueryExpressionNode(
                queryConstructType,
                queryPipeline,
                selectClause);
    }

<<<<<<< HEAD
    public static STNode createIntersectionTypeDescriptorNode(
            STNode leftTypeDesc,
            STNode bitwiseAndToken,
            STNode rightTypeDesc) {

        return new STIntersectionTypeDescriptorNode(
                leftTypeDesc,
                bitwiseAndToken,
                rightTypeDesc);
=======
    public static STNode createImplicitAnonymousFunctionParameters(
            STNode openParenToken,
            STNode parameters,
            STNode closeParenToken) {

        return new STImplicitAnonymousFunctionParameters(
                openParenToken,
                parameters,
                closeParenToken);
    }

    public static STNode createImplicitAnonymousFunctionExpressionNode(
            STNode params,
            STNode rightDoubleArrow,
            STNode expression) {

        return new STImplicitAnonymousFunctionExpressionNode(
                params,
                rightDoubleArrow,
                expression);
>>>>>>> 27e9633a
    }
}
<|MERGE_RESOLUTION|>--- conflicted
+++ resolved
@@ -1516,7 +1516,6 @@
                 selectClause);
     }
 
-<<<<<<< HEAD
     public static STNode createIntersectionTypeDescriptorNode(
             STNode leftTypeDesc,
             STNode bitwiseAndToken,
@@ -1526,7 +1525,8 @@
                 leftTypeDesc,
                 bitwiseAndToken,
                 rightTypeDesc);
-=======
+    }
+
     public static STNode createImplicitAnonymousFunctionParameters(
             STNode openParenToken,
             STNode parameters,
@@ -1547,6 +1547,5 @@
                 params,
                 rightDoubleArrow,
                 expression);
->>>>>>> 27e9633a
     }
 }
