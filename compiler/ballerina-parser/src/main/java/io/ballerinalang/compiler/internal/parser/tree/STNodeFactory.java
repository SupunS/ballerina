/*
 *  Copyright (c) 2020, WSO2 Inc. (http://www.wso2.org) All Rights Reserved.
 *
 *  WSO2 Inc. licenses this file to you under the Apache License,
 *  Version 2.0 (the "License"); you may not use this file except
 *  in compliance with the License.
 *  You may obtain a copy of the License at
 *
 *    http://www.apache.org/licenses/LICENSE-2.0
 *
 *  Unless required by applicable law or agreed to in writing,
 *  software distributed under the License is distributed on an
 *  "AS IS" BASIS, WITHOUT WARRANTIES OR CONDITIONS OF ANY
 *  KIND, either express or implied.  See the License for the
 *  specific language governing permissions and limitations
 *  under the License.
 */
package io.ballerinalang.compiler.internal.parser.tree;

import io.ballerinalang.compiler.syntax.tree.SyntaxKind;

/**
 * A factory that constructs internal tree nodes.
 * <p>
 * This class contains various helper methods that create internal tree nodes.
 * <p>
 * Note that {@code STNodeFactory} must be used to create {@code STNode} instances. This approach allows
 * us to manage {@code STNode} production in the future. We could load nodes from a cache or add debug logs etc.
 *
 * This is a generated class.
 *
 * @since 1.3.0
 */
public class STNodeFactory extends STAbstractNodeFactory {

    private STNodeFactory() {
    }

    public static STNode createModulePartNode(
            STNode imports,
            STNode members,
            STNode eofToken) {

        return new STModulePartNode(
                imports,
                members,
                eofToken);
    }

    public static STNode createFunctionDefinitionNode(
            STNode metadata,
            STNode visibilityQualifier,
            STNode functionKeyword,
            STNode functionName,
            STNode functionSignature,
            STNode functionBody) {

        return new STFunctionDefinitionNode(
                metadata,
                visibilityQualifier,
                functionKeyword,
                functionName,
                functionSignature,
                functionBody);
    }

    public static STNode createImportDeclarationNode(
            STNode importKeyword,
            STNode orgName,
            STNode moduleName,
            STNode version,
            STNode prefix,
            STNode semicolon) {

        return new STImportDeclarationNode(
                importKeyword,
                orgName,
                moduleName,
                version,
                prefix,
                semicolon);
    }

    public static STNode createListenerDeclarationNode(
            STNode metadata,
            STNode visibilityQualifier,
            STNode listenerKeyword,
            STNode typeDescriptor,
            STNode variableName,
            STNode equalsToken,
            STNode initializer,
            STNode semicolonToken) {

        return new STListenerDeclarationNode(
                metadata,
                visibilityQualifier,
                listenerKeyword,
                typeDescriptor,
                variableName,
                equalsToken,
                initializer,
                semicolonToken);
    }

    public static STNode createTypeDefinitionNode(
            STNode metadata,
            STNode visibilityQualifier,
            STNode typeKeyword,
            STNode typeName,
            STNode typeDescriptor,
            STNode semicolonToken) {

        return new STTypeDefinitionNode(
                metadata,
                visibilityQualifier,
                typeKeyword,
                typeName,
                typeDescriptor,
                semicolonToken);
    }

    public static STNode createServiceDeclarationNode(
            STNode metadata,
            STNode serviceKeyword,
            STNode serviceName,
            STNode onKeyword,
            STNode expressions,
            STNode serviceBody) {

        return new STServiceDeclarationNode(
                metadata,
                serviceKeyword,
                serviceName,
                onKeyword,
                expressions,
                serviceBody);
    }

    public static STNode createAssignmentStatementNode(
            STNode varRef,
            STNode equalsToken,
            STNode expression,
            STNode semicolonToken) {

        return new STAssignmentStatementNode(
                varRef,
                equalsToken,
                expression,
                semicolonToken);
    }

    public static STNode createCompoundAssignmentStatementNode(
            STNode lhsExpression,
            STNode binaryOperator,
            STNode equalsToken,
            STNode rhsExpression,
            STNode semicolonToken) {

        return new STCompoundAssignmentStatementNode(
                lhsExpression,
                binaryOperator,
                equalsToken,
                rhsExpression,
                semicolonToken);
    }

    public static STNode createVariableDeclarationNode(
            STNode annotations,
            STNode finalKeyword,
            STNode typeName,
            STNode variableName,
            STNode equalsToken,
            STNode initializer,
            STNode semicolonToken) {

        return new STVariableDeclarationNode(
                annotations,
                finalKeyword,
                typeName,
                variableName,
                equalsToken,
                initializer,
                semicolonToken);
    }

    public static STNode createBlockStatementNode(
            STNode openBraceToken,
            STNode statements,
            STNode closeBraceToken) {

        return new STBlockStatementNode(
                openBraceToken,
                statements,
                closeBraceToken);
    }

    public static STNode createBreakStatementNode(
            STNode breakToken,
            STNode semicolonToken) {

        return new STBreakStatementNode(
                breakToken,
                semicolonToken);
    }

    public static STNode createExpressionStatementNode(
            SyntaxKind kind,
            STNode expression,
            STNode semicolonToken) {

        return new STExpressionStatementNode(
                kind,
                expression,
                semicolonToken);
    }

    public static STNode createContinueStatementNode(
            STNode continueToken,
            STNode semicolonToken) {

        return new STContinueStatementNode(
                continueToken,
                semicolonToken);
    }

    public static STNode createExternalFunctionBodyNode(
            STNode equalsToken,
            STNode annotations,
            STNode externalKeyword,
            STNode semicolonToken) {

        return new STExternalFunctionBodyNode(
                equalsToken,
                annotations,
                externalKeyword,
                semicolonToken);
    }

    public static STNode createIfElseStatementNode(
            STNode ifKeyword,
            STNode condition,
            STNode ifBody,
            STNode elseBody) {

        return new STIfElseStatementNode(
                ifKeyword,
                condition,
                ifBody,
                elseBody);
    }

    public static STNode createElseBlockNode(
            STNode elseKeyword,
            STNode elseBody) {

        return new STElseBlockNode(
                elseKeyword,
                elseBody);
    }

    public static STNode createWhileStatementNode(
            STNode whileKeyword,
            STNode condition,
            STNode whileBody) {

        return new STWhileStatementNode(
                whileKeyword,
                condition,
                whileBody);
    }

    public static STNode createPanicStatementNode(
            STNode panicKeyword,
            STNode expression,
            STNode semicolonToken) {

        return new STPanicStatementNode(
                panicKeyword,
                expression,
                semicolonToken);
    }

    public static STNode createReturnStatementNode(
            STNode returnKeyword,
            STNode expression,
            STNode semicolonToken) {

        return new STReturnStatementNode(
                returnKeyword,
                expression,
                semicolonToken);
    }

    public static STNode createLocalTypeDefinitionStatementNode(
            STNode annotations,
            STNode typeKeyword,
            STNode typeName,
            STNode typeDescriptor,
            STNode semicolonToken) {

        return new STLocalTypeDefinitionStatementNode(
                annotations,
                typeKeyword,
                typeName,
                typeDescriptor,
                semicolonToken);
    }

    public static STNode createLockStatementNode(
            STNode lockKeyword,
            STNode blockStatement) {

        return new STLockStatementNode(
                lockKeyword,
                blockStatement);
    }

    public static STNode createForkStatementNode(
            STNode forkKeyword,
            STNode openBraceToken,
            STNode namedWorkerDeclarations,
            STNode closeBraceToken) {

        return new STForkStatementNode(
                forkKeyword,
                openBraceToken,
                namedWorkerDeclarations,
                closeBraceToken);
    }

    public static STNode createForEachStatementNode(
            STNode forEachKeyword,
            STNode typeDescriptor,
            STNode variableName,
            STNode inKeyword,
            STNode actionOrExpressionNode,
            STNode blockStatement) {

        return new STForEachStatementNode(
                forEachKeyword,
                typeDescriptor,
                variableName,
                inKeyword,
                actionOrExpressionNode,
                blockStatement);
    }

    public static STNode createBinaryExpressionNode(
            SyntaxKind kind,
            STNode lhsExpr,
            STNode operator,
            STNode rhsExpr) {

        return new STBinaryExpressionNode(
                kind,
                lhsExpr,
                operator,
                rhsExpr);
    }

    public static STNode createBracedExpressionNode(
            SyntaxKind kind,
            STNode openParen,
            STNode expression,
            STNode closeParen) {

        return new STBracedExpressionNode(
                kind,
                openParen,
                expression,
                closeParen);
    }

    public static STNode createCheckExpressionNode(
            SyntaxKind kind,
            STNode checkKeyword,
            STNode expression) {

        return new STCheckExpressionNode(
                kind,
                checkKeyword,
                expression);
    }

    public static STNode createFieldAccessExpressionNode(
            STNode expression,
            STNode dotToken,
            STNode fieldName) {

        return new STFieldAccessExpressionNode(
                expression,
                dotToken,
                fieldName);
    }

    public static STNode createFunctionCallExpressionNode(
            STNode functionName,
            STNode openParenToken,
            STNode arguments,
            STNode closeParenToken) {

        return new STFunctionCallExpressionNode(
                functionName,
                openParenToken,
                arguments,
                closeParenToken);
    }

    public static STNode createMethodCallExpressionNode(
            STNode expression,
            STNode dotToken,
            STNode methodName,
            STNode openParenToken,
            STNode arguments,
            STNode closeParenToken) {

        return new STMethodCallExpressionNode(
                expression,
                dotToken,
                methodName,
                openParenToken,
                arguments,
                closeParenToken);
    }

    public static STNode createMappingConstructorExpressionNode(
            STNode openBrace,
            STNode fields,
            STNode closeBrace) {

        return new STMappingConstructorExpressionNode(
                openBrace,
                fields,
                closeBrace);
    }

    public static STNode createIndexedExpressionNode(
            STNode containerExpression,
            STNode openBracket,
            STNode keyExpression,
            STNode closeBracket) {

        return new STIndexedExpressionNode(
                containerExpression,
                openBracket,
                keyExpression,
                closeBracket);
    }

    public static STNode createTypeofExpressionNode(
            STNode typeofKeyword,
            STNode expression) {

        return new STTypeofExpressionNode(
                typeofKeyword,
                expression);
    }

    public static STNode createUnaryExpressionNode(
            STNode unaryOperator,
            STNode expression) {

        return new STUnaryExpressionNode(
                unaryOperator,
                expression);
    }

    public static STNode createComputedNameFieldNode(
            STNode leadingComma,
            STNode openBracket,
            STNode fieldNameExpr,
            STNode closeBracket,
            STNode colonToken,
            STNode valueExpr) {

        return new STComputedNameFieldNode(
                leadingComma,
                openBracket,
                fieldNameExpr,
                closeBracket,
                colonToken,
                valueExpr);
    }

    public static STNode createConstantDeclarationNode(
            STNode metadata,
            STNode visibilityQualifier,
            STNode constKeyword,
            STNode typeDescriptor,
            STNode variableName,
            STNode equalsToken,
            STNode initializer,
            STNode semicolonToken) {

        return new STConstantDeclarationNode(
                metadata,
                visibilityQualifier,
                constKeyword,
                typeDescriptor,
                variableName,
                equalsToken,
                initializer,
                semicolonToken);
    }

    public static STNode createDefaultableParameterNode(
            STNode leadingComma,
            STNode annotations,
            STNode visibilityQualifier,
            STNode typeName,
            STNode paramName,
            STNode equalsToken,
            STNode expression) {

        return new STDefaultableParameterNode(
                leadingComma,
                annotations,
                visibilityQualifier,
                typeName,
                paramName,
                equalsToken,
                expression);
    }

    public static STNode createRequiredParameterNode(
            STNode leadingComma,
            STNode annotations,
            STNode visibilityQualifier,
            STNode typeName,
            STNode paramName) {

        return new STRequiredParameterNode(
                leadingComma,
                annotations,
                visibilityQualifier,
                typeName,
                paramName);
    }

    public static STNode createRestParameterNode(
            STNode leadingComma,
            STNode annotations,
            STNode typeName,
            STNode ellipsisToken,
            STNode paramName) {

        return new STRestParameterNode(
                leadingComma,
                annotations,
                typeName,
                ellipsisToken,
                paramName);
    }

    public static STNode createExpressionListItemNode(
            STNode leadingComma,
            STNode expression) {

        return new STExpressionListItemNode(
                leadingComma,
                expression);
    }

    public static STNode createImportOrgNameNode(
            STNode orgName,
            STNode slashToken) {

        return new STImportOrgNameNode(
                orgName,
                slashToken);
    }

    public static STNode createImportPrefixNode(
            STNode asKeyword,
            STNode prefix) {

        return new STImportPrefixNode(
                asKeyword,
                prefix);
    }

    public static STNode createImportSubVersionNode(
            STNode leadingDot,
            STNode versionNumber) {

        return new STImportSubVersionNode(
                leadingDot,
                versionNumber);
    }

    public static STNode createImportVersionNode(
            STNode versionKeyword,
            STNode versionNumber) {

        return new STImportVersionNode(
                versionKeyword,
                versionNumber);
    }

    public static STNode createSpecificFieldNode(
            STNode leadingComma,
            STNode fieldName,
            STNode colon,
            STNode valueExpr) {

        return new STSpecificFieldNode(
                leadingComma,
                fieldName,
                colon,
                valueExpr);
    }

    public static STNode createSpreadFieldNode(
            STNode leadingComma,
            STNode ellipsis,
            STNode valueExpr) {

        return new STSpreadFieldNode(
                leadingComma,
                ellipsis,
                valueExpr);
    }

    public static STNode createNamedArgumentNode(
            STNode leadingComma,
            STNode argumentName,
            STNode equalsToken,
            STNode expression) {

        return new STNamedArgumentNode(
                leadingComma,
                argumentName,
                equalsToken,
                expression);
    }

    public static STNode createPositionalArgumentNode(
            STNode leadingComma,
            STNode expression) {

        return new STPositionalArgumentNode(
                leadingComma,
                expression);
    }

    public static STNode createRestArgumentNode(
            STNode leadingComma,
            STNode ellipsis,
            STNode expression) {

        return new STRestArgumentNode(
                leadingComma,
                ellipsis,
                expression);
    }

    public static STNode createObjectTypeDescriptorNode(
            STNode objectTypeQualifiers,
            STNode objectKeyword,
            STNode openBrace,
            STNode members,
            STNode closeBrace) {

        return new STObjectTypeDescriptorNode(
                objectTypeQualifiers,
                objectKeyword,
                openBrace,
                members,
                closeBrace);
    }

    public static STNode createRecordTypeDescriptorNode(
            STNode objectKeyword,
            STNode bodyStartDelimiter,
            STNode fields,
            STNode bodyEndDelimiter) {

        return new STRecordTypeDescriptorNode(
                objectKeyword,
                bodyStartDelimiter,
                fields,
                bodyEndDelimiter);
    }

    public static STNode createReturnTypeDescriptorNode(
            STNode returnsKeyword,
            STNode annotations,
            STNode type) {

        return new STReturnTypeDescriptorNode(
                returnsKeyword,
                annotations,
                type);
    }

    public static STNode createNilTypeDescriptorNode(
            STNode openParenToken,
            STNode closeParenToken) {

        return new STNilTypeDescriptorNode(
                openParenToken,
                closeParenToken);
    }

    public static STNode createOptionalTypeDescriptorNode(
            STNode typeDescriptor,
            STNode questionMarkToken) {

        return new STOptionalTypeDescriptorNode(
                typeDescriptor,
                questionMarkToken);
    }

    public static STNode createObjectFieldNode(
            STNode metadata,
            STNode visibilityQualifier,
            STNode typeName,
            STNode fieldName,
            STNode equalsToken,
            STNode expression,
            STNode semicolonToken) {

        return new STObjectFieldNode(
                metadata,
                visibilityQualifier,
                typeName,
                fieldName,
                equalsToken,
                expression,
                semicolonToken);
    }

    public static STNode createRecordFieldNode(
            STNode metadata,
            STNode typeName,
            STNode fieldName,
            STNode questionMarkToken,
            STNode semicolonToken) {

        return new STRecordFieldNode(
                metadata,
                typeName,
                fieldName,
                questionMarkToken,
                semicolonToken);
    }

    public static STNode createRecordFieldWithDefaultValueNode(
            STNode metadata,
            STNode typeName,
            STNode fieldName,
            STNode equalsToken,
            STNode expression,
            STNode semicolonToken) {

        return new STRecordFieldWithDefaultValueNode(
                metadata,
                typeName,
                fieldName,
                equalsToken,
                expression,
                semicolonToken);
    }

    public static STNode createRecordRestDescriptorNode(
            STNode typeName,
            STNode ellipsisToken,
            STNode semicolonToken) {

        return new STRecordRestDescriptorNode(
                typeName,
                ellipsisToken,
                semicolonToken);
    }

    public static STNode createTypeReferenceNode(
            STNode asteriskToken,
            STNode typeName,
            STNode semicolonToken) {

        return new STTypeReferenceNode(
                asteriskToken,
                typeName,
                semicolonToken);
    }

    public static STNode createServiceBodyNode(
            STNode openBraceToken,
            STNode resources,
            STNode closeBraceToken) {

        return new STServiceBodyNode(
                openBraceToken,
                resources,
                closeBraceToken);
    }

    public static STNode createAnnotationNode(
            STNode atToken,
            STNode annotReference,
            STNode annotValue) {

        return new STAnnotationNode(
                atToken,
                annotReference,
                annotValue);
    }

    public static STNode createMetadataNode(
            STNode documentationString,
            STNode annotations) {

        return new STMetadataNode(
                documentationString,
                annotations);
    }

    public static STNode createModuleVariableDeclarationNode(
            STNode metadata,
            STNode finalKeyword,
            STNode typeName,
            STNode variableName,
            STNode equalsToken,
            STNode initializer,
            STNode semicolonToken) {

        return new STModuleVariableDeclarationNode(
                metadata,
                finalKeyword,
                typeName,
                variableName,
                equalsToken,
                initializer,
                semicolonToken);
    }

    public static STNode createTypeTestExpressionNode(
            STNode expression,
            STNode isKeyword,
            STNode typeDescriptor) {

        return new STTypeTestExpressionNode(
                expression,
                isKeyword,
                typeDescriptor);
    }

    public static STNode createRemoteMethodCallActionNode(
            STNode expression,
            STNode rightArrowToken,
            STNode methodName,
            STNode openParenToken,
            STNode arguments,
            STNode closeParenToken) {

        return new STRemoteMethodCallActionNode(
                expression,
                rightArrowToken,
                methodName,
                openParenToken,
                arguments,
                closeParenToken);
    }

    public static STNode createParameterizedTypeDescriptorNode(
            STNode parameterizedType,
            STNode ltToken,
            STNode typeNode,
            STNode gtToken) {

        return new STParameterizedTypeDescriptorNode(
                parameterizedType,
                ltToken,
                typeNode,
                gtToken);
    }

    public static STNode createNilLiteralNode(
            STNode openParenToken,
            STNode closeParenToken) {

        return new STNilLiteralNode(
                openParenToken,
                closeParenToken);
    }

    public static STNode createAnnotationDeclarationNode(
            STNode metadata,
            STNode visibilityQualifier,
            STNode constKeyword,
            STNode annotationKeyword,
            STNode typeDescriptor,
            STNode annotationTag,
            STNode onKeyword,
            STNode attachPoints,
            STNode semicolonToken) {

        return new STAnnotationDeclarationNode(
                metadata,
                visibilityQualifier,
                constKeyword,
                annotationKeyword,
                typeDescriptor,
                annotationTag,
                onKeyword,
                attachPoints,
                semicolonToken);
    }

    public static STNode createAnnotationAttachPointNode(
            STNode sourceKeyword,
            STNode firstIdent,
            STNode secondIdent) {

        return new STAnnotationAttachPointNode(
                sourceKeyword,
                firstIdent,
                secondIdent);
    }

    public static STNode createXMLNamespaceDeclarationNode(
            STNode xmlnsKeyword,
            STNode namespaceuri,
            STNode asKeyword,
            STNode namespacePrefix,
            STNode semicolonToken) {

        return new STXMLNamespaceDeclarationNode(
                xmlnsKeyword,
                namespaceuri,
                asKeyword,
                namespacePrefix,
                semicolonToken);
    }

    public static STNode createFunctionBodyBlockNode(
            STNode openBraceToken,
            STNode namedWorkerDeclarator,
            STNode statements,
            STNode closeBraceToken) {

        return new STFunctionBodyBlockNode(
                openBraceToken,
                namedWorkerDeclarator,
                statements,
                closeBraceToken);
    }

    public static STNode createNamedWorkerDeclarationNode(
            STNode annotations,
            STNode workerKeyword,
            STNode workerName,
            STNode returnTypeDesc,
            STNode workerBody) {

        return new STNamedWorkerDeclarationNode(
                annotations,
                workerKeyword,
                workerName,
                returnTypeDesc,
                workerBody);
    }

    public static STNode createNamedWorkerDeclarator(
            STNode workerInitStatements,
            STNode namedWorkerDeclarations) {

        return new STNamedWorkerDeclarator(
                workerInitStatements,
                namedWorkerDeclarations);
    }

    public static STNode createDocumentationStringNode(
            STNode documentationLines) {

        return new STDocumentationStringNode(
                documentationLines);
    }

    public static STNode createBasicLiteralNode(
            SyntaxKind kind,
            STNode literalToken) {

        return new STBasicLiteralNode(
                kind,
                literalToken);
    }

    public static STNode createSimpleNameReferenceNode(
            STNode name) {

        return new STSimpleNameReferenceNode(
                name);
    }

    public static STNode createQualifiedNameReferenceNode(
            STNode modulePrefix,
            STNode colon,
            STNode identifier) {

        return new STQualifiedNameReferenceNode(
                modulePrefix,
                colon,
                identifier);
    }

    public static STNode createBuiltinSimpleNameReferenceNode(
            SyntaxKind kind,
            STNode name) {

        return new STBuiltinSimpleNameReferenceNode(
                kind,
                name);
    }

    public static STNode createTrapExpressionNode(
            SyntaxKind kind,
            STNode trapKeyword,
            STNode expression) {

        return new STTrapExpressionNode(
                kind,
                trapKeyword,
                expression);
    }

    public static STNode createListConstructorExpressionNode(
            STNode openBracket,
            STNode expressions,
            STNode closeBracket) {

        return new STListConstructorExpressionNode(
                openBracket,
                expressions,
                closeBracket);
    }

    public static STNode createTypeCastExpressionNode(
            STNode ltToken,
            STNode typeCastParam,
            STNode gtToken,
            STNode expression) {

        return new STTypeCastExpressionNode(
                ltToken,
                typeCastParam,
                gtToken,
                expression);
    }

    public static STNode createTypeCastParamNode(
            STNode annotations,
            STNode type) {

        return new STTypeCastParamNode(
                annotations,
                type);
    }

    public static STNode createUnionTypeDescriptorNode(
            STNode leftTypeDesc,
            STNode pipeToken,
            STNode rightTypeDesc) {

        return new STUnionTypeDescriptorNode(
                leftTypeDesc,
                pipeToken,
                rightTypeDesc);
    }

    public static STNode createTableConstructorExpressionNode(
            STNode tableKeyword,
            STNode KeySpecifier,
            STNode openBracket,
            STNode mappingConstructors,
            STNode closeBracket) {

        return new STTableConstructorExpressionNode(
                tableKeyword,
                KeySpecifier,
                openBracket,
                mappingConstructors,
                closeBracket);
    }

    public static STNode createKeySpecifierNode(
            STNode keyKeyword,
            STNode openParenToken,
            STNode fieldNames,
            STNode closeParenToken) {

        return new STKeySpecifierNode(
                keyKeyword,
                openParenToken,
                fieldNames,
                closeParenToken);
    }

    public static STNode createErrorTypeDescriptorNode(
            STNode errorKeywordToken,
            STNode errorTypeParamsNode) {

        return new STErrorTypeDescriptorNode(
                errorKeywordToken,
                errorTypeParamsNode);
    }

    public static STNode createErrorTypeParamsNode(
            STNode ltToken,
            STNode parameter,
            STNode gtToken) {

        return new STErrorTypeParamsNode(
                ltToken,
                parameter,
                gtToken);
    }

    public static STNode createStreamTypeDescriptorNode(
            STNode streamKeywordToken,
            STNode streamTypeParamsNode) {

        return new STStreamTypeDescriptorNode(
                streamKeywordToken,
                streamTypeParamsNode);
    }

    public static STNode createStreamTypeParamsNode(
            STNode ltToken,
            STNode leftTypeDescNode,
            STNode commaToken,
            STNode rightTypeDescNode,
            STNode gtToken) {

        return new STStreamTypeParamsNode(
                ltToken,
                leftTypeDescNode,
                commaToken,
                rightTypeDescNode,
                gtToken);
    }

    public static STNode createLetExpressionNode(
            STNode letKeyword,
            STNode letVarDeclarations,
            STNode inKeyword,
            STNode expression) {

        return new STLetExpressionNode(
                letKeyword,
                letVarDeclarations,
                inKeyword,
                expression);
    }

    public static STNode createLetVariableDeclarationNode(
            STNode annotations,
            STNode typeName,
            STNode variableName,
            STNode equalsToken,
            STNode expression) {

        return new STLetVariableDeclarationNode(
                annotations,
                typeName,
                variableName,
                equalsToken,
                expression);
    }

    public static STNode createTemplateExpressionNode(
            SyntaxKind kind,
            STNode type,
            STNode startBacktick,
            STNode content,
            STNode endBacktick) {

        return new STTemplateExpressionNode(
                kind,
                type,
                startBacktick,
                content,
                endBacktick);
    }

    public static STNode createXMLElementNode(
            STNode startTag,
            STNode content,
            STNode endTag) {

        return new STXMLElementNode(
                startTag,
                content,
                endTag);
    }

    public static STNode createXMLStartTagNode(
            STNode ltToken,
            STNode name,
            STNode attributes,
            STNode getToken) {

        return new STXMLStartTagNode(
                ltToken,
                name,
                attributes,
                getToken);
    }

    public static STNode createXMLEndTagNode(
            STNode ltToken,
            STNode slashToken,
            STNode name,
            STNode getToken) {

        return new STXMLEndTagNode(
                ltToken,
                slashToken,
                name,
                getToken);
    }

    public static STNode createXMLSimpleNameNode(
            STNode name) {

        return new STXMLSimpleNameNode(
                name);
    }

    public static STNode createXMLQualifiedNameNode(
            STNode prefix,
            STNode colon,
            STNode name) {

        return new STXMLQualifiedNameNode(
                prefix,
                colon,
                name);
    }

    public static STNode createXMLEmptyElementNode(
            STNode ltToken,
            STNode name,
            STNode attributes,
            STNode slashToken,
            STNode getToken) {

        return new STXMLEmptyElementNode(
                ltToken,
                name,
                attributes,
                slashToken,
                getToken);
    }

    public static STNode createInterpolationNode(
            STNode interpolationStartToken,
            STNode expression,
            STNode interpolationEndToken) {

        return new STInterpolationNode(
                interpolationStartToken,
                expression,
                interpolationEndToken);
    }

    public static STNode createXMLTextNode(
            STNode content) {

        return new STXMLTextNode(
                content);
    }

    public static STNode createXMLAttributeNode(
            STNode attributeName,
            STNode equalToken,
            STNode value) {

        return new STXMLAttributeNode(
                attributeName,
                equalToken,
                value);
    }

    public static STNode createXMLAttributeValue(
            STNode startQuote,
            STNode value,
            STNode endQuote) {

        return new STXMLAttributeValue(
                startQuote,
                value,
                endQuote);
    }

    public static STNode createXMLComment(
            STNode commentStart,
            STNode content,
            STNode commentEnd) {

        return new STXMLComment(
                commentStart,
                content,
                commentEnd);
    }

    public static STNode createXMLProcessingInstruction(
            STNode piStart,
            STNode target,
            STNode data,
            STNode piEnd) {

        return new STXMLProcessingInstruction(
                piStart,
                target,
                data,
                piEnd);
    }

    public static STNode createTableTypeDescriptorNode(
            STNode tableKeywordToken,
            STNode rowTypeParameterNode,
            STNode keyConstraintNode) {

        return new STTableTypeDescriptorNode(
                tableKeywordToken,
                rowTypeParameterNode,
                keyConstraintNode);
    }

    public static STNode createTypeParameterNode(
            STNode ltToken,
            STNode typeNode,
            STNode gtToken) {

        return new STTypeParameterNode(
                ltToken,
                typeNode,
                gtToken);
    }

    public static STNode createKeyTypeConstraintNode(
            STNode keyKeywordToken,
            STNode typeParameterNode) {

        return new STKeyTypeConstraintNode(
                keyKeywordToken,
                typeParameterNode);
    }

    public static STNode createFunctionTypeDescriptorNode(
            STNode functionKeyword,
            STNode functionSignature) {

        return new STFunctionTypeDescriptorNode(
                functionKeyword,
                functionSignature);
    }

    public static STNode createFunctionSignatureNode(
            STNode openParenToken,
            STNode parameters,
            STNode closeParenToken,
            STNode returnTypeDesc) {

        return new STFunctionSignatureNode(
                openParenToken,
                parameters,
                closeParenToken,
                returnTypeDesc);
    }

    public static STNode createExplicitAnonymousFunctionExpressionNode(
            STNode annotations,
            STNode functionKeyword,
            STNode functionSignature,
            STNode functionBody) {

        return new STExplicitAnonymousFunctionExpressionNode(
                annotations,
                functionKeyword,
                functionSignature,
                functionBody);
    }

    public static STNode createExpressionFunctionBodyNode(
            STNode rightDoubleArrow,
            STNode expression,
            STNode semicolon) {

        return new STExpressionFunctionBodyNode(
                rightDoubleArrow,
                expression,
                semicolon);
    }

    public static STNode createTupleTypeDescriptorNode(
            STNode openBracketToken,
            STNode memberTypeDesc,
            STNode restTypeDesc,
            STNode closeBracketToken) {

        return new STTupleTypeDescriptorNode(
                openBracketToken,
                memberTypeDesc,
                restTypeDesc,
                closeBracketToken);
    }

    public static STNode createParenthesisedTypeDescriptorNode(
            STNode openParenToken,
            STNode typedesc,
            STNode closeParenToken) {

        return new STParenthesisedTypeDescriptorNode(
                openParenToken,
                typedesc,
                closeParenToken);
    }

    public static STNode createExplicitNewExpressionNode(
            STNode newKeyword,
            STNode typeDescriptor,
            STNode parenthesizedArgList) {

        return new STExplicitNewExpressionNode(
                newKeyword,
                typeDescriptor,
                parenthesizedArgList);
    }

    public static STNode createImplicitNewExpressionNode(
            STNode newKeyword,
            STNode parenthesizedArgList) {

        return new STImplicitNewExpressionNode(
                newKeyword,
                parenthesizedArgList);
    }

    public static STNode createParenthesizedArgList(
            STNode openParenToken,
            STNode arguments,
            STNode closeParenToken) {

        return new STParenthesizedArgList(
                openParenToken,
                arguments,
                closeParenToken);
    }

    public static STNode createQueryConstructTypeNode(
            STNode tableKeyword,
            STNode KeySpecifier) {

        return new STQueryConstructTypeNode(
                tableKeyword,
                KeySpecifier);
    }

    public static STNode createFromClauseNode(
            STNode fromKeyword,
            STNode typeName,
            STNode variableName,
            STNode inKeyword,
            STNode expression) {

        return new STFromClauseNode(
                fromKeyword,
                typeName,
                variableName,
                inKeyword,
                expression);
    }

    public static STNode createWhereClauseNode(
            STNode whereKeyword,
            STNode expression) {

        return new STWhereClauseNode(
                whereKeyword,
                expression);
    }

    public static STNode createLetClauseNode(
            STNode letKeyword,
            STNode letVarDeclarations) {

        return new STLetClauseNode(
                letKeyword,
                letVarDeclarations);
    }

    public static STNode createQueryPipelineNode(
            STNode fromClause,
            STNode intermediateClauses) {

        return new STQueryPipelineNode(
                fromClause,
                intermediateClauses);
    }

    public static STNode createSelectClauseNode(
            STNode selectKeyword,
            STNode expression) {

        return new STSelectClauseNode(
                selectKeyword,
                expression);
    }

    public static STNode createQueryExpressionNode(
            STNode queryConstructType,
            STNode queryPipeline,
            STNode selectClause) {

        return new STQueryExpressionNode(
                queryConstructType,
                queryPipeline,
                selectClause);
    }

    public static STNode createIntersectionTypeDescriptorNode(
            STNode leftTypeDesc,
            STNode bitwiseAndToken,
            STNode rightTypeDesc) {

        return new STIntersectionTypeDescriptorNode(
                leftTypeDesc,
                bitwiseAndToken,
                rightTypeDesc);
    }

    public static STNode createImplicitAnonymousFunctionParameters(
            STNode openParenToken,
            STNode parameters,
            STNode closeParenToken) {

        return new STImplicitAnonymousFunctionParameters(
                openParenToken,
                parameters,
                closeParenToken);
    }

    public static STNode createImplicitAnonymousFunctionExpressionNode(
            STNode params,
            STNode rightDoubleArrow,
            STNode expression) {

        return new STImplicitAnonymousFunctionExpressionNode(
                params,
                rightDoubleArrow,
                expression);
    }

    public static STNode createStartActionNode(
            STNode startKeyword,
            STNode expression) {

        return new STStartActionNode(
                startKeyword,
                expression);
    }

    public static STNode createFlushActionNode(
            STNode flushKeyword,
            STNode peerWorker) {

        return new STFlushActionNode(
                flushKeyword,
                peerWorker);
    }

<<<<<<< HEAD
    public static STNode createSingletonTypeDescriptorNode(
            STNode simpleContExprNode) {

        return new STSingletonTypeDescriptorNode(
                simpleContExprNode);
=======
    public static STNode createFunctionDeclarationNode(
            STNode metadata,
            STNode visibilityQualifier,
            STNode functionKeyword,
            STNode functionName,
            STNode functionSignature,
            STNode semicolon) {

        return new STFunctionDeclarationNode(
                metadata,
                visibilityQualifier,
                functionKeyword,
                functionName,
                functionSignature,
                semicolon);
>>>>>>> df73fd33
    }
}
<|MERGE_RESOLUTION|>--- conflicted
+++ resolved
@@ -1571,13 +1571,13 @@
                 peerWorker);
     }
 
-<<<<<<< HEAD
     public static STNode createSingletonTypeDescriptorNode(
             STNode simpleContExprNode) {
 
         return new STSingletonTypeDescriptorNode(
                 simpleContExprNode);
-=======
+    }
+
     public static STNode createFunctionDeclarationNode(
             STNode metadata,
             STNode visibilityQualifier,
@@ -1593,6 +1593,5 @@
                 functionName,
                 functionSignature,
                 semicolon);
->>>>>>> df73fd33
     }
 }
