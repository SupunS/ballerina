/*
 *  Copyright (c) 2020, WSO2 Inc. (http://www.wso2.org) All Rights Reserved.
 *
 *  WSO2 Inc. licenses this file to you under the Apache License,
 *  Version 2.0 (the "License"); you may not use this file except
 *  in compliance with the License.
 *  You may obtain a copy of the License at
 *
 *    http://www.apache.org/licenses/LICENSE-2.0
 *
 *  Unless required by applicable law or agreed to in writing,
 *  software distributed under the License is distributed on an
 *  "AS IS" BASIS, WITHOUT WARRANTIES OR CONDITIONS OF ANY
 *  KIND, either express or implied.  See the License for the
 *  specific language governing permissions and limitations
 *  under the License.
 */
package io.ballerinalang.compiler.internal.parser.tree;

import io.ballerinalang.compiler.syntax.tree.SyntaxKind;

/**
 * A factory that constructs internal tree nodes.
 * <p>
 * This class contains various helper methods that create internal tree nodes.
 * <p>
 * Note that {@code STNodeFactory} must be used to create {@code STNode} instances. This approach allows
 * us to manage {@code STNode} production in the future. We could load nodes from a cache or add debug logs etc.
 *
 * This is a generated class.
 *
 * @since 1.3.0
 */
public class STNodeFactory extends STAbstractNodeFactory {

    private STNodeFactory() {
    }

    public static STNode createModulePartNode(
            STNode imports,
            STNode members,
            STNode eofToken) {

        return new STModulePartNode(
                imports,
                members,
                eofToken);
    }

    public static STNode createFunctionDefinitionNode(
            STNode metadata,
            STNode visibilityQualifier,
            STNode functionKeyword,
            STNode functionName,
            STNode openParenToken,
            STNode parameters,
            STNode closeParenToken,
            STNode returnTypeDesc,
            STNode functionBody) {

        return new STFunctionDefinitionNode(
                metadata,
                visibilityQualifier,
                functionKeyword,
                functionName,
                openParenToken,
                parameters,
                closeParenToken,
                returnTypeDesc,
                functionBody);
    }

    public static STNode createImportDeclarationNode(
            STNode importKeyword,
            STNode orgName,
            STNode moduleName,
            STNode version,
            STNode prefix,
            STNode semicolon) {

        return new STImportDeclarationNode(
                importKeyword,
                orgName,
                moduleName,
                version,
                prefix,
                semicolon);
    }

    public static STNode createListenerDeclarationNode(
            STNode metadata,
            STNode visibilityQualifier,
            STNode listenerKeyword,
            STNode typeDescriptor,
            STNode variableName,
            STNode equalsToken,
            STNode initializer,
            STNode semicolonToken) {

        return new STListenerDeclarationNode(
                metadata,
                visibilityQualifier,
                listenerKeyword,
                typeDescriptor,
                variableName,
                equalsToken,
                initializer,
                semicolonToken);
    }

    public static STNode createTypeDefinitionNode(
            STNode metadata,
            STNode visibilityQualifier,
            STNode typeKeyword,
            STNode typeName,
            STNode typeDescriptor,
            STNode semicolonToken) {

        return new STTypeDefinitionNode(
                metadata,
                visibilityQualifier,
                typeKeyword,
                typeName,
                typeDescriptor,
                semicolonToken);
    }

    public static STNode createServiceDeclarationNode(
            STNode metadata,
            STNode serviceKeyword,
            STNode serviceName,
            STNode onKeyword,
            STNode expressions,
            STNode serviceBody) {

        return new STServiceDeclarationNode(
                metadata,
                serviceKeyword,
                serviceName,
                onKeyword,
                expressions,
                serviceBody);
    }

    public static STNode createAssignmentStatementNode(
            STNode varRef,
            STNode equalsToken,
            STNode expression,
            STNode semicolonToken) {

        return new STAssignmentStatementNode(
                varRef,
                equalsToken,
                expression,
                semicolonToken);
    }

    public static STNode createCompoundAssignmentStatementNode(
            STNode lhsExpression,
            STNode binaryOperator,
            STNode equalsToken,
            STNode rhsExpression,
            STNode semicolonToken) {

        return new STCompoundAssignmentStatementNode(
                lhsExpression,
                binaryOperator,
                equalsToken,
                rhsExpression,
                semicolonToken);
    }

    public static STNode createVariableDeclarationNode(
            STNode annotations,
            STNode finalKeyword,
            STNode typeName,
            STNode variableName,
            STNode equalsToken,
            STNode initializer,
            STNode semicolonToken) {

        return new STVariableDeclarationNode(
                annotations,
                finalKeyword,
                typeName,
                variableName,
                equalsToken,
                initializer,
                semicolonToken);
    }

    public static STNode createBlockStatementNode(
            STNode openBraceToken,
            STNode statements,
            STNode closeBraceToken) {

        return new STBlockStatementNode(
                openBraceToken,
                statements,
                closeBraceToken);
    }

    public static STNode createBreakStatementNode(
            STNode breakToken,
            STNode semicolonToken) {

        return new STBreakStatementNode(
                breakToken,
                semicolonToken);
    }

    public static STNode createExpressionStatementNode(
            SyntaxKind kind,
            STNode expression,
            STNode semicolonToken) {

        return new STExpressionStatementNode(
                kind,
                expression,
                semicolonToken);
    }

    public static STNode createContinueStatementNode(
            STNode continueToken,
            STNode semicolonToken) {

        return new STContinueStatementNode(
                continueToken,
                semicolonToken);
    }

    public static STNode createExternalFunctionBodyNode(
            STNode equalsToken,
            STNode annotations,
            STNode externalKeyword,
            STNode semicolonToken) {

        return new STExternalFunctionBodyNode(
                equalsToken,
                annotations,
                externalKeyword,
                semicolonToken);
    }

    public static STNode createIfElseStatementNode(
            STNode ifKeyword,
            STNode condition,
            STNode ifBody,
            STNode elseBody) {

        return new STIfElseStatementNode(
                ifKeyword,
                condition,
                ifBody,
                elseBody);
    }

    public static STNode createElseBlockNode(
            STNode elseKeyword,
            STNode elseBody) {

        return new STElseBlockNode(
                elseKeyword,
                elseBody);
    }

    public static STNode createWhileStatementNode(
            STNode whileKeyword,
            STNode condition,
            STNode whileBody) {

        return new STWhileStatementNode(
                whileKeyword,
                condition,
                whileBody);
    }

    public static STNode createPanicStatementNode(
            STNode panicKeyword,
            STNode expression,
            STNode semicolonToken) {

        return new STPanicStatementNode(
                panicKeyword,
                expression,
                semicolonToken);
    }

    public static STNode createReturnStatementNode(
            STNode returnKeyword,
            STNode expression,
            STNode semicolonToken) {

        return new STReturnStatementNode(
                returnKeyword,
                expression,
                semicolonToken);
    }

    public static STNode createLocalTypeDefinitionStatementNode(
            STNode annotations,
            STNode typeKeyword,
            STNode typeName,
            STNode typeDescriptor,
            STNode semicolonToken) {

        return new STLocalTypeDefinitionStatementNode(
                annotations,
                typeKeyword,
                typeName,
                typeDescriptor,
                semicolonToken);
    }

    public static STNode createLockStatementNode(
            STNode lockKeyword,
            STNode blockStatement) {

        return new STLockStatementNode(
                lockKeyword,
                blockStatement);
    }

    public static STNode createForkStatementNode(
            STNode forkKeyword,
            STNode openBraceToken,
            STNode namedWorkerDeclarations,
            STNode closeBraceToken) {

        return new STForkStatementNode(
                forkKeyword,
                openBraceToken,
                namedWorkerDeclarations,
                closeBraceToken);
    }

    public static STNode createForEachStatementNode(
            STNode forEachKeyword,
            STNode typeDescriptor,
            STNode variableName,
            STNode inKeyword,
            STNode ActionOrExpressionNode,
            STNode blockStatement) {

        return new STForEachStatementNode(
                forEachKeyword,
                typeDescriptor,
                variableName,
                inKeyword,
                ActionOrExpressionNode,
                blockStatement);
    }

    public static STNode createBinaryExpressionNode(
            SyntaxKind kind,
            STNode lhsExpr,
            STNode operator,
            STNode rhsExpr) {

        return new STBinaryExpressionNode(
                kind,
                lhsExpr,
                operator,
                rhsExpr);
    }

    public static STNode createBracedExpressionNode(
            SyntaxKind kind,
            STNode openParen,
            STNode expression,
            STNode closeParen) {

        return new STBracedExpressionNode(
                kind,
                openParen,
                expression,
                closeParen);
    }

    public static STNode createCheckExpressionNode(
            SyntaxKind kind,
            STNode checkKeyword,
            STNode expression) {

        return new STCheckExpressionNode(
                kind,
                checkKeyword,
                expression);
    }

    public static STNode createFieldAccessExpressionNode(
            STNode expression,
            STNode dotToken,
            STNode fieldName) {

        return new STFieldAccessExpressionNode(
                expression,
                dotToken,
                fieldName);
    }

    public static STNode createFunctionCallExpressionNode(
            STNode functionName,
            STNode openParenToken,
            STNode arguments,
            STNode closeParenToken) {

        return new STFunctionCallExpressionNode(
                functionName,
                openParenToken,
                arguments,
                closeParenToken);
    }

    public static STNode createMethodCallExpressionNode(
            STNode expression,
            STNode dotToken,
            STNode methodName,
            STNode openParenToken,
            STNode arguments,
            STNode closeParenToken) {

        return new STMethodCallExpressionNode(
                expression,
                dotToken,
                methodName,
                openParenToken,
                arguments,
                closeParenToken);
    }

    public static STNode createMappingConstructorExpressionNode(
            STNode openBrace,
            STNode fields,
            STNode closeBrace) {

        return new STMappingConstructorExpressionNode(
                openBrace,
                fields,
                closeBrace);
    }

    public static STNode createMemberAccessExpressionNode(
            STNode containerExpression,
            STNode openBracket,
            STNode keyExpression,
            STNode closeBracket) {

        return new STMemberAccessExpressionNode(
                containerExpression,
                openBracket,
                keyExpression,
                closeBracket);
    }

    public static STNode createTypeofExpressionNode(
            STNode typeofKeyword,
            STNode expression) {

        return new STTypeofExpressionNode(
                typeofKeyword,
                expression);
    }

    public static STNode createUnaryExpressionNode(
            STNode unaryOperator,
            STNode expression) {

        return new STUnaryExpressionNode(
                unaryOperator,
                expression);
    }

    public static STNode createComputedNameFieldNode(
            STNode leadingComma,
            STNode openBracket,
            STNode fieldNameExpr,
            STNode closeBracket,
            STNode colonToken,
            STNode valueExpr) {

        return new STComputedNameFieldNode(
                leadingComma,
                openBracket,
                fieldNameExpr,
                closeBracket,
                colonToken,
                valueExpr);
    }

    public static STNode createConstantDeclarationNode(
            STNode metadata,
            STNode visibilityQualifier,
            STNode constKeyword,
            STNode typeDescriptor,
            STNode variableName,
            STNode equalsToken,
            STNode initializer,
            STNode semicolonToken) {

        return new STConstantDeclarationNode(
                metadata,
                visibilityQualifier,
                constKeyword,
                typeDescriptor,
                variableName,
                equalsToken,
                initializer,
                semicolonToken);
    }

    public static STNode createDefaultableParameterNode(
            STNode leadingComma,
            STNode annotations,
            STNode visibilityQualifier,
            STNode typeName,
            STNode paramName,
            STNode equalsToken,
            STNode expression) {

        return new STDefaultableParameterNode(
                leadingComma,
                annotations,
                visibilityQualifier,
                typeName,
                paramName,
                equalsToken,
                expression);
    }

    public static STNode createRequiredParameterNode(
            STNode leadingComma,
            STNode annotations,
            STNode visibilityQualifier,
            STNode typeName,
            STNode paramName) {

        return new STRequiredParameterNode(
                leadingComma,
                annotations,
                visibilityQualifier,
                typeName,
                paramName);
    }

    public static STNode createRestParameterNode(
            STNode leadingComma,
            STNode annotations,
            STNode typeName,
            STNode ellipsisToken,
            STNode paramName) {

        return new STRestParameterNode(
                leadingComma,
                annotations,
                typeName,
                ellipsisToken,
                paramName);
    }

    public static STNode createExpressionListItemNode(
            STNode leadingComma,
            STNode expression) {

        return new STExpressionListItemNode(
                leadingComma,
                expression);
    }

    public static STNode createImportOrgNameNode(
            STNode orgName,
            STNode slashToken) {

        return new STImportOrgNameNode(
                orgName,
                slashToken);
    }

    public static STNode createImportPrefixNode(
            STNode asKeyword,
            STNode prefix) {

        return new STImportPrefixNode(
                asKeyword,
                prefix);
    }

    public static STNode createImportSubVersionNode(
            STNode leadingDot,
            STNode versionNumber) {

        return new STImportSubVersionNode(
                leadingDot,
                versionNumber);
    }

    public static STNode createImportVersionNode(
            STNode versionKeyword,
            STNode versionNumber) {

        return new STImportVersionNode(
                versionKeyword,
                versionNumber);
    }

    public static STNode createSpecificFieldNode(
            STNode leadingComma,
            STNode fieldName,
            STNode colon,
            STNode valueExpr) {

        return new STSpecificFieldNode(
                leadingComma,
                fieldName,
                colon,
                valueExpr);
    }

    public static STNode createSpreadFieldNode(
            STNode leadingComma,
            STNode ellipsis,
            STNode valueExpr) {

        return new STSpreadFieldNode(
                leadingComma,
                ellipsis,
                valueExpr);
    }

    public static STNode createNamedArgumentNode(
            STNode leadingComma,
            STNode argumentName,
            STNode equalsToken,
            STNode expression) {

        return new STNamedArgumentNode(
                leadingComma,
                argumentName,
                equalsToken,
                expression);
    }

    public static STNode createPositionalArgumentNode(
            STNode leadingComma,
            STNode expression) {

        return new STPositionalArgumentNode(
                leadingComma,
                expression);
    }

    public static STNode createRestArgumentNode(
            STNode leadingComma,
            STNode ellipsis,
            STNode expression) {

        return new STRestArgumentNode(
                leadingComma,
                ellipsis,
                expression);
    }

    public static STNode createObjectTypeDescriptorNode(
            STNode objectTypeQualifiers,
            STNode objectKeyword,
            STNode openBrace,
            STNode members,
            STNode closeBrace) {

        return new STObjectTypeDescriptorNode(
                objectTypeQualifiers,
                objectKeyword,
                openBrace,
                members,
                closeBrace);
    }

    public static STNode createRecordTypeDescriptorNode(
            STNode objectKeyword,
            STNode bodyStartDelimiter,
            STNode fields,
            STNode bodyEndDelimiter) {

        return new STRecordTypeDescriptorNode(
                objectKeyword,
                bodyStartDelimiter,
                fields,
                bodyEndDelimiter);
    }

    public static STNode createReturnTypeDescriptorNode(
            STNode returnsKeyword,
            STNode annotations,
            STNode type) {

        return new STReturnTypeDescriptorNode(
                returnsKeyword,
                annotations,
                type);
    }

    public static STNode createNilTypeDescriptorNode(
            STNode openParenToken,
            STNode closeParenToken) {

        return new STNilTypeDescriptorNode(
                openParenToken,
                closeParenToken);
    }

    public static STNode createOptionalTypeDescriptorNode(
            STNode typeDescriptor,
            STNode questionMarkToken) {

        return new STOptionalTypeDescriptorNode(
                typeDescriptor,
                questionMarkToken);
    }

    public static STNode createObjectFieldNode(
            STNode metadata,
            STNode visibilityQualifier,
            STNode typeName,
            STNode fieldName,
            STNode equalsToken,
            STNode expression,
            STNode semicolonToken) {

        return new STObjectFieldNode(
                metadata,
                visibilityQualifier,
                typeName,
                fieldName,
                equalsToken,
                expression,
                semicolonToken);
    }

    public static STNode createRecordFieldNode(
            STNode metadata,
            STNode typeName,
            STNode fieldName,
            STNode questionMarkToken,
            STNode semicolonToken) {

        return new STRecordFieldNode(
                metadata,
                typeName,
                fieldName,
                questionMarkToken,
                semicolonToken);
    }

    public static STNode createRecordFieldWithDefaultValueNode(
            STNode metadata,
            STNode typeName,
            STNode fieldName,
            STNode equalsToken,
            STNode expression,
            STNode semicolonToken) {

        return new STRecordFieldWithDefaultValueNode(
                metadata,
                typeName,
                fieldName,
                equalsToken,
                expression,
                semicolonToken);
    }

    public static STNode createRecordRestDescriptorNode(
            STNode typeName,
            STNode ellipsisToken,
            STNode semicolonToken) {

        return new STRecordRestDescriptorNode(
                typeName,
                ellipsisToken,
                semicolonToken);
    }

    public static STNode createTypeReferenceNode(
            STNode asteriskToken,
            STNode typeName,
            STNode semicolonToken) {

        return new STTypeReferenceNode(
                asteriskToken,
                typeName,
                semicolonToken);
    }

    public static STNode createServiceBodyNode(
            STNode openBraceToken,
            STNode resources,
            STNode closeBraceToken) {

        return new STServiceBodyNode(
                openBraceToken,
                resources,
                closeBraceToken);
    }

    public static STNode createAnnotationNode(
            STNode atToken,
            STNode annotReference,
            STNode annotValue) {

        return new STAnnotationNode(
                atToken,
                annotReference,
                annotValue);
    }

    public static STNode createMetadataNode(
            STNode documentationString,
            STNode annotations) {

        return new STMetadataNode(
                documentationString,
                annotations);
    }

    public static STNode createModuleVariableDeclarationNode(
            STNode metadata,
            STNode finalKeyword,
            STNode typeName,
            STNode variableName,
            STNode equalsToken,
            STNode initializer,
            STNode semicolonToken) {

        return new STModuleVariableDeclarationNode(
                metadata,
                finalKeyword,
                typeName,
                variableName,
                equalsToken,
                initializer,
                semicolonToken);
    }

    public static STNode createTypeTestExpressionNode(
            STNode expression,
            STNode isKeyword,
            STNode typeDescriptor) {

        return new STTypeTestExpressionNode(
                expression,
                isKeyword,
                typeDescriptor);
    }

    public static STNode createArrayTypeDescriptorNode(
            STNode typeDescriptorNode,
            STNode openBracketToken,
            STNode arrayLengthNode,
            STNode closeBracketToken) {

        return new STArrayTypeDescriptorNode(
                typeDescriptorNode,
                openBracketToken,
                arrayLengthNode,
                closeBracketToken);
    }

    public static STNode createRemoteMethodCallActionNode(
            STNode expression,
            STNode rightArrowToken,
            STNode methodName,
            STNode openParenToken,
            STNode arguments,
            STNode closeParenToken) {

        return new STRemoteMethodCallActionNode(
                expression,
                rightArrowToken,
                methodName,
                openParenToken,
                arguments,
                closeParenToken);
    }

    public static STNode createParameterizedTypeDescriptorNode(
            STNode parameterizedType,
            STNode ltToken,
            STNode typeNode,
            STNode gtToken) {

        return new STParameterizedTypeDescriptorNode(
                parameterizedType,
                ltToken,
                typeNode,
                gtToken);
    }

    public static STNode createNilLiteralNode(
            STNode openParenToken,
            STNode closeParenToken) {

        return new STNilLiteralNode(
                openParenToken,
                closeParenToken);
    }

    public static STNode createAnnotationDeclarationNode(
            STNode metadata,
            STNode visibilityQualifier,
            STNode constKeyword,
            STNode annotationKeyword,
            STNode typeDescriptor,
            STNode annotationTag,
            STNode onKeyword,
            STNode attachPoints,
            STNode semicolonToken) {

        return new STAnnotationDeclarationNode(
                metadata,
                visibilityQualifier,
                constKeyword,
                annotationKeyword,
                typeDescriptor,
                annotationTag,
                onKeyword,
                attachPoints,
                semicolonToken);
    }

    public static STNode createAnnotationAttachPointNode(
            STNode sourceKeyword,
            STNode firstIdent,
            STNode secondIdent) {

        return new STAnnotationAttachPointNode(
                sourceKeyword,
                firstIdent,
                secondIdent);
    }

    public static STNode createXMLNamespaceDeclarationNode(
            STNode xmlnsKeyword,
            STNode namespaceuri,
            STNode asKeyword,
            STNode namespacePrefix,
            STNode semicolonToken) {

        return new STXMLNamespaceDeclarationNode(
                xmlnsKeyword,
                namespaceuri,
                asKeyword,
                namespacePrefix,
                semicolonToken);
    }

    public static STNode createFunctionBodyBlockNode(
            STNode openBraceToken,
            STNode namedWorkerDeclarator,
            STNode statements,
            STNode closeBraceToken) {

        return new STFunctionBodyBlockNode(
                openBraceToken,
                namedWorkerDeclarator,
                statements,
                closeBraceToken);
    }

    public static STNode createNamedWorkerDeclarationNode(
            STNode annotations,
            STNode workerKeyword,
            STNode workerName,
            STNode returnTypeDesc,
            STNode workerBody) {

        return new STNamedWorkerDeclarationNode(
                annotations,
                workerKeyword,
                workerName,
                returnTypeDesc,
                workerBody);
    }

    public static STNode createNamedWorkerDeclarator(
            STNode workerInitStatements,
            STNode namedWorkerDeclarations) {

        return new STNamedWorkerDeclarator(
                workerInitStatements,
                namedWorkerDeclarations);
    }

    public static STNode createDocumentationStringNode(
            STNode documentationLines) {

        return new STDocumentationStringNode(
                documentationLines);
    }

    public static STNode createBasicLiteralNode(
            SyntaxKind kind,
            STNode literalToken) {

        return new STBasicLiteralNode(
                kind,
                literalToken);
    }

    public static STNode createSimpleNameReferenceNode(
            STNode name) {

        return new STSimpleNameReferenceNode(
                name);
    }

    public static STNode createQualifiedNameReferenceNode(
            STNode modulePrefix,
            STNode colon,
            STNode identifier) {

        return new STQualifiedNameReferenceNode(
                modulePrefix,
                colon,
                identifier);
    }

    public static STNode createBuiltinSimpleNameReferenceNode(
            SyntaxKind kind,
            STNode name) {

        return new STBuiltinSimpleNameReferenceNode(
                kind,
                name);
    }

<<<<<<< HEAD
    public static STNode createTemplateExpressionNode(
            SyntaxKind kind,
            STNode type,
            STNode startBacktick,
            STNode content,
            STNode endBacktick) {

        return new STTemplateExpressionNode(
                kind,
                type,
                startBacktick,
                content,
                endBacktick);
    }

    public static STNode createXMLElementNode(
            STNode startTag,
            STNode content,
            STNode endTag) {

        return new STXMLElementNode(
                startTag,
                content,
                endTag);
    }

    public static STNode createXMLStartTagNode(
            STNode ltToken,
            STNode name,
            STNode attributes,
            STNode getToken) {

        return new STXMLStartTagNode(
                ltToken,
                name,
                attributes,
                getToken);
    }

    public static STNode createXMLEndTagNode(
            STNode ltToken,
            STNode slashToken,
            STNode name,
            STNode getToken) {

        return new STXMLEndTagNode(
                ltToken,
                slashToken,
                name,
                getToken);
    }

    public static STNode createXMLSimpleNameNode(
            STNode name) {

        return new STXMLSimpleNameNode(
                name);
    }

    public static STNode createXMLQualifiedNameNode(
            STNode prefix,
            STNode colon,
            STNode name) {

        return new STXMLQualifiedNameNode(
                prefix,
                colon,
                name);
    }

    public static STNode createXMLEmptyElementNode(
            STNode ltToken,
            STNode name,
            STNode attributes,
            STNode slashToken,
            STNode getToken) {

        return new STXMLEmptyElementNode(
                ltToken,
                name,
                attributes,
                slashToken,
                getToken);
    }

    public static STNode createInterpolationNode(
            STNode interpolationStartToken,
            STNode expression,
            STNode interpolationEndToken) {

        return new STInterpolationNode(
                interpolationStartToken,
                expression,
                interpolationEndToken);
    }

    public static STNode createXMLTextNode(
            STNode content) {

        return new STXMLTextNode(
                content);
    }

    public static STNode createXMLAttributeNode(
            STNode attributeName,
            STNode equalToken,
            STNode value) {

        return new STXMLAttributeNode(
                attributeName,
                equalToken,
                value);
    }

    public static STNode createXMLComment(
            STNode commentStart,
            STNode content,
            STNode commentEnd) {

        return new STXMLComment(
                commentStart,
                content,
                commentEnd);
    }

    public static STNode createXMLProcessingInstruction(
            STNode piStart,
            STNode target,
            STNode data,
            STNode piEnd) {

        return new STXMLProcessingInstruction(
                piStart,
                target,
                data,
                piEnd);
    }

    public static STNode createXMLAttributeValue(
            STNode startQuote,
            STNode value,
            STNode endQuote) {

        return new STXMLAttributeValue(
                startQuote,
                value,
                endQuote);
=======
    public static STNode createTrapExpressionNode(
            STNode trapKeyword,
            STNode expression) {

        return new STTrapExpressionNode(
                trapKeyword,
                expression);
    }

    public static STNode createListConstructorExpressionNode(
            STNode openBracket,
            STNode expressions,
            STNode closeBracket) {

        return new STListConstructorExpressionNode(
                openBracket,
                expressions,
                closeBracket);
    }

    public static STNode createTypeCastExpressionNode(
            STNode ltToken,
            STNode typeCastParam,
            STNode gtToken,
            STNode expression) {

        return new STTypeCastExpressionNode(
                ltToken,
                typeCastParam,
                gtToken,
                expression);
    }

    public static STNode createTypeCastParamNode(
            STNode annotations,
            STNode type) {

        return new STTypeCastParamNode(
                annotations,
                type);
    }

    public static STNode createUnionTypeDescriptorNode(
            STNode leftTypeDesc,
            STNode pipeToken,
            STNode rightTypeDesc) {

        return new STUnionTypeDescriptorNode(
                leftTypeDesc,
                pipeToken,
                rightTypeDesc);
    }

    public static STNode createTableConstructorExpressionNode(
            STNode tableKeyword,
            STNode KeySpecifier,
            STNode openBracket,
            STNode mappingConstructors,
            STNode closeBracket) {

        return new STTableConstructorExpressionNode(
                tableKeyword,
                KeySpecifier,
                openBracket,
                mappingConstructors,
                closeBracket);
    }

    public static STNode createKeySpecifierNode(
            STNode keyKeyword,
            STNode openParenToken,
            STNode fieldNames,
            STNode closeParenToken) {

        return new STKeySpecifierNode(
                keyKeyword,
                openParenToken,
                fieldNames,
                closeParenToken);
    }

    public static STNode createErrorTypeDescriptorNode(
            STNode errorKeywordToken,
            STNode errorTypeParamsNode) {

        return new STErrorTypeDescriptorNode(
                errorKeywordToken,
                errorTypeParamsNode);
    }

    public static STNode createErrorTypeParamsNode(
            STNode ltToken,
            STNode parameter,
            STNode gtToken) {

        return new STErrorTypeParamsNode(
                ltToken,
                parameter,
                gtToken);
    }

    public static STNode createLetExpressionNode(
            STNode letKeyword,
            STNode letVarDeclarations,
            STNode inKeyword,
            STNode expression) {

        return new STLetExpressionNode(
                letKeyword,
                letVarDeclarations,
                inKeyword,
                expression);
    }

    public static STNode createLetVariableDeclarationNode(
            STNode annotations,
            STNode typeName,
            STNode variableName,
            STNode equalsToken,
            STNode expression) {

        return new STLetVariableDeclarationNode(
                annotations,
                typeName,
                variableName,
                equalsToken,
                expression);
>>>>>>> 59f74d1a
    }
}
<|MERGE_RESOLUTION|>--- conflicted
+++ resolved
@@ -1032,7 +1032,135 @@
                 name);
     }
 
-<<<<<<< HEAD
+    public static STNode createTrapExpressionNode(
+            STNode trapKeyword,
+            STNode expression) {
+
+        return new STTrapExpressionNode(
+                trapKeyword,
+                expression);
+    }
+
+    public static STNode createListConstructorExpressionNode(
+            STNode openBracket,
+            STNode expressions,
+            STNode closeBracket) {
+
+        return new STListConstructorExpressionNode(
+                openBracket,
+                expressions,
+                closeBracket);
+    }
+
+    public static STNode createTypeCastExpressionNode(
+            STNode ltToken,
+            STNode typeCastParam,
+            STNode gtToken,
+            STNode expression) {
+
+        return new STTypeCastExpressionNode(
+                ltToken,
+                typeCastParam,
+                gtToken,
+                expression);
+    }
+
+    public static STNode createTypeCastParamNode(
+            STNode annotations,
+            STNode type) {
+
+        return new STTypeCastParamNode(
+                annotations,
+                type);
+    }
+
+    public static STNode createUnionTypeDescriptorNode(
+            STNode leftTypeDesc,
+            STNode pipeToken,
+            STNode rightTypeDesc) {
+
+        return new STUnionTypeDescriptorNode(
+                leftTypeDesc,
+                pipeToken,
+                rightTypeDesc);
+    }
+
+    public static STNode createTableConstructorExpressionNode(
+            STNode tableKeyword,
+            STNode KeySpecifier,
+            STNode openBracket,
+            STNode mappingConstructors,
+            STNode closeBracket) {
+
+        return new STTableConstructorExpressionNode(
+                tableKeyword,
+                KeySpecifier,
+                openBracket,
+                mappingConstructors,
+                closeBracket);
+    }
+
+    public static STNode createKeySpecifierNode(
+            STNode keyKeyword,
+            STNode openParenToken,
+            STNode fieldNames,
+            STNode closeParenToken) {
+
+        return new STKeySpecifierNode(
+                keyKeyword,
+                openParenToken,
+                fieldNames,
+                closeParenToken);
+    }
+
+    public static STNode createErrorTypeDescriptorNode(
+            STNode errorKeywordToken,
+            STNode errorTypeParamsNode) {
+
+        return new STErrorTypeDescriptorNode(
+                errorKeywordToken,
+                errorTypeParamsNode);
+    }
+
+    public static STNode createErrorTypeParamsNode(
+            STNode ltToken,
+            STNode parameter,
+            STNode gtToken) {
+
+        return new STErrorTypeParamsNode(
+                ltToken,
+                parameter,
+                gtToken);
+    }
+
+    public static STNode createLetExpressionNode(
+            STNode letKeyword,
+            STNode letVarDeclarations,
+            STNode inKeyword,
+            STNode expression) {
+
+        return new STLetExpressionNode(
+                letKeyword,
+                letVarDeclarations,
+                inKeyword,
+                expression);
+    }
+
+    public static STNode createLetVariableDeclarationNode(
+            STNode annotations,
+            STNode typeName,
+            STNode variableName,
+            STNode equalsToken,
+            STNode expression) {
+
+        return new STLetVariableDeclarationNode(
+                annotations,
+                typeName,
+                variableName,
+                equalsToken,
+                expression);
+    }
+
     public static STNode createTemplateExpressionNode(
             SyntaxKind kind,
             STNode type,
@@ -1180,134 +1308,5 @@
                 startQuote,
                 value,
                 endQuote);
-=======
-    public static STNode createTrapExpressionNode(
-            STNode trapKeyword,
-            STNode expression) {
-
-        return new STTrapExpressionNode(
-                trapKeyword,
-                expression);
-    }
-
-    public static STNode createListConstructorExpressionNode(
-            STNode openBracket,
-            STNode expressions,
-            STNode closeBracket) {
-
-        return new STListConstructorExpressionNode(
-                openBracket,
-                expressions,
-                closeBracket);
-    }
-
-    public static STNode createTypeCastExpressionNode(
-            STNode ltToken,
-            STNode typeCastParam,
-            STNode gtToken,
-            STNode expression) {
-
-        return new STTypeCastExpressionNode(
-                ltToken,
-                typeCastParam,
-                gtToken,
-                expression);
-    }
-
-    public static STNode createTypeCastParamNode(
-            STNode annotations,
-            STNode type) {
-
-        return new STTypeCastParamNode(
-                annotations,
-                type);
-    }
-
-    public static STNode createUnionTypeDescriptorNode(
-            STNode leftTypeDesc,
-            STNode pipeToken,
-            STNode rightTypeDesc) {
-
-        return new STUnionTypeDescriptorNode(
-                leftTypeDesc,
-                pipeToken,
-                rightTypeDesc);
-    }
-
-    public static STNode createTableConstructorExpressionNode(
-            STNode tableKeyword,
-            STNode KeySpecifier,
-            STNode openBracket,
-            STNode mappingConstructors,
-            STNode closeBracket) {
-
-        return new STTableConstructorExpressionNode(
-                tableKeyword,
-                KeySpecifier,
-                openBracket,
-                mappingConstructors,
-                closeBracket);
-    }
-
-    public static STNode createKeySpecifierNode(
-            STNode keyKeyword,
-            STNode openParenToken,
-            STNode fieldNames,
-            STNode closeParenToken) {
-
-        return new STKeySpecifierNode(
-                keyKeyword,
-                openParenToken,
-                fieldNames,
-                closeParenToken);
-    }
-
-    public static STNode createErrorTypeDescriptorNode(
-            STNode errorKeywordToken,
-            STNode errorTypeParamsNode) {
-
-        return new STErrorTypeDescriptorNode(
-                errorKeywordToken,
-                errorTypeParamsNode);
-    }
-
-    public static STNode createErrorTypeParamsNode(
-            STNode ltToken,
-            STNode parameter,
-            STNode gtToken) {
-
-        return new STErrorTypeParamsNode(
-                ltToken,
-                parameter,
-                gtToken);
-    }
-
-    public static STNode createLetExpressionNode(
-            STNode letKeyword,
-            STNode letVarDeclarations,
-            STNode inKeyword,
-            STNode expression) {
-
-        return new STLetExpressionNode(
-                letKeyword,
-                letVarDeclarations,
-                inKeyword,
-                expression);
-    }
-
-    public static STNode createLetVariableDeclarationNode(
-            STNode annotations,
-            STNode typeName,
-            STNode variableName,
-            STNode equalsToken,
-            STNode expression) {
-
-        return new STLetVariableDeclarationNode(
-                annotations,
-                typeName,
-                variableName,
-                equalsToken,
-                expression);
->>>>>>> 59f74d1a
     }
 }
