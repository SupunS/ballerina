/*
 *  Copyright (c) 2020, WSO2 Inc. (http://www.wso2.org) All Rights Reserved.
 *
 *  WSO2 Inc. licenses this file to you under the Apache License,
 *  Version 2.0 (the "License"); you may not use this file except
 *  in compliance with the License.
 *  You may obtain a copy of the License at
 *
 *    http://www.apache.org/licenses/LICENSE-2.0
 *
 *  Unless required by applicable law or agreed to in writing,
 *  software distributed under the License is distributed on an
 *  "AS IS" BASIS, WITHOUT WARRANTIES OR CONDITIONS OF ANY
 *  KIND, either express or implied.  See the License for the
 *  specific language governing permissions and limitations
 *  under the License.
 */
package io.ballerinalang.compiler.internal.parser.tree;

import io.ballerinalang.compiler.syntax.tree.SyntaxKind;

/**
 * A factory that constructs internal tree nodes.
 * <p>
 * This class contains various helper methods that create internal tree nodes.
 * <p>
 * Note that {@code STNodeFactory} must be used to create {@code STNode} instances. This approach allows
 * us to manage {@code STNode} production in the future. We could load nodes from a cache or add debug logs etc.
 *
 * This is a generated class.
 *
 * @since 1.3.0
 */
public class STNodeFactory extends STAbstractNodeFactory {

    private STNodeFactory() {
    }

    public static STNode createModulePartNode(
            STNode imports,
            STNode members,
            STNode eofToken) {

        return new STModulePartNode(
                imports,
                members,
                eofToken);
    }

    public static STNode createFunctionDefinitionNode(
            STNode metadata,
            STNode visibilityQualifier,
            STNode functionKeyword,
            STNode functionName,
            STNode openParenToken,
            STNode parameters,
            STNode closeParenToken,
            STNode returnTypeDesc,
            STNode functionBody) {

        return new STFunctionDefinitionNode(
                metadata,
                visibilityQualifier,
                functionKeyword,
                functionName,
                openParenToken,
                parameters,
                closeParenToken,
                returnTypeDesc,
                functionBody);
    }

    public static STNode createImportDeclarationNode(
            STNode importKeyword,
            STNode orgName,
            STNode moduleName,
            STNode version,
            STNode prefix,
            STNode semicolon) {

        return new STImportDeclarationNode(
                importKeyword,
                orgName,
                moduleName,
                version,
                prefix,
                semicolon);
    }

    public static STNode createListenerDeclarationNode(
            STNode metadata,
            STNode visibilityQualifier,
            STNode listenerKeyword,
            STNode typeDescriptor,
            STNode variableName,
            STNode equalsToken,
            STNode initializer,
            STNode semicolonToken) {

        return new STListenerDeclarationNode(
                metadata,
                visibilityQualifier,
                listenerKeyword,
                typeDescriptor,
                variableName,
                equalsToken,
                initializer,
                semicolonToken);
    }

    public static STNode createTypeDefinitionNode(
            STNode metadata,
            STNode visibilityQualifier,
            STNode typeKeyword,
            STNode typeName,
            STNode typeDescriptor,
            STNode semicolonToken) {

        return new STTypeDefinitionNode(
                metadata,
                visibilityQualifier,
                typeKeyword,
                typeName,
                typeDescriptor,
                semicolonToken);
    }

    public static STNode createServiceDeclarationNode(
            STNode metadata,
            STNode serviceKeyword,
            STNode serviceName,
            STNode onKeyword,
            STNode expressions,
            STNode serviceBody) {

        return new STServiceDeclarationNode(
                metadata,
                serviceKeyword,
                serviceName,
                onKeyword,
                expressions,
                serviceBody);
    }

    public static STNode createAssignmentStatementNode(
            STNode varRef,
            STNode equalsToken,
            STNode expression,
            STNode semicolonToken) {

        return new STAssignmentStatementNode(
                varRef,
                equalsToken,
                expression,
                semicolonToken);
    }

    public static STNode createCompoundAssignmentStatementNode(
            STNode lhsExpression,
            STNode binaryOperator,
            STNode equalsToken,
            STNode rhsExpression,
            STNode semicolonToken) {

        return new STCompoundAssignmentStatementNode(
                lhsExpression,
                binaryOperator,
                equalsToken,
                rhsExpression,
                semicolonToken);
    }

    public static STNode createVariableDeclarationNode(
            STNode annotations,
            STNode finalKeyword,
            STNode typeName,
            STNode variableName,
            STNode equalsToken,
            STNode initializer,
            STNode semicolonToken) {

        return new STVariableDeclarationNode(
                annotations,
                finalKeyword,
                typeName,
                variableName,
                equalsToken,
                initializer,
                semicolonToken);
    }

    public static STNode createBlockStatementNode(
            STNode openBraceToken,
            STNode statements,
            STNode closeBraceToken) {

        return new STBlockStatementNode(
                openBraceToken,
                statements,
                closeBraceToken);
    }

    public static STNode createBreakStatementNode(
            STNode breakToken,
            STNode semicolonToken) {

        return new STBreakStatementNode(
                breakToken,
                semicolonToken);
    }

    public static STNode createExpressionStatementNode(
            SyntaxKind kind,
            STNode expression,
            STNode semicolonToken) {

        return new STExpressionStatementNode(
                kind,
                expression,
                semicolonToken);
    }

    public static STNode createContinueStatementNode(
            STNode continueToken,
            STNode semicolonToken) {

        return new STContinueStatementNode(
                continueToken,
                semicolonToken);
    }

    public static STNode createExternalFunctionBodyNode(
            STNode equalsToken,
            STNode annotations,
            STNode externalKeyword,
            STNode semicolonToken) {

        return new STExternalFunctionBodyNode(
                equalsToken,
                annotations,
                externalKeyword,
                semicolonToken);
    }

    public static STNode createIfElseStatementNode(
            STNode ifKeyword,
            STNode condition,
            STNode ifBody,
            STNode elseBody) {

        return new STIfElseStatementNode(
                ifKeyword,
                condition,
                ifBody,
                elseBody);
    }

    public static STNode createElseBlockNode(
            STNode elseKeyword,
            STNode elseBody) {

        return new STElseBlockNode(
                elseKeyword,
                elseBody);
    }

    public static STNode createWhileStatementNode(
            STNode whileKeyword,
            STNode condition,
            STNode whileBody) {

        return new STWhileStatementNode(
                whileKeyword,
                condition,
                whileBody);
    }

    public static STNode createPanicStatementNode(
            STNode panicKeyword,
            STNode expression,
            STNode semicolonToken) {

        return new STPanicStatementNode(
                panicKeyword,
                expression,
                semicolonToken);
    }

    public static STNode createReturnStatementNode(
            STNode returnKeyword,
            STNode expression,
            STNode semicolonToken) {

        return new STReturnStatementNode(
                returnKeyword,
                expression,
                semicolonToken);
    }

    public static STNode createLocalTypeDefinitionStatementNode(
            STNode annotations,
            STNode typeKeyword,
            STNode typeName,
            STNode typeDescriptor,
            STNode semicolonToken) {

        return new STLocalTypeDefinitionStatementNode(
                annotations,
                typeKeyword,
                typeName,
                typeDescriptor,
                semicolonToken);
    }

    public static STNode createLockStatementNode(
            STNode lockKeyword,
            STNode blockStatement) {

        return new STLockStatementNode(
                lockKeyword,
                blockStatement);
    }

    public static STNode createForkStatementNode(
            STNode forkKeyword,
            STNode openBraceToken,
            STNode namedWorkerDeclarations,
            STNode closeBraceToken) {

        return new STForkStatementNode(
                forkKeyword,
                openBraceToken,
                namedWorkerDeclarations,
                closeBraceToken);
    }

    public static STNode createForEachStatementNode(
            STNode forEachKeyword,
            STNode typeDescriptor,
            STNode variableName,
            STNode inKeyword,
            STNode ActionOrExpressionNode,
            STNode blockStatement) {

        return new STForEachStatementNode(
                forEachKeyword,
                typeDescriptor,
                variableName,
                inKeyword,
                ActionOrExpressionNode,
                blockStatement);
    }

    public static STNode createBinaryExpressionNode(
            SyntaxKind kind,
            STNode lhsExpr,
            STNode operator,
            STNode rhsExpr) {

        return new STBinaryExpressionNode(
                kind,
                lhsExpr,
                operator,
                rhsExpr);
    }

    public static STNode createBracedExpressionNode(
            SyntaxKind kind,
            STNode openParen,
            STNode expression,
            STNode closeParen) {

        return new STBracedExpressionNode(
                kind,
                openParen,
                expression,
                closeParen);
    }

    public static STNode createCheckExpressionNode(
            SyntaxKind kind,
            STNode checkKeyword,
            STNode expression) {

        return new STCheckExpressionNode(
                kind,
                checkKeyword,
                expression);
    }

    public static STNode createFieldAccessExpressionNode(
            STNode expression,
            STNode dotToken,
            STNode fieldName) {

        return new STFieldAccessExpressionNode(
                expression,
                dotToken,
                fieldName);
    }

    public static STNode createFunctionCallExpressionNode(
            STNode functionName,
            STNode openParenToken,
            STNode arguments,
            STNode closeParenToken) {

        return new STFunctionCallExpressionNode(
                functionName,
                openParenToken,
                arguments,
                closeParenToken);
    }

    public static STNode createMethodCallExpressionNode(
            STNode expression,
            STNode dotToken,
            STNode methodName,
            STNode openParenToken,
            STNode arguments,
            STNode closeParenToken) {

        return new STMethodCallExpressionNode(
                expression,
                dotToken,
                methodName,
                openParenToken,
                arguments,
                closeParenToken);
    }

    public static STNode createMappingConstructorExpressionNode(
            STNode openBrace,
            STNode fields,
            STNode closeBrace) {

        return new STMappingConstructorExpressionNode(
                openBrace,
                fields,
                closeBrace);
    }

    public static STNode createMemberAccessExpressionNode(
            STNode containerExpression,
            STNode openBracket,
            STNode keyExpression,
            STNode closeBracket) {

        return new STMemberAccessExpressionNode(
                containerExpression,
                openBracket,
                keyExpression,
                closeBracket);
    }

    public static STNode createTypeofExpressionNode(
            STNode typeofKeyword,
            STNode expression) {

        return new STTypeofExpressionNode(
                typeofKeyword,
                expression);
    }

    public static STNode createUnaryExpressionNode(
            STNode unaryOperator,
            STNode expression) {

        return new STUnaryExpressionNode(
                unaryOperator,
                expression);
    }

    public static STNode createComputedNameFieldNode(
            STNode leadingComma,
            STNode openBracket,
            STNode fieldNameExpr,
            STNode closeBracket,
            STNode colonToken,
            STNode valueExpr) {

        return new STComputedNameFieldNode(
                leadingComma,
                openBracket,
                fieldNameExpr,
                closeBracket,
                colonToken,
                valueExpr);
    }

    public static STNode createConstantDeclarationNode(
            STNode metadata,
            STNode visibilityQualifier,
            STNode constKeyword,
            STNode typeDescriptor,
            STNode variableName,
            STNode equalsToken,
            STNode initializer,
            STNode semicolonToken) {

        return new STConstantDeclarationNode(
                metadata,
                visibilityQualifier,
                constKeyword,
                typeDescriptor,
                variableName,
                equalsToken,
                initializer,
                semicolonToken);
    }

    public static STNode createDefaultableParameterNode(
            STNode leadingComma,
            STNode annotations,
            STNode visibilityQualifier,
            STNode typeName,
            STNode paramName,
            STNode equalsToken,
            STNode expression) {

        return new STDefaultableParameterNode(
                leadingComma,
                annotations,
                visibilityQualifier,
                typeName,
                paramName,
                equalsToken,
                expression);
    }

    public static STNode createRequiredParameterNode(
            STNode leadingComma,
            STNode annotations,
            STNode visibilityQualifier,
            STNode typeName,
            STNode paramName) {

        return new STRequiredParameterNode(
                leadingComma,
                annotations,
                visibilityQualifier,
                typeName,
                paramName);
    }

    public static STNode createRestParameterNode(
            STNode leadingComma,
            STNode annotations,
            STNode typeName,
            STNode ellipsisToken,
            STNode paramName) {

        return new STRestParameterNode(
                leadingComma,
                annotations,
                typeName,
                ellipsisToken,
                paramName);
    }

    public static STNode createExpressionListItemNode(
            STNode leadingComma,
            STNode expression) {

        return new STExpressionListItemNode(
                leadingComma,
                expression);
    }

    public static STNode createImportOrgNameNode(
            STNode orgName,
            STNode slashToken) {

        return new STImportOrgNameNode(
                orgName,
                slashToken);
    }

    public static STNode createImportPrefixNode(
            STNode asKeyword,
            STNode prefix) {

        return new STImportPrefixNode(
                asKeyword,
                prefix);
    }

    public static STNode createImportSubVersionNode(
            STNode leadingDot,
            STNode versionNumber) {

        return new STImportSubVersionNode(
                leadingDot,
                versionNumber);
    }

    public static STNode createImportVersionNode(
            STNode versionKeyword,
            STNode versionNumber) {

        return new STImportVersionNode(
                versionKeyword,
                versionNumber);
    }

    public static STNode createSpecificFieldNode(
            STNode leadingComma,
            STNode fieldName,
            STNode colon,
            STNode valueExpr) {

        return new STSpecificFieldNode(
                leadingComma,
                fieldName,
                colon,
                valueExpr);
    }

    public static STNode createSpreadFieldNode(
            STNode leadingComma,
            STNode ellipsis,
            STNode valueExpr) {

        return new STSpreadFieldNode(
                leadingComma,
                ellipsis,
                valueExpr);
    }

    public static STNode createNamedArgumentNode(
            STNode leadingComma,
            STNode argumentName,
            STNode equalsToken,
            STNode expression) {

        return new STNamedArgumentNode(
                leadingComma,
                argumentName,
                equalsToken,
                expression);
    }

    public static STNode createPositionalArgumentNode(
            STNode leadingComma,
            STNode expression) {

        return new STPositionalArgumentNode(
                leadingComma,
                expression);
    }

    public static STNode createRestArgumentNode(
            STNode leadingComma,
            STNode ellipsis,
            STNode expression) {

        return new STRestArgumentNode(
                leadingComma,
                ellipsis,
                expression);
    }

    public static STNode createObjectTypeDescriptorNode(
            STNode objectTypeQualifiers,
            STNode objectKeyword,
            STNode openBrace,
            STNode members,
            STNode closeBrace) {

        return new STObjectTypeDescriptorNode(
                objectTypeQualifiers,
                objectKeyword,
                openBrace,
                members,
                closeBrace);
    }

    public static STNode createRecordTypeDescriptorNode(
            STNode objectKeyword,
            STNode bodyStartDelimiter,
            STNode fields,
            STNode bodyEndDelimiter) {

        return new STRecordTypeDescriptorNode(
                objectKeyword,
                bodyStartDelimiter,
                fields,
                bodyEndDelimiter);
    }

    public static STNode createReturnTypeDescriptorNode(
            STNode returnsKeyword,
            STNode annotations,
            STNode type) {

        return new STReturnTypeDescriptorNode(
                returnsKeyword,
                annotations,
                type);
    }

    public static STNode createNilTypeDescriptorNode(
            STNode openParenToken,
            STNode closeParenToken) {

        return new STNilTypeDescriptorNode(
                openParenToken,
                closeParenToken);
    }

    public static STNode createOptionalTypeDescriptorNode(
            STNode typeDescriptor,
            STNode questionMarkToken) {

        return new STOptionalTypeDescriptorNode(
                typeDescriptor,
                questionMarkToken);
    }

    public static STNode createObjectFieldNode(
            STNode metadata,
            STNode visibilityQualifier,
            STNode typeName,
            STNode fieldName,
            STNode equalsToken,
            STNode expression,
            STNode semicolonToken) {

        return new STObjectFieldNode(
                metadata,
                visibilityQualifier,
                typeName,
                fieldName,
                equalsToken,
                expression,
                semicolonToken);
    }

    public static STNode createRecordFieldNode(
            STNode metadata,
            STNode typeName,
            STNode fieldName,
            STNode questionMarkToken,
            STNode semicolonToken) {

        return new STRecordFieldNode(
                metadata,
                typeName,
                fieldName,
                questionMarkToken,
                semicolonToken);
    }

    public static STNode createRecordFieldWithDefaultValueNode(
            STNode metadata,
            STNode typeName,
            STNode fieldName,
            STNode equalsToken,
            STNode expression,
            STNode semicolonToken) {

        return new STRecordFieldWithDefaultValueNode(
                metadata,
                typeName,
                fieldName,
                equalsToken,
                expression,
                semicolonToken);
    }

    public static STNode createRecordRestDescriptorNode(
            STNode typeName,
            STNode ellipsisToken,
            STNode semicolonToken) {

        return new STRecordRestDescriptorNode(
                typeName,
                ellipsisToken,
                semicolonToken);
    }

    public static STNode createTypeReferenceNode(
            STNode asteriskToken,
            STNode typeName,
            STNode semicolonToken) {

        return new STTypeReferenceNode(
                asteriskToken,
                typeName,
                semicolonToken);
    }

    public static STNode createServiceBodyNode(
            STNode openBraceToken,
            STNode resources,
            STNode closeBraceToken) {

        return new STServiceBodyNode(
                openBraceToken,
                resources,
                closeBraceToken);
    }

    public static STNode createAnnotationNode(
            STNode atToken,
            STNode annotReference,
            STNode annotValue) {

        return new STAnnotationNode(
                atToken,
                annotReference,
                annotValue);
    }

    public static STNode createMetadataNode(
            STNode documentationString,
            STNode annotations) {

        return new STMetadataNode(
                documentationString,
                annotations);
    }

    public static STNode createModuleVariableDeclarationNode(
            STNode metadata,
            STNode finalKeyword,
            STNode typeName,
            STNode variableName,
            STNode equalsToken,
            STNode initializer,
            STNode semicolonToken) {

        return new STModuleVariableDeclarationNode(
                metadata,
                finalKeyword,
                typeName,
                variableName,
                equalsToken,
                initializer,
                semicolonToken);
    }

    public static STNode createTypeTestExpressionNode(
            STNode expression,
            STNode isKeyword,
            STNode typeDescriptor) {

        return new STTypeTestExpressionNode(
                expression,
                isKeyword,
                typeDescriptor);
    }

    public static STNode createArrayTypeDescriptorNode(
            STNode typeDescriptorNode,
            STNode openBracketToken,
            STNode arrayLengthNode,
            STNode closeBracketToken) {

        return new STArrayTypeDescriptorNode(
                typeDescriptorNode,
                openBracketToken,
                arrayLengthNode,
                closeBracketToken);
    }

    public static STNode createRemoteMethodCallActionNode(
            STNode expression,
            STNode rightArrowToken,
            STNode methodName,
            STNode openParenToken,
            STNode arguments,
            STNode closeParenToken) {

        return new STRemoteMethodCallActionNode(
                expression,
                rightArrowToken,
                methodName,
                openParenToken,
                arguments,
                closeParenToken);
    }

    public static STNode createParameterizedTypeDescriptorNode(
            STNode parameterizedType,
            STNode ltToken,
            STNode typeNode,
            STNode gtToken) {

        return new STParameterizedTypeDescriptorNode(
                parameterizedType,
                ltToken,
                typeNode,
                gtToken);
    }

    public static STNode createNilLiteralNode(
            STNode openParenToken,
            STNode closeParenToken) {

        return new STNilLiteralNode(
                openParenToken,
                closeParenToken);
    }

    public static STNode createAnnotationDeclarationNode(
            STNode metadata,
            STNode visibilityQualifier,
            STNode constKeyword,
            STNode annotationKeyword,
            STNode typeDescriptor,
            STNode annotationTag,
            STNode onKeyword,
            STNode attachPoints,
            STNode semicolonToken) {

        return new STAnnotationDeclarationNode(
                metadata,
                visibilityQualifier,
                constKeyword,
                annotationKeyword,
                typeDescriptor,
                annotationTag,
                onKeyword,
                attachPoints,
                semicolonToken);
    }

    public static STNode createAnnotationAttachPointNode(
            STNode sourceKeyword,
            STNode firstIdent,
            STNode secondIdent) {

        return new STAnnotationAttachPointNode(
                sourceKeyword,
                firstIdent,
                secondIdent);
    }

    public static STNode createXMLNamespaceDeclarationNode(
            STNode xmlnsKeyword,
            STNode namespaceuri,
            STNode asKeyword,
            STNode namespacePrefix,
            STNode semicolonToken) {

        return new STXMLNamespaceDeclarationNode(
                xmlnsKeyword,
                namespaceuri,
                asKeyword,
                namespacePrefix,
                semicolonToken);
    }

    public static STNode createFunctionBodyBlockNode(
            STNode openBraceToken,
            STNode namedWorkerDeclarator,
            STNode statements,
            STNode closeBraceToken) {

        return new STFunctionBodyBlockNode(
                openBraceToken,
                namedWorkerDeclarator,
                statements,
                closeBraceToken);
    }

    public static STNode createNamedWorkerDeclarationNode(
            STNode annotations,
            STNode workerKeyword,
            STNode workerName,
            STNode returnTypeDesc,
            STNode workerBody) {

        return new STNamedWorkerDeclarationNode(
                annotations,
                workerKeyword,
                workerName,
                returnTypeDesc,
                workerBody);
    }

    public static STNode createNamedWorkerDeclarator(
            STNode workerInitStatements,
            STNode namedWorkerDeclarations) {

        return new STNamedWorkerDeclarator(
                workerInitStatements,
                namedWorkerDeclarations);
    }

    public static STNode createDocumentationStringNode(
            STNode documentationLines) {

        return new STDocumentationStringNode(
                documentationLines);
    }

    public static STNode createBasicLiteralNode(
            SyntaxKind kind,
            STNode literalToken) {

        return new STBasicLiteralNode(
                kind,
                literalToken);
    }

    public static STNode createSimpleNameReferenceNode(
            STNode name) {

        return new STSimpleNameReferenceNode(
                name);
    }

    public static STNode createQualifiedNameReferenceNode(
            STNode modulePrefix,
            STNode colon,
            STNode identifier) {

        return new STQualifiedNameReferenceNode(
                modulePrefix,
                colon,
                identifier);
    }

    public static STNode createBuiltinSimpleNameReferenceNode(
            SyntaxKind kind,
            STNode name) {

        return new STBuiltinSimpleNameReferenceNode(
                kind,
                name);
    }

    public static STNode createTrapExpressionNode(
            STNode trapKeyword,
            STNode expression) {

        return new STTrapExpressionNode(
                trapKeyword,
                expression);
    }

    public static STNode createListConstructorExpressionNode(
            STNode openBracket,
            STNode expressions,
            STNode closeBracket) {

        return new STListConstructorExpressionNode(
                openBracket,
                expressions,
                closeBracket);
    }

    public static STNode createTypeCastExpressionNode(
            STNode ltToken,
            STNode typeCastParam,
            STNode gtToken,
            STNode expression) {

        return new STTypeCastExpressionNode(
                ltToken,
                typeCastParam,
                gtToken,
                expression);
    }

    public static STNode createTypeCastParamNode(
            STNode annotations,
            STNode type) {

        return new STTypeCastParamNode(
                annotations,
                type);
    }

    public static STNode createUnionTypeDescriptorNode(
            STNode leftTypeDesc,
            STNode pipeToken,
            STNode rightTypeDesc) {

        return new STUnionTypeDescriptorNode(
                leftTypeDesc,
                pipeToken,
                rightTypeDesc);
    }

    public static STNode createTableConstructorExpressionNode(
            STNode tableKeyword,
            STNode KeySpecifier,
            STNode openBracket,
            STNode mappingConstructors,
            STNode closeBracket) {

        return new STTableConstructorExpressionNode(
                tableKeyword,
                KeySpecifier,
                openBracket,
                mappingConstructors,
                closeBracket);
    }

    public static STNode createKeySpecifierNode(
            STNode keyKeyword,
            STNode openParenToken,
            STNode fieldNames,
            STNode closeParenToken) {

        return new STKeySpecifierNode(
                keyKeyword,
                openParenToken,
                fieldNames,
                closeParenToken);
    }

<<<<<<< HEAD
    public static STNode createLetExpressionNode(
            STNode letKeyword,
            STNode letVarDeclarations,
            STNode inKeyword,
            STNode expression) {

        return new STLetExpressionNode(
                letKeyword,
                letVarDeclarations,
                inKeyword,
                expression);
    }

    public static STNode createLetVariableDeclarationNode(
            STNode annotations,
            STNode typeName,
            STNode variableName,
            STNode equalsToken,
            STNode expression) {

        return new STLetVariableDeclarationNode(
                annotations,
                typeName,
                variableName,
                equalsToken,
                expression);
=======
    public static STNode createErrorTypeDescriptorNode(
            STNode errorKeywordToken,
            STNode errorTypeParamsNode) {

        return new STErrorTypeDescriptorNode(
                errorKeywordToken,
                errorTypeParamsNode);
    }

    public static STNode createErrorTypeParamsNode(
            STNode ltToken,
            STNode parameter,
            STNode gtToken) {

        return new STErrorTypeParamsNode(
                ltToken,
                parameter,
                gtToken);
>>>>>>> 5acfcd43
    }
}
<|MERGE_RESOLUTION|>--- conflicted
+++ resolved
@@ -1113,34 +1113,6 @@
                 closeParenToken);
     }
 
-<<<<<<< HEAD
-    public static STNode createLetExpressionNode(
-            STNode letKeyword,
-            STNode letVarDeclarations,
-            STNode inKeyword,
-            STNode expression) {
-
-        return new STLetExpressionNode(
-                letKeyword,
-                letVarDeclarations,
-                inKeyword,
-                expression);
-    }
-
-    public static STNode createLetVariableDeclarationNode(
-            STNode annotations,
-            STNode typeName,
-            STNode variableName,
-            STNode equalsToken,
-            STNode expression) {
-
-        return new STLetVariableDeclarationNode(
-                annotations,
-                typeName,
-                variableName,
-                equalsToken,
-                expression);
-=======
     public static STNode createErrorTypeDescriptorNode(
             STNode errorKeywordToken,
             STNode errorTypeParamsNode) {
@@ -1159,6 +1131,5 @@
                 ltToken,
                 parameter,
                 gtToken);
->>>>>>> 5acfcd43
     }
 }
