--- conflicted
+++ resolved
@@ -2263,7 +2263,6 @@
     }
 
     @Override
-<<<<<<< HEAD
     public RestDescriptorNode transform(
             RestDescriptorNode restDescriptorNode) {
         TypeDescriptorNode typeDescriptor =
@@ -2273,7 +2272,9 @@
         return restDescriptorNode.modify(
                 typeDescriptor,
                 ellipsisToken);
-=======
+    }
+
+    @Override
     public DoubleGTTokenNode transform(
             DoubleGTTokenNode doubleGTTokenNode) {
         Token openGTToken =
@@ -2298,7 +2299,6 @@
                 openGTToken,
                 middleGTToken,
                 endGTToken);
->>>>>>> a2be127a
     }
 
     // Tokens
