--- conflicted
+++ resolved
@@ -2847,78 +2847,6 @@
     }
 
     @Override
-<<<<<<< HEAD
-    public OnConflictClauseNode transform(
-            OnConflictClauseNode onConflictClauseNode) {
-        Token onKeyword =
-                modifyToken(onConflictClauseNode.onKeyword());
-        Token conflictKeyword =
-                modifyToken(onConflictClauseNode.conflictKeyword());
-        ExpressionNode expression =
-                modifyNode(onConflictClauseNode.expression());
-        return onConflictClauseNode.modify(
-                onKeyword,
-                conflictKeyword,
-                expression);
-    }
-
-    @Override
-    public LimitClauseNode transform(
-            LimitClauseNode limitClauseNode) {
-        Token limitKeyword =
-                modifyToken(limitClauseNode.limitKeyword());
-        ExpressionNode expression =
-                modifyNode(limitClauseNode.expression());
-        return limitClauseNode.modify(
-                limitKeyword,
-                expression);
-    }
-
-    @Override
-    public JoinClauseNode transform(
-            JoinClauseNode joinClauseNode) {
-        Token outerKeyword =
-                modifyToken(joinClauseNode.outerKeyword().orElse(null));
-        Token joinKeyword =
-                modifyToken(joinClauseNode.joinKeyword());
-        TypedBindingPatternNode typedBindingPattern =
-                modifyNode(joinClauseNode.typedBindingPattern());
-        Token inKeyword =
-                modifyToken(joinClauseNode.inKeyword());
-        ExpressionNode expression =
-                modifyNode(joinClauseNode.expression());
-        OnClauseNode joinOnCondition =
-                modifyNode(joinClauseNode.joinOnCondition());
-        return joinClauseNode.modify(
-                outerKeyword,
-                joinKeyword,
-                typedBindingPattern,
-                inKeyword,
-                expression,
-                joinOnCondition);
-    }
-
-    @Override
-    public OnClauseNode transform(
-            OnClauseNode onClauseNode) {
-        Token onKeyword =
-                modifyToken(onClauseNode.onKeyword());
-        ExpressionNode lhsExpression =
-                modifyNode(onClauseNode.lhsExpression());
-        Token equalsKeyword =
-                modifyToken(onClauseNode.equalsKeyword());
-        ExpressionNode rhsExpression =
-                modifyNode(onClauseNode.rhsExpression());
-        return onClauseNode.modify(
-                onKeyword,
-                lhsExpression,
-                equalsKeyword,
-                rhsExpression);
-    }
-
-    @Override
-=======
->>>>>>> a67e0334
     public ListMatchPatternNode transform(
             ListMatchPatternNode listMatchPatternNode) {
         Token openBracket =
