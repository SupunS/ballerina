--- conflicted
+++ resolved
@@ -1302,21 +1302,6 @@
     }
 
     @Override
-<<<<<<< HEAD
-    public Node transform(TypedBindingPattern typedBindingPattern) {
-        Node typeDescriptor = modifyNode(typedBindingPattern.typeDescriptor());
-        BindingPatternNode bindingPattern = modifyNode(typedBindingPattern.bindingPattern());
-        return typedBindingPattern.modify(
-                typeDescriptor,
-                bindingPattern);
-    }
-
-    @Override
-    public Node transform(BindingPatternNode bindingPatternNode) {
-        Token variableName = modifyToken(bindingPatternNode.variableName().orElse(null));
-        return bindingPatternNode.modify(
-                variableName);
-=======
     public Node transform(FunctionTypeDescriptorNode functionTypeDescriptorNode) {
         Token functionKeyword = modifyToken(functionTypeDescriptorNode.functionKeyword());
         FunctionSignatureNode functionSignature = modifyNode(functionTypeDescriptorNode.functionSignature());
@@ -1349,7 +1334,23 @@
                 parameters,
                 closeParenToken,
                 returnTypeDesc);
->>>>>>> 39c16a04
+    }
+
+
+    @Override
+    public Node transform(TypedBindingPattern typedBindingPattern) {
+        Node typeDescriptor = modifyNode(typedBindingPattern.typeDescriptor());
+        BindingPatternNode bindingPattern = modifyNode(typedBindingPattern.bindingPattern());
+        return typedBindingPattern.modify(
+                typeDescriptor,
+                bindingPattern);
+    }
+
+    @Override
+    public Node transform(BindingPatternNode bindingPatternNode) {
+        Token variableName = modifyToken(bindingPatternNode.variableName().orElse(null));
+        return bindingPatternNode.modify(
+                variableName);
     }
 
     // Tokens
