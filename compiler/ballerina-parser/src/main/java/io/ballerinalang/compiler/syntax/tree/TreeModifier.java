/*
 *  Copyright (c) 2020, WSO2 Inc. (http://www.wso2.org) All Rights Reserved.
 *
 *  WSO2 Inc. licenses this file to you under the Apache License,
 *  Version 2.0 (the "License"); you may not use this file except
 *  in compliance with the License.
 *  You may obtain a copy of the License at
 *
 *    http://www.apache.org/licenses/LICENSE-2.0
 *
 *  Unless required by applicable law or agreed to in writing,
 *  software distributed under the License is distributed on an
 *  "AS IS" BASIS, WITHOUT WARRANTIES OR CONDITIONS OF ANY
 *  KIND, either express or implied.  See the License for the
 *  specific language governing permissions and limitations
 *  under the License.
 */
package io.ballerinalang.compiler.syntax.tree;

import io.ballerinalang.compiler.internal.parser.tree.STNode;
import io.ballerinalang.compiler.internal.parser.tree.STNodeFactory;

import java.util.function.Function;

/**
 * Produces a new tree by doing a depth-first traversal of the tree.
 *
 * This is a generated class.
 *
 * @since 1.3.0
 */
public abstract class TreeModifier extends NodeTransformer<Node> {

    @Override
    public Node transform(ModulePartNode modulePartNode) {
        NodeList<ImportDeclarationNode> imports = modifyNodeList(modulePartNode.imports());
        NodeList<ModuleMemberDeclarationNode> members = modifyNodeList(modulePartNode.members());
        Token eofToken = modifyToken(modulePartNode.eofToken());
        return modulePartNode.modify(
                imports,
                members,
                eofToken);
    }

    @Override
    public Node transform(FunctionDefinitionNode functionDefinitionNode) {
        MetadataNode metadata = modifyNode(functionDefinitionNode.metadata());
        Token visibilityQualifier = modifyToken(functionDefinitionNode.visibilityQualifier().orElse(null));
        Token functionKeyword = modifyToken(functionDefinitionNode.functionKeyword());
        IdentifierToken functionName = modifyNode(functionDefinitionNode.functionName());
        Token openParenToken = modifyToken(functionDefinitionNode.openParenToken());
        NodeList<ParameterNode> parameters = modifyNodeList(functionDefinitionNode.parameters());
        Token closeParenToken = modifyToken(functionDefinitionNode.closeParenToken());
        Node returnTypeDesc = modifyNode(functionDefinitionNode.returnTypeDesc().orElse(null));
        Node functionBody = modifyNode(functionDefinitionNode.functionBody());
        return functionDefinitionNode.modify(
                metadata,
                visibilityQualifier,
                functionKeyword,
                functionName,
                openParenToken,
                parameters,
                closeParenToken,
                returnTypeDesc,
                functionBody);
    }

    @Override
    public Node transform(ImportDeclarationNode importDeclarationNode) {
        Token importKeyword = modifyToken(importDeclarationNode.importKeyword());
        Node orgName = modifyNode(importDeclarationNode.orgName().orElse(null));
        SeparatedNodeList<IdentifierToken> moduleName = modifySeparatedNodeList(importDeclarationNode.moduleName());
        Node version = modifyNode(importDeclarationNode.version().orElse(null));
        Node prefix = modifyNode(importDeclarationNode.prefix().orElse(null));
        Token semicolon = modifyToken(importDeclarationNode.semicolon());
        return importDeclarationNode.modify(
                importKeyword,
                orgName,
                moduleName,
                version,
                prefix,
                semicolon);
    }

    @Override
    public Node transform(ListenerDeclarationNode listenerDeclarationNode) {
        MetadataNode metadata = modifyNode(listenerDeclarationNode.metadata());
        Token visibilityQualifier = modifyToken(listenerDeclarationNode.visibilityQualifier().orElse(null));
        Token listenerKeyword = modifyToken(listenerDeclarationNode.listenerKeyword());
        Node typeDescriptor = modifyNode(listenerDeclarationNode.typeDescriptor());
        Token variableName = modifyToken(listenerDeclarationNode.variableName());
        Token equalsToken = modifyToken(listenerDeclarationNode.equalsToken());
        Node initializer = modifyNode(listenerDeclarationNode.initializer());
        Token semicolonToken = modifyToken(listenerDeclarationNode.semicolonToken());
        return listenerDeclarationNode.modify(
                metadata,
                visibilityQualifier,
                listenerKeyword,
                typeDescriptor,
                variableName,
                equalsToken,
                initializer,
                semicolonToken);
    }

    @Override
    public Node transform(TypeDefinitionNode typeDefinitionNode) {
        MetadataNode metadata = modifyNode(typeDefinitionNode.metadata());
        Token visibilityQualifier = modifyToken(typeDefinitionNode.visibilityQualifier().orElse(null));
        Token typeKeyword = modifyToken(typeDefinitionNode.typeKeyword());
        Token typeName = modifyToken(typeDefinitionNode.typeName());
        Node typeDescriptor = modifyNode(typeDefinitionNode.typeDescriptor());
        Token semicolonToken = modifyToken(typeDefinitionNode.semicolonToken());
        return typeDefinitionNode.modify(
                metadata,
                visibilityQualifier,
                typeKeyword,
                typeName,
                typeDescriptor,
                semicolonToken);
    }

    @Override
    public Node transform(ServiceDeclarationNode serviceDeclarationNode) {
        MetadataNode metadata = modifyNode(serviceDeclarationNode.metadata());
        Token serviceKeyword = modifyToken(serviceDeclarationNode.serviceKeyword());
        IdentifierToken serviceName = modifyNode(serviceDeclarationNode.serviceName());
        Token onKeyword = modifyToken(serviceDeclarationNode.onKeyword());
        NodeList<ExpressionNode> expressions = modifyNodeList(serviceDeclarationNode.expressions());
        Node serviceBody = modifyNode(serviceDeclarationNode.serviceBody());
        return serviceDeclarationNode.modify(
                metadata,
                serviceKeyword,
                serviceName,
                onKeyword,
                expressions,
                serviceBody);
    }

    @Override
    public Node transform(AssignmentStatementNode assignmentStatementNode) {
        Node varRef = modifyNode(assignmentStatementNode.varRef());
        Token equalsToken = modifyToken(assignmentStatementNode.equalsToken());
        ExpressionNode expression = modifyNode(assignmentStatementNode.expression());
        Token semicolonToken = modifyToken(assignmentStatementNode.semicolonToken());
        return assignmentStatementNode.modify(
                varRef,
                equalsToken,
                expression,
                semicolonToken);
    }

    @Override
    public Node transform(CompoundAssignmentStatementNode compoundAssignmentStatementNode) {
        ExpressionNode lhsExpression = modifyNode(compoundAssignmentStatementNode.lhsExpression());
        Token binaryOperator = modifyToken(compoundAssignmentStatementNode.binaryOperator());
        Token equalsToken = modifyToken(compoundAssignmentStatementNode.equalsToken());
        ExpressionNode rhsExpression = modifyNode(compoundAssignmentStatementNode.rhsExpression());
        Token semicolonToken = modifyToken(compoundAssignmentStatementNode.semicolonToken());
        return compoundAssignmentStatementNode.modify(
                lhsExpression,
                binaryOperator,
                equalsToken,
                rhsExpression,
                semicolonToken);
    }

    @Override
    public Node transform(VariableDeclarationNode variableDeclarationNode) {
        NodeList<AnnotationNode> annotations = modifyNodeList(variableDeclarationNode.annotations());
        Token finalKeyword = modifyToken(variableDeclarationNode.finalKeyword().orElse(null));
        Node typeName = modifyNode(variableDeclarationNode.typeName());
        Token variableName = modifyToken(variableDeclarationNode.variableName());
        Token equalsToken = modifyToken(variableDeclarationNode.equalsToken().orElse(null));
        ExpressionNode initializer = modifyNode(variableDeclarationNode.initializer().orElse(null));
        Token semicolonToken = modifyToken(variableDeclarationNode.semicolonToken());
        return variableDeclarationNode.modify(
                annotations,
                finalKeyword,
                typeName,
                variableName,
                equalsToken,
                initializer,
                semicolonToken);
    }

    @Override
    public Node transform(BlockStatementNode blockStatementNode) {
        Token openBraceToken = modifyToken(blockStatementNode.openBraceToken());
        NodeList<StatementNode> statements = modifyNodeList(blockStatementNode.statements());
        Token closeBraceToken = modifyToken(blockStatementNode.closeBraceToken());
        return blockStatementNode.modify(
                openBraceToken,
                statements,
                closeBraceToken);
    }

    @Override
    public Node transform(BreakStatementNode breakStatementNode) {
        Token breakToken = modifyToken(breakStatementNode.breakToken());
        Token semicolonToken = modifyToken(breakStatementNode.semicolonToken());
        return breakStatementNode.modify(
                breakToken,
                semicolonToken);
    }

    @Override
    public Node transform(ExpressionStatementNode expressionStatementNode) {
        ExpressionNode expression = modifyNode(expressionStatementNode.expression());
        Token semicolonToken = modifyToken(expressionStatementNode.semicolonToken());
        return expressionStatementNode.modify(
                expressionStatementNode.kind(),
                expression,
                semicolonToken);
    }

    @Override
    public Node transform(ContinueStatementNode continueStatementNode) {
        Token continueToken = modifyToken(continueStatementNode.continueToken());
        Token semicolonToken = modifyToken(continueStatementNode.semicolonToken());
        return continueStatementNode.modify(
                continueToken,
                semicolonToken);
    }

    @Override
    public Node transform(ExternalFunctionBodyNode externalFunctionBodyNode) {
        Token equalsToken = modifyToken(externalFunctionBodyNode.equalsToken());
        NodeList<AnnotationNode> annotations = modifyNodeList(externalFunctionBodyNode.annotations());
        Token externalKeyword = modifyToken(externalFunctionBodyNode.externalKeyword());
        Token semicolonToken = modifyToken(externalFunctionBodyNode.semicolonToken());
        return externalFunctionBodyNode.modify(
                equalsToken,
                annotations,
                externalKeyword,
                semicolonToken);
    }

    @Override
    public Node transform(IfElseStatementNode ifElseStatementNode) {
        Token ifKeyword = modifyToken(ifElseStatementNode.ifKeyword());
        ExpressionNode condition = modifyNode(ifElseStatementNode.condition());
        BlockStatementNode ifBody = modifyNode(ifElseStatementNode.ifBody());
        Node elseBody = modifyNode(ifElseStatementNode.elseBody().orElse(null));
        return ifElseStatementNode.modify(
                ifKeyword,
                condition,
                ifBody,
                elseBody);
    }

    @Override
    public Node transform(ElseBlockNode elseBlockNode) {
        Token elseKeyword = modifyToken(elseBlockNode.elseKeyword());
        StatementNode elseBody = modifyNode(elseBlockNode.elseBody());
        return elseBlockNode.modify(
                elseKeyword,
                elseBody);
    }

    @Override
    public Node transform(WhileStatementNode whileStatementNode) {
        Token whileKeyword = modifyToken(whileStatementNode.whileKeyword());
        ExpressionNode condition = modifyNode(whileStatementNode.condition());
        BlockStatementNode whileBody = modifyNode(whileStatementNode.whileBody());
        return whileStatementNode.modify(
                whileKeyword,
                condition,
                whileBody);
    }

    @Override
    public Node transform(PanicStatementNode panicStatementNode) {
        Token panicKeyword = modifyToken(panicStatementNode.panicKeyword());
        ExpressionNode expression = modifyNode(panicStatementNode.expression());
        Token semicolonToken = modifyToken(panicStatementNode.semicolonToken());
        return panicStatementNode.modify(
                panicKeyword,
                expression,
                semicolonToken);
    }

    @Override
    public Node transform(ReturnStatementNode returnStatementNode) {
        Token returnKeyword = modifyToken(returnStatementNode.returnKeyword());
        ExpressionNode expression = modifyNode(returnStatementNode.expression().orElse(null));
        Token semicolonToken = modifyToken(returnStatementNode.semicolonToken());
        return returnStatementNode.modify(
                returnKeyword,
                expression,
                semicolonToken);
    }

    @Override
    public Node transform(LocalTypeDefinitionStatementNode localTypeDefinitionStatementNode) {
        NodeList<AnnotationNode> annotations = modifyNodeList(localTypeDefinitionStatementNode.annotations());
        Token typeKeyword = modifyToken(localTypeDefinitionStatementNode.typeKeyword());
        Node typeName = modifyNode(localTypeDefinitionStatementNode.typeName());
        Node typeDescriptor = modifyNode(localTypeDefinitionStatementNode.typeDescriptor());
        Token semicolonToken = modifyToken(localTypeDefinitionStatementNode.semicolonToken());
        return localTypeDefinitionStatementNode.modify(
                annotations,
                typeKeyword,
                typeName,
                typeDescriptor,
                semicolonToken);
    }

    @Override
    public Node transform(LockStatementNode lockStatementNode) {
        Token lockKeyword = modifyToken(lockStatementNode.lockKeyword());
        StatementNode blockStatement = modifyNode(lockStatementNode.blockStatement());
        return lockStatementNode.modify(
                lockKeyword,
                blockStatement);
    }

    @Override
    public Node transform(ForkStatementNode forkStatementNode) {
        Token forkKeyword = modifyToken(forkStatementNode.forkKeyword());
        Token openBraceToken = modifyToken(forkStatementNode.openBraceToken());
        NodeList<NamedWorkerDeclarationNode> namedWorkerDeclarations = modifyNodeList(forkStatementNode.namedWorkerDeclarations());
        Token closeBraceToken = modifyToken(forkStatementNode.closeBraceToken());
        return forkStatementNode.modify(
                forkKeyword,
                openBraceToken,
                namedWorkerDeclarations,
                closeBraceToken);
    }

    @Override
    public Node transform(ForEachStatementNode forEachStatementNode) {
        Token forEachKeyword = modifyToken(forEachStatementNode.forEachKeyword());
        Node typeDescriptor = modifyNode(forEachStatementNode.typeDescriptor());
        Token variableName = modifyToken(forEachStatementNode.variableName());
        Token inKeyword = modifyToken(forEachStatementNode.inKeyword());
        Node ActionOrExpressionNode = modifyNode(forEachStatementNode.ActionOrExpressionNode());
        StatementNode blockStatement = modifyNode(forEachStatementNode.blockStatement());
        return forEachStatementNode.modify(
                forEachKeyword,
                typeDescriptor,
                variableName,
                inKeyword,
                ActionOrExpressionNode,
                blockStatement);
    }

    @Override
    public Node transform(BinaryExpressionNode binaryExpressionNode) {
        Node lhsExpr = modifyNode(binaryExpressionNode.lhsExpr());
        Token operator = modifyToken(binaryExpressionNode.operator());
        Node rhsExpr = modifyNode(binaryExpressionNode.rhsExpr());
        return binaryExpressionNode.modify(
                binaryExpressionNode.kind(),
                lhsExpr,
                operator,
                rhsExpr);
    }

    @Override
    public Node transform(BracedExpressionNode bracedExpressionNode) {
        Token openParen = modifyToken(bracedExpressionNode.openParen());
        ExpressionNode expression = modifyNode(bracedExpressionNode.expression());
        Token closeParen = modifyToken(bracedExpressionNode.closeParen());
        return bracedExpressionNode.modify(
                bracedExpressionNode.kind(),
                openParen,
                expression,
                closeParen);
    }

    @Override
    public Node transform(CheckExpressionNode checkExpressionNode) {
        Token checkKeyword = modifyToken(checkExpressionNode.checkKeyword());
        ExpressionNode expression = modifyNode(checkExpressionNode.expression());
        return checkExpressionNode.modify(
                checkExpressionNode.kind(),
                checkKeyword,
                expression);
    }

    @Override
    public Node transform(FieldAccessExpressionNode fieldAccessExpressionNode) {
        ExpressionNode expression = modifyNode(fieldAccessExpressionNode.expression());
        Token dotToken = modifyToken(fieldAccessExpressionNode.dotToken());
        Token fieldName = modifyToken(fieldAccessExpressionNode.fieldName());
        return fieldAccessExpressionNode.modify(
                expression,
                dotToken,
                fieldName);
    }

    @Override
    public Node transform(FunctionCallExpressionNode functionCallExpressionNode) {
        Node functionName = modifyNode(functionCallExpressionNode.functionName());
        Token openParenToken = modifyToken(functionCallExpressionNode.openParenToken());
        NodeList<FunctionArgumentNode> arguments = modifyNodeList(functionCallExpressionNode.arguments());
        Token closeParenToken = modifyToken(functionCallExpressionNode.closeParenToken());
        return functionCallExpressionNode.modify(
                functionName,
                openParenToken,
                arguments,
                closeParenToken);
    }

    @Override
    public Node transform(MethodCallExpressionNode methodCallExpressionNode) {
        ExpressionNode expression = modifyNode(methodCallExpressionNode.expression());
        Token dotToken = modifyToken(methodCallExpressionNode.dotToken());
        Token methodName = modifyToken(methodCallExpressionNode.methodName());
        Token openParenToken = modifyToken(methodCallExpressionNode.openParenToken());
        NodeList<FunctionArgumentNode> arguments = modifyNodeList(methodCallExpressionNode.arguments());
        Token closeParenToken = modifyToken(methodCallExpressionNode.closeParenToken());
        return methodCallExpressionNode.modify(
                expression,
                dotToken,
                methodName,
                openParenToken,
                arguments,
                closeParenToken);
    }

    @Override
    public Node transform(MappingConstructorExpressionNode mappingConstructorExpressionNode) {
        Token openBrace = modifyToken(mappingConstructorExpressionNode.openBrace());
        NodeList<MappingFieldNode> fields = modifyNodeList(mappingConstructorExpressionNode.fields());
        Token closeBrace = modifyToken(mappingConstructorExpressionNode.closeBrace());
        return mappingConstructorExpressionNode.modify(
                openBrace,
                fields,
                closeBrace);
    }

    @Override
    public Node transform(MemberAccessExpressionNode memberAccessExpressionNode) {
        ExpressionNode containerExpression = modifyNode(memberAccessExpressionNode.containerExpression());
        Token openBracket = modifyToken(memberAccessExpressionNode.openBracket());
        ExpressionNode keyExpression = modifyNode(memberAccessExpressionNode.keyExpression());
        Token closeBracket = modifyToken(memberAccessExpressionNode.closeBracket());
        return memberAccessExpressionNode.modify(
                containerExpression,
                openBracket,
                keyExpression,
                closeBracket);
    }

    @Override
    public Node transform(TypeofExpressionNode typeofExpressionNode) {
        Token typeofKeyword = modifyToken(typeofExpressionNode.typeofKeyword());
        ExpressionNode expression = modifyNode(typeofExpressionNode.expression());
        return typeofExpressionNode.modify(
                typeofKeyword,
                expression);
    }

    @Override
    public Node transform(UnaryExpressionNode unaryExpressionNode) {
        Token unaryOperator = modifyToken(unaryExpressionNode.unaryOperator());
        ExpressionNode expression = modifyNode(unaryExpressionNode.expression());
        return unaryExpressionNode.modify(
                unaryOperator,
                expression);
    }

    @Override
    public Node transform(ComputedNameFieldNode computedNameFieldNode) {
        Token leadingComma = modifyToken(computedNameFieldNode.leadingComma());
        Token openBracket = modifyToken(computedNameFieldNode.openBracket());
        ExpressionNode fieldNameExpr = modifyNode(computedNameFieldNode.fieldNameExpr());
        Token closeBracket = modifyToken(computedNameFieldNode.closeBracket());
        Token colonToken = modifyToken(computedNameFieldNode.colonToken());
        ExpressionNode valueExpr = modifyNode(computedNameFieldNode.valueExpr());
        return computedNameFieldNode.modify(
                leadingComma,
                openBracket,
                fieldNameExpr,
                closeBracket,
                colonToken,
                valueExpr);
    }

    @Override
    public Node transform(ConstantDeclarationNode constantDeclarationNode) {
        MetadataNode metadata = modifyNode(constantDeclarationNode.metadata());
        Token visibilityQualifier = modifyToken(constantDeclarationNode.visibilityQualifier());
        Token constKeyword = modifyToken(constantDeclarationNode.constKeyword());
        Node typeDescriptor = modifyNode(constantDeclarationNode.typeDescriptor());
        Token variableName = modifyToken(constantDeclarationNode.variableName());
        Token equalsToken = modifyToken(constantDeclarationNode.equalsToken());
        Node initializer = modifyNode(constantDeclarationNode.initializer());
        Token semicolonToken = modifyToken(constantDeclarationNode.semicolonToken());
        return constantDeclarationNode.modify(
                metadata,
                visibilityQualifier,
                constKeyword,
                typeDescriptor,
                variableName,
                equalsToken,
                initializer,
                semicolonToken);
    }

    @Override
    public Node transform(DefaultableParameterNode defaultableParameterNode) {
        Token leadingComma = modifyToken(defaultableParameterNode.leadingComma());
        NodeList<AnnotationNode> annotations = modifyNodeList(defaultableParameterNode.annotations());
        Token visibilityQualifier = modifyToken(defaultableParameterNode.visibilityQualifier().orElse(null));
        Node typeName = modifyNode(defaultableParameterNode.typeName());
        Token paramName = modifyToken(defaultableParameterNode.paramName());
        Token equalsToken = modifyToken(defaultableParameterNode.equalsToken());
        Node expression = modifyNode(defaultableParameterNode.expression());
        return defaultableParameterNode.modify(
                leadingComma,
                annotations,
                visibilityQualifier,
                typeName,
                paramName,
                equalsToken,
                expression);
    }

    @Override
    public Node transform(RequiredParameterNode requiredParameterNode) {
        Token leadingComma = modifyToken(requiredParameterNode.leadingComma());
        NodeList<AnnotationNode> annotations = modifyNodeList(requiredParameterNode.annotations());
        Token visibilityQualifier = modifyToken(requiredParameterNode.visibilityQualifier().orElse(null));
        Node typeName = modifyNode(requiredParameterNode.typeName());
        Token paramName = modifyToken(requiredParameterNode.paramName());
        return requiredParameterNode.modify(
                leadingComma,
                annotations,
                visibilityQualifier,
                typeName,
                paramName);
    }

    @Override
    public Node transform(RestParameterNode restParameterNode) {
        Token leadingComma = modifyToken(restParameterNode.leadingComma());
        NodeList<AnnotationNode> annotations = modifyNodeList(restParameterNode.annotations());
        Node typeName = modifyNode(restParameterNode.typeName());
        Token ellipsisToken = modifyToken(restParameterNode.ellipsisToken());
        Token paramName = modifyToken(restParameterNode.paramName());
        return restParameterNode.modify(
                leadingComma,
                annotations,
                typeName,
                ellipsisToken,
                paramName);
    }

    @Override
    public Node transform(ExpressionListItemNode expressionListItemNode) {
        Token leadingComma = modifyToken(expressionListItemNode.leadingComma());
        ExpressionNode expression = modifyNode(expressionListItemNode.expression());
        return expressionListItemNode.modify(
                leadingComma,
                expression);
    }

    @Override
    public Node transform(ImportOrgNameNode importOrgNameNode) {
        Token orgName = modifyToken(importOrgNameNode.orgName());
        Token slashToken = modifyToken(importOrgNameNode.slashToken());
        return importOrgNameNode.modify(
                orgName,
                slashToken);
    }

    @Override
    public Node transform(ImportPrefixNode importPrefixNode) {
        Token asKeyword = modifyToken(importPrefixNode.asKeyword());
        Token prefix = modifyToken(importPrefixNode.prefix());
        return importPrefixNode.modify(
                asKeyword,
                prefix);
    }

    @Override
    public Node transform(ImportSubVersionNode importSubVersionNode) {
        Token leadingDot = modifyToken(importSubVersionNode.leadingDot());
        Token versionNumber = modifyToken(importSubVersionNode.versionNumber());
        return importSubVersionNode.modify(
                leadingDot,
                versionNumber);
    }

    @Override
    public Node transform(ImportVersionNode importVersionNode) {
        Token versionKeyword = modifyToken(importVersionNode.versionKeyword());
        Node versionNumber = modifyNode(importVersionNode.versionNumber());
        return importVersionNode.modify(
                versionKeyword,
                versionNumber);
    }

    @Override
    public Node transform(SpecificFieldNode specificFieldNode) {
        Token leadingComma = modifyToken(specificFieldNode.leadingComma());
        Token fieldName = modifyToken(specificFieldNode.fieldName());
        Token colon = modifyToken(specificFieldNode.colon());
        ExpressionNode valueExpr = modifyNode(specificFieldNode.valueExpr());
        return specificFieldNode.modify(
                leadingComma,
                fieldName,
                colon,
                valueExpr);
    }

    @Override
    public Node transform(SpreadFieldNode spreadFieldNode) {
        Token leadingComma = modifyToken(spreadFieldNode.leadingComma());
        Token ellipsis = modifyToken(spreadFieldNode.ellipsis());
        ExpressionNode valueExpr = modifyNode(spreadFieldNode.valueExpr());
        return spreadFieldNode.modify(
                leadingComma,
                ellipsis,
                valueExpr);
    }

    @Override
    public Node transform(NamedArgumentNode namedArgumentNode) {
        Token leadingComma = modifyToken(namedArgumentNode.leadingComma());
        Token argumentName = modifyToken(namedArgumentNode.argumentName());
        Token equalsToken = modifyToken(namedArgumentNode.equalsToken());
        ExpressionNode expression = modifyNode(namedArgumentNode.expression());
        return namedArgumentNode.modify(
                leadingComma,
                argumentName,
                equalsToken,
                expression);
    }

    @Override
    public Node transform(PositionalArgumentNode positionalArgumentNode) {
        Token leadingComma = modifyToken(positionalArgumentNode.leadingComma());
        ExpressionNode expression = modifyNode(positionalArgumentNode.expression());
        return positionalArgumentNode.modify(
                leadingComma,
                expression);
    }

    @Override
    public Node transform(RestArgumentNode restArgumentNode) {
        Token leadingComma = modifyToken(restArgumentNode.leadingComma());
        Token ellipsis = modifyToken(restArgumentNode.ellipsis());
        ExpressionNode expression = modifyNode(restArgumentNode.expression());
        return restArgumentNode.modify(
                leadingComma,
                ellipsis,
                expression);
    }

    @Override
    public Node transform(ObjectTypeDescriptorNode objectTypeDescriptorNode) {
        NodeList<Token> objectTypeQualifiers = modifyNodeList(objectTypeDescriptorNode.objectTypeQualifiers());
        Token objectKeyword = modifyToken(objectTypeDescriptorNode.objectKeyword());
        Token openBrace = modifyToken(objectTypeDescriptorNode.openBrace());
        NodeList<Node> members = modifyNodeList(objectTypeDescriptorNode.members());
        Token closeBrace = modifyToken(objectTypeDescriptorNode.closeBrace());
        return objectTypeDescriptorNode.modify(
                objectTypeQualifiers,
                objectKeyword,
                openBrace,
                members,
                closeBrace);
    }

    @Override
    public Node transform(RecordTypeDescriptorNode recordTypeDescriptorNode) {
        Token objectKeyword = modifyToken(recordTypeDescriptorNode.objectKeyword());
        Token bodyStartDelimiter = modifyToken(recordTypeDescriptorNode.bodyStartDelimiter());
        NodeList<Node> fields = modifyNodeList(recordTypeDescriptorNode.fields());
        Token bodyEndDelimiter = modifyToken(recordTypeDescriptorNode.bodyEndDelimiter());
        return recordTypeDescriptorNode.modify(
                objectKeyword,
                bodyStartDelimiter,
                fields,
                bodyEndDelimiter);
    }

    @Override
    public Node transform(ReturnTypeDescriptorNode returnTypeDescriptorNode) {
        Token returnsKeyword = modifyToken(returnTypeDescriptorNode.returnsKeyword());
        NodeList<AnnotationNode> annotations = modifyNodeList(returnTypeDescriptorNode.annotations());
        Node type = modifyNode(returnTypeDescriptorNode.type());
        return returnTypeDescriptorNode.modify(
                returnsKeyword,
                annotations,
                type);
    }

    @Override
    public Node transform(NilTypeDescriptorNode nilTypeDescriptorNode) {
        Token openParenToken = modifyToken(nilTypeDescriptorNode.openParenToken());
        Token closeParenToken = modifyToken(nilTypeDescriptorNode.closeParenToken());
        return nilTypeDescriptorNode.modify(
                openParenToken,
                closeParenToken);
    }

    @Override
    public Node transform(OptionalTypeDescriptorNode optionalTypeDescriptorNode) {
        Node typeDescriptor = modifyNode(optionalTypeDescriptorNode.typeDescriptor());
        Token questionMarkToken = modifyToken(optionalTypeDescriptorNode.questionMarkToken());
        return optionalTypeDescriptorNode.modify(
                typeDescriptor,
                questionMarkToken);
    }

    @Override
    public Node transform(ObjectFieldNode objectFieldNode) {
        MetadataNode metadata = modifyNode(objectFieldNode.metadata());
        Token visibilityQualifier = modifyToken(objectFieldNode.visibilityQualifier());
        Node typeName = modifyNode(objectFieldNode.typeName());
        Token fieldName = modifyToken(objectFieldNode.fieldName());
        Token equalsToken = modifyToken(objectFieldNode.equalsToken());
        ExpressionNode expression = modifyNode(objectFieldNode.expression());
        Token semicolonToken = modifyToken(objectFieldNode.semicolonToken());
        return objectFieldNode.modify(
                metadata,
                visibilityQualifier,
                typeName,
                fieldName,
                equalsToken,
                expression,
                semicolonToken);
    }

    @Override
    public Node transform(RecordFieldNode recordFieldNode) {
        MetadataNode metadata = modifyNode(recordFieldNode.metadata());
        Node typeName = modifyNode(recordFieldNode.typeName());
        Token fieldName = modifyToken(recordFieldNode.fieldName());
        Token questionMarkToken = modifyToken(recordFieldNode.questionMarkToken().orElse(null));
        Token semicolonToken = modifyToken(recordFieldNode.semicolonToken());
        return recordFieldNode.modify(
                metadata,
                typeName,
                fieldName,
                questionMarkToken,
                semicolonToken);
    }

    @Override
    public Node transform(RecordFieldWithDefaultValueNode recordFieldWithDefaultValueNode) {
        MetadataNode metadata = modifyNode(recordFieldWithDefaultValueNode.metadata());
        Node typeName = modifyNode(recordFieldWithDefaultValueNode.typeName());
        Token fieldName = modifyToken(recordFieldWithDefaultValueNode.fieldName());
        Token equalsToken = modifyToken(recordFieldWithDefaultValueNode.equalsToken());
        ExpressionNode expression = modifyNode(recordFieldWithDefaultValueNode.expression());
        Token semicolonToken = modifyToken(recordFieldWithDefaultValueNode.semicolonToken());
        return recordFieldWithDefaultValueNode.modify(
                metadata,
                typeName,
                fieldName,
                equalsToken,
                expression,
                semicolonToken);
    }

    @Override
    public Node transform(RecordRestDescriptorNode recordRestDescriptorNode) {
        Node typeName = modifyNode(recordRestDescriptorNode.typeName());
        Token ellipsisToken = modifyToken(recordRestDescriptorNode.ellipsisToken());
        Token semicolonToken = modifyToken(recordRestDescriptorNode.semicolonToken());
        return recordRestDescriptorNode.modify(
                typeName,
                ellipsisToken,
                semicolonToken);
    }

    @Override
    public Node transform(TypeReferenceNode typeReferenceNode) {
        Token asteriskToken = modifyToken(typeReferenceNode.asteriskToken());
        Node typeName = modifyNode(typeReferenceNode.typeName());
        Token semicolonToken = modifyToken(typeReferenceNode.semicolonToken());
        return typeReferenceNode.modify(
                asteriskToken,
                typeName,
                semicolonToken);
    }

    @Override
    public Node transform(ServiceBodyNode serviceBodyNode) {
        Token openBraceToken = modifyToken(serviceBodyNode.openBraceToken());
        NodeList<Node> resources = modifyNodeList(serviceBodyNode.resources());
        Token closeBraceToken = modifyToken(serviceBodyNode.closeBraceToken());
        return serviceBodyNode.modify(
                openBraceToken,
                resources,
                closeBraceToken);
    }

    @Override
    public Node transform(AnnotationNode annotationNode) {
        Token atToken = modifyToken(annotationNode.atToken());
        Node annotReference = modifyNode(annotationNode.annotReference());
        MappingConstructorExpressionNode annotValue = modifyNode(annotationNode.annotValue().orElse(null));
        return annotationNode.modify(
                atToken,
                annotReference,
                annotValue);
    }

    @Override
    public Node transform(MetadataNode metadataNode) {
        Node documentationString = modifyNode(metadataNode.documentationString().orElse(null));
        NodeList<AnnotationNode> annotations = modifyNodeList(metadataNode.annotations());
        return metadataNode.modify(
                documentationString,
                annotations);
    }

    @Override
    public Node transform(ModuleVariableDeclarationNode moduleVariableDeclarationNode) {
        MetadataNode metadata = modifyNode(moduleVariableDeclarationNode.metadata());
        Token finalKeyword = modifyToken(moduleVariableDeclarationNode.finalKeyword().orElse(null));
        Node typeName = modifyNode(moduleVariableDeclarationNode.typeName());
        Token variableName = modifyToken(moduleVariableDeclarationNode.variableName());
        Token equalsToken = modifyToken(moduleVariableDeclarationNode.equalsToken());
        ExpressionNode initializer = modifyNode(moduleVariableDeclarationNode.initializer());
        Token semicolonToken = modifyToken(moduleVariableDeclarationNode.semicolonToken());
        return moduleVariableDeclarationNode.modify(
                metadata,
                finalKeyword,
                typeName,
                variableName,
                equalsToken,
                initializer,
                semicolonToken);
    }

    @Override
    public Node transform(TypeTestExpressionNode typeTestExpressionNode) {
        ExpressionNode expression = modifyNode(typeTestExpressionNode.expression());
        Token isKeyword = modifyToken(typeTestExpressionNode.isKeyword());
        Node typeDescriptor = modifyNode(typeTestExpressionNode.typeDescriptor());
        return typeTestExpressionNode.modify(
                expression,
                isKeyword,
                typeDescriptor);
    }

    @Override
    public Node transform(ArrayTypeDescriptorNode arrayTypeDescriptorNode) {
        Node typeDescriptorNode = modifyNode(arrayTypeDescriptorNode.typeDescriptorNode());
        Token openBracketToken = modifyToken(arrayTypeDescriptorNode.openBracketToken());
        Node arrayLengthNode = modifyNode(arrayTypeDescriptorNode.arrayLengthNode());
        Token closeBracketToken = modifyToken(arrayTypeDescriptorNode.closeBracketToken());
        return arrayTypeDescriptorNode.modify(
                typeDescriptorNode,
                openBracketToken,
                arrayLengthNode,
                closeBracketToken);
    }

    @Override
    public Node transform(RemoteMethodCallActionNode remoteMethodCallActionNode) {
        ExpressionNode expression = modifyNode(remoteMethodCallActionNode.expression());
        Token rightArrowToken = modifyToken(remoteMethodCallActionNode.rightArrowToken());
        Token methodName = modifyToken(remoteMethodCallActionNode.methodName());
        Token openParenToken = modifyToken(remoteMethodCallActionNode.openParenToken());
        NodeList<FunctionArgumentNode> arguments = modifyNodeList(remoteMethodCallActionNode.arguments());
        Token closeParenToken = modifyToken(remoteMethodCallActionNode.closeParenToken());
        return remoteMethodCallActionNode.modify(
                expression,
                rightArrowToken,
                methodName,
                openParenToken,
                arguments,
                closeParenToken);
    }

    @Override
    public Node transform(ParameterizedTypeDescriptorNode parameterizedTypeDescriptorNode) {
        Token parameterizedType = modifyToken(parameterizedTypeDescriptorNode.parameterizedType());
        Token ltToken = modifyToken(parameterizedTypeDescriptorNode.ltToken());
        Node typeNode = modifyNode(parameterizedTypeDescriptorNode.typeNode());
        Token gtToken = modifyToken(parameterizedTypeDescriptorNode.gtToken());
        return parameterizedTypeDescriptorNode.modify(
                parameterizedType,
                ltToken,
                typeNode,
                gtToken);
    }

    @Override
    public Node transform(NilLiteralNode nilLiteralNode) {
        Token openParenToken = modifyToken(nilLiteralNode.openParenToken());
        Token closeParenToken = modifyToken(nilLiteralNode.closeParenToken());
        return nilLiteralNode.modify(
                openParenToken,
                closeParenToken);
    }

    @Override
    public Node transform(AnnotationDeclarationNode annotationDeclarationNode) {
        MetadataNode metadata = modifyNode(annotationDeclarationNode.metadata());
        Token visibilityQualifier = modifyToken(annotationDeclarationNode.visibilityQualifier());
        Token constKeyword = modifyToken(annotationDeclarationNode.constKeyword());
        Token annotationKeyword = modifyToken(annotationDeclarationNode.annotationKeyword());
        Node typeDescriptor = modifyNode(annotationDeclarationNode.typeDescriptor());
        Token annotationTag = modifyToken(annotationDeclarationNode.annotationTag());
        Token onKeyword = modifyToken(annotationDeclarationNode.onKeyword());
        SeparatedNodeList<Node> attachPoints = modifySeparatedNodeList(annotationDeclarationNode.attachPoints());
        Token semicolonToken = modifyToken(annotationDeclarationNode.semicolonToken());
        return annotationDeclarationNode.modify(
                metadata,
                visibilityQualifier,
                constKeyword,
                annotationKeyword,
                typeDescriptor,
                annotationTag,
                onKeyword,
                attachPoints,
                semicolonToken);
    }

    @Override
    public Node transform(AnnotationAttachPointNode annotationAttachPointNode) {
        Token sourceKeyword = modifyToken(annotationAttachPointNode.sourceKeyword());
        Token firstIdent = modifyToken(annotationAttachPointNode.firstIdent());
        Token secondIdent = modifyToken(annotationAttachPointNode.secondIdent());
        return annotationAttachPointNode.modify(
                sourceKeyword,
                firstIdent,
                secondIdent);
    }

    @Override
    public Node transform(XMLNamespaceDeclarationNode xMLNamespaceDeclarationNode) {
        Token xmlnsKeyword = modifyToken(xMLNamespaceDeclarationNode.xmlnsKeyword());
        ExpressionNode namespaceuri = modifyNode(xMLNamespaceDeclarationNode.namespaceuri());
        Token asKeyword = modifyToken(xMLNamespaceDeclarationNode.asKeyword());
        IdentifierToken namespacePrefix = modifyNode(xMLNamespaceDeclarationNode.namespacePrefix());
        Token semicolonToken = modifyToken(xMLNamespaceDeclarationNode.semicolonToken());
        return xMLNamespaceDeclarationNode.modify(
                xmlnsKeyword,
                namespaceuri,
                asKeyword,
                namespacePrefix,
                semicolonToken);
    }

    @Override
    public Node transform(FunctionBodyBlockNode functionBodyBlockNode) {
        Token openBraceToken = modifyToken(functionBodyBlockNode.openBraceToken());
        NamedWorkerDeclarator namedWorkerDeclarator = modifyNode(functionBodyBlockNode.namedWorkerDeclarator().orElse(null));
        NodeList<StatementNode> statements = modifyNodeList(functionBodyBlockNode.statements());
        Token closeBraceToken = modifyToken(functionBodyBlockNode.closeBraceToken());
        return functionBodyBlockNode.modify(
                openBraceToken,
                namedWorkerDeclarator,
                statements,
                closeBraceToken);
    }

    @Override
    public Node transform(NamedWorkerDeclarationNode namedWorkerDeclarationNode) {
        NodeList<AnnotationNode> annotations = modifyNodeList(namedWorkerDeclarationNode.annotations());
        Token workerKeyword = modifyToken(namedWorkerDeclarationNode.workerKeyword());
        IdentifierToken workerName = modifyNode(namedWorkerDeclarationNode.workerName());
        Node returnTypeDesc = modifyNode(namedWorkerDeclarationNode.returnTypeDesc().orElse(null));
        BlockStatementNode workerBody = modifyNode(namedWorkerDeclarationNode.workerBody());
        return namedWorkerDeclarationNode.modify(
                annotations,
                workerKeyword,
                workerName,
                returnTypeDesc,
                workerBody);
    }

    @Override
    public Node transform(NamedWorkerDeclarator namedWorkerDeclarator) {
        NodeList<StatementNode> workerInitStatements = modifyNodeList(namedWorkerDeclarator.workerInitStatements());
        NodeList<NamedWorkerDeclarationNode> namedWorkerDeclarations = modifyNodeList(namedWorkerDeclarator.namedWorkerDeclarations());
        return namedWorkerDeclarator.modify(
                workerInitStatements,
                namedWorkerDeclarations);
    }

    @Override
    public Node transform(DocumentationStringNode documentationStringNode) {
        NodeList<Token> documentationLines = modifyNodeList(documentationStringNode.documentationLines());
        return documentationStringNode.modify(
                documentationLines);
    }

    @Override
    public Node transform(BasicLiteralNode basicLiteralNode) {
        Token literalToken = modifyToken(basicLiteralNode.literalToken());
        return basicLiteralNode.modify(
                basicLiteralNode.kind(),
                literalToken);
    }

    @Override
    public Node transform(SimpleNameReferenceNode simpleNameReferenceNode) {
        Token name = modifyToken(simpleNameReferenceNode.name());
        return simpleNameReferenceNode.modify(
                name);
    }

    @Override
    public Node transform(QualifiedNameReferenceNode qualifiedNameReferenceNode) {
        Token modulePrefix = modifyToken(qualifiedNameReferenceNode.modulePrefix());
        Node colon = modifyNode(qualifiedNameReferenceNode.colon());
        IdentifierToken identifier = modifyNode(qualifiedNameReferenceNode.identifier());
        return qualifiedNameReferenceNode.modify(
                modulePrefix,
                colon,
                identifier);
    }

    @Override
    public Node transform(BuiltinSimpleNameReferenceNode builtinSimpleNameReferenceNode) {
        Token name = modifyToken(builtinSimpleNameReferenceNode.name());
        return builtinSimpleNameReferenceNode.modify(
                builtinSimpleNameReferenceNode.kind(),
                name);
    }

    @Override
<<<<<<< HEAD
    public Node transform(TemplateExpressionNode templateExpressionNode) {
        Token type = modifyToken(templateExpressionNode.type());
        Token startBacktick = modifyToken(templateExpressionNode.startBacktick());
        NodeList<TemplateMemberNode> content = modifyNodeList(templateExpressionNode.content());
        Token endBacktick = modifyToken(templateExpressionNode.endBacktick());
        return templateExpressionNode.modify(
                templateExpressionNode.kind(),
                type,
                startBacktick,
                content,
                endBacktick);
    }

    @Override
    public Node transform(XMLElementNode xMLElementNode) {
        XMLStartTagNode startTag = modifyNode(xMLElementNode.startTag());
        NodeList<XMLItemNode> content = modifyNodeList(xMLElementNode.content());
        XMLEndTagNode endTag = modifyNode(xMLElementNode.endTag());
        return xMLElementNode.modify(
                startTag,
                content,
                endTag);
    }

    @Override
    public Node transform(XMLStartTagNode xMLStartTagNode) {
        Token ltToken = modifyToken(xMLStartTagNode.ltToken());
        XMLNameNode name = modifyNode(xMLStartTagNode.name());
        NodeList<XMLAttributeNode> attributes = modifyNodeList(xMLStartTagNode.attributes());
        Token getToken = modifyToken(xMLStartTagNode.getToken());
        return xMLStartTagNode.modify(
                ltToken,
                name,
                attributes,
                getToken);
    }

    @Override
    public Node transform(XMLEndTagNode xMLEndTagNode) {
        Token ltToken = modifyToken(xMLEndTagNode.ltToken());
        Token slashToken = modifyToken(xMLEndTagNode.slashToken());
        XMLNameNode name = modifyNode(xMLEndTagNode.name());
        Token getToken = modifyToken(xMLEndTagNode.getToken());
        return xMLEndTagNode.modify(
                ltToken,
                slashToken,
                name,
                getToken);
    }

    @Override
    public Node transform(XMLSimpleNameNode xMLSimpleNameNode) {
        XMLSimpleNameNode name = modifyNode(xMLSimpleNameNode.name());
        return xMLSimpleNameNode.modify(
                name);
    }

    @Override
    public Node transform(XMLQualifiedNameNode xMLQualifiedNameNode) {
        XMLSimpleNameNode prefix = modifyNode(xMLQualifiedNameNode.prefix());
        Token colon = modifyToken(xMLQualifiedNameNode.colon());
        XMLSimpleNameNode name = modifyNode(xMLQualifiedNameNode.name());
        return xMLQualifiedNameNode.modify(
                prefix,
                colon,
                name);
    }

    @Override
    public Node transform(XMLEmptyElementNode xMLEmptyElementNode) {
        Token ltToken = modifyToken(xMLEmptyElementNode.ltToken());
        XMLNameNode name = modifyNode(xMLEmptyElementNode.name());
        NodeList<XMLAttributeNode> attributes = modifyNodeList(xMLEmptyElementNode.attributes());
        Token slashToken = modifyToken(xMLEmptyElementNode.slashToken());
        Token getToken = modifyToken(xMLEmptyElementNode.getToken());
        return xMLEmptyElementNode.modify(
                ltToken,
                name,
                attributes,
                slashToken,
                getToken);
    }

    @Override
    public Node transform(InterpolationNode interpolationNode) {
        Token interpolationStartToken = modifyToken(interpolationNode.interpolationStartToken());
        ExpressionNode expression = modifyNode(interpolationNode.expression());
        Token interpolationEndToken = modifyToken(interpolationNode.interpolationEndToken());
        return interpolationNode.modify(
                interpolationStartToken,
                expression,
                interpolationEndToken);
    }

    @Override
    public Node transform(XMLTextNode xMLTextNode) {
        Token content = modifyToken(xMLTextNode.content());
        return xMLTextNode.modify(
                content);
    }

    @Override
    public Node transform(XMLAttributeNode xMLAttributeNode) {
        XMLNameNode attributeName = modifyNode(xMLAttributeNode.attributeName());
        Token equalToken = modifyToken(xMLAttributeNode.equalToken());
        Node value = modifyNode(xMLAttributeNode.value());
        return xMLAttributeNode.modify(
                attributeName,
                equalToken,
                value);
    }

    @Override
    public Node transform(XMLComment xMLComment) {
        Token commentStart = modifyToken(xMLComment.commentStart());
        Token content = modifyToken(xMLComment.content());
        Token commentEnd = modifyToken(xMLComment.commentEnd());
        return xMLComment.modify(
                commentStart,
                content,
                commentEnd);
    }

    @Override
    public Node transform(XMLProcessingInstruction xMLProcessingInstruction) {
        Token piStart = modifyToken(xMLProcessingInstruction.piStart());
        XMLNameNode target = modifyNode(xMLProcessingInstruction.target());
        Token data = modifyToken(xMLProcessingInstruction.data());
        Token piEnd = modifyToken(xMLProcessingInstruction.piEnd());
        return xMLProcessingInstruction.modify(
                piStart,
                target,
                data,
                piEnd);
    }

    @Override
    public Node transform(XMLAttributeValue xMLAttributeValue) {
        Token startQuote = modifyToken(xMLAttributeValue.startQuote());
        NodeList<Node> value = modifyNodeList(xMLAttributeValue.value());
        Token endQuote = modifyToken(xMLAttributeValue.endQuote());
        return xMLAttributeValue.modify(
                startQuote,
                value,
                endQuote);
=======
    public Node transform(TrapExpressionNode trapExpressionNode) {
        Token trapKeyword = modifyToken(trapExpressionNode.trapKeyword());
        ExpressionNode expression = modifyNode(trapExpressionNode.expression());
        return trapExpressionNode.modify(
                trapKeyword,
                expression);
    }

    @Override
    public Node transform(ListConstructorExpressionNode listConstructorExpressionNode) {
        Token openBracket = modifyToken(listConstructorExpressionNode.openBracket());
        SeparatedNodeList<Node> expressions = modifySeparatedNodeList(listConstructorExpressionNode.expressions());
        Token closeBracket = modifyToken(listConstructorExpressionNode.closeBracket());
        return listConstructorExpressionNode.modify(
                openBracket,
                expressions,
                closeBracket);
    }

    @Override
    public Node transform(TypeCastExpressionNode typeCastExpressionNode) {
        Token ltToken = modifyToken(typeCastExpressionNode.ltToken());
        TypeCastParamNode typeCastParam = modifyNode(typeCastExpressionNode.typeCastParam());
        Token gtToken = modifyToken(typeCastExpressionNode.gtToken());
        ExpressionNode expression = modifyNode(typeCastExpressionNode.expression());
        return typeCastExpressionNode.modify(
                ltToken,
                typeCastParam,
                gtToken,
                expression);
    }

    @Override
    public Node transform(TypeCastParamNode typeCastParamNode) {
        NodeList<AnnotationNode> annotations = modifyNodeList(typeCastParamNode.annotations());
        Node type = modifyNode(typeCastParamNode.type());
        return typeCastParamNode.modify(
                annotations,
                type);
    }

    @Override
    public Node transform(UnionTypeDescriptorNode unionTypeDescriptorNode) {
        Node leftTypeDesc = modifyNode(unionTypeDescriptorNode.leftTypeDesc());
        Token pipeToken = modifyToken(unionTypeDescriptorNode.pipeToken());
        Node rightTypeDesc = modifyNode(unionTypeDescriptorNode.rightTypeDesc());
        return unionTypeDescriptorNode.modify(
                leftTypeDesc,
                pipeToken,
                rightTypeDesc);
    }

    @Override
    public Node transform(TableConstructorExpressionNode tableConstructorExpressionNode) {
        Token tableKeyword = modifyToken(tableConstructorExpressionNode.tableKeyword());
        KeySpecifierNode KeySpecifier = modifyNode(tableConstructorExpressionNode.KeySpecifier());
        Token openBracket = modifyToken(tableConstructorExpressionNode.openBracket());
        SeparatedNodeList<Node> mappingConstructors = modifySeparatedNodeList(tableConstructorExpressionNode.mappingConstructors());
        Token closeBracket = modifyToken(tableConstructorExpressionNode.closeBracket());
        return tableConstructorExpressionNode.modify(
                tableKeyword,
                KeySpecifier,
                openBracket,
                mappingConstructors,
                closeBracket);
    }

    @Override
    public Node transform(KeySpecifierNode keySpecifierNode) {
        Token keyKeyword = modifyToken(keySpecifierNode.keyKeyword());
        Token openParenToken = modifyToken(keySpecifierNode.openParenToken());
        SeparatedNodeList<Node> fieldNames = modifySeparatedNodeList(keySpecifierNode.fieldNames());
        Token closeParenToken = modifyToken(keySpecifierNode.closeParenToken());
        return keySpecifierNode.modify(
                keyKeyword,
                openParenToken,
                fieldNames,
                closeParenToken);
    }

    @Override
    public Node transform(ErrorTypeDescriptorNode errorTypeDescriptorNode) {
        Token errorKeywordToken = modifyToken(errorTypeDescriptorNode.errorKeywordToken());
        Node errorTypeParamsNode = modifyNode(errorTypeDescriptorNode.errorTypeParamsNode());
        return errorTypeDescriptorNode.modify(
                errorKeywordToken,
                errorTypeParamsNode);
    }

    @Override
    public Node transform(ErrorTypeParamsNode errorTypeParamsNode) {
        Token ltToken = modifyToken(errorTypeParamsNode.ltToken());
        Node parameter = modifyNode(errorTypeParamsNode.parameter());
        Token gtToken = modifyToken(errorTypeParamsNode.gtToken());
        return errorTypeParamsNode.modify(
                ltToken,
                parameter,
                gtToken);
    }

    @Override
    public Node transform(LetExpressionNode letExpressionNode) {
        Token letKeyword = modifyToken(letExpressionNode.letKeyword());
        SeparatedNodeList<Node> letVarDeclarations = modifySeparatedNodeList(letExpressionNode.letVarDeclarations());
        Token inKeyword = modifyToken(letExpressionNode.inKeyword());
        ExpressionNode expression = modifyNode(letExpressionNode.expression());
        return letExpressionNode.modify(
                letKeyword,
                letVarDeclarations,
                inKeyword,
                expression);
    }

    @Override
    public Node transform(LetVariableDeclarationNode letVariableDeclarationNode) {
        NodeList<AnnotationNode> annotations = modifyNodeList(letVariableDeclarationNode.annotations());
        Node typeName = modifyNode(letVariableDeclarationNode.typeName());
        Token variableName = modifyToken(letVariableDeclarationNode.variableName());
        Token equalsToken = modifyToken(letVariableDeclarationNode.equalsToken());
        ExpressionNode expression = modifyNode(letVariableDeclarationNode.expression());
        return letVariableDeclarationNode.modify(
                annotations,
                typeName,
                variableName,
                equalsToken,
                expression);
>>>>>>> 59f74d1a
    }

    // Tokens

    @Override
    public Node transform(Token token) {
        return token;
    }

    @Override
    public Node transform(IdentifierToken identifier) {
        return identifier;
    }

    @Override
    protected Node transformSyntaxNode(Node node) {
        return node;
    }

    protected <T extends Node> NodeList<T> modifyNodeList(NodeList<T> nodeList) {
        return modifyGenericNodeList(nodeList, NodeList::new);
    }

    protected <T extends Node> SeparatedNodeList<T> modifySeparatedNodeList(SeparatedNodeList<T> nodeList) {
        return modifyGenericNodeList(nodeList, SeparatedNodeList::new);
    }

    private <T extends Node, N extends NodeList<T>> N modifyGenericNodeList(
            N nodeList,
            Function<NonTerminalNode, N> nodeListCreator) {
        if (nodeList.isEmpty()) {
            return nodeList;
        }

        boolean nodeModified = false;
        STNode[] newSTNodes = new STNode[nodeList.size()];
        for (int index = 0; index < nodeList.size(); index++) {
            T oldNode = nodeList.get(index);
            T newNode = modifyNode(oldNode);
            if (oldNode != newNode) {
                nodeModified = true;
            }
            newSTNodes[index] = newNode.internalNode();
        }

        if (!nodeModified) {
            return nodeList;
        }

        STNode stNodeList = STNodeFactory.createNodeList(java.util.Arrays.asList(newSTNodes));
        return nodeListCreator.apply(stNodeList.createUnlinkedFacade());
    }

    protected <T extends Token> T modifyToken(T token) {
        if (token == null) {
            return null;
        }
        // TODO
        return (T) token.apply(this);
    }

    protected <T extends Node> T modifyNode(T node) {
        if (node == null) {
            return null;
        }
        // TODO
        return (T) node.apply(this);
    }
}
<|MERGE_RESOLUTION|>--- conflicted
+++ resolved
@@ -1022,7 +1022,135 @@
     }
 
     @Override
-<<<<<<< HEAD
+    public Node transform(TrapExpressionNode trapExpressionNode) {
+        Token trapKeyword = modifyToken(trapExpressionNode.trapKeyword());
+        ExpressionNode expression = modifyNode(trapExpressionNode.expression());
+        return trapExpressionNode.modify(
+                trapKeyword,
+                expression);
+    }
+
+    @Override
+    public Node transform(ListConstructorExpressionNode listConstructorExpressionNode) {
+        Token openBracket = modifyToken(listConstructorExpressionNode.openBracket());
+        SeparatedNodeList<Node> expressions = modifySeparatedNodeList(listConstructorExpressionNode.expressions());
+        Token closeBracket = modifyToken(listConstructorExpressionNode.closeBracket());
+        return listConstructorExpressionNode.modify(
+                openBracket,
+                expressions,
+                closeBracket);
+    }
+
+    @Override
+    public Node transform(TypeCastExpressionNode typeCastExpressionNode) {
+        Token ltToken = modifyToken(typeCastExpressionNode.ltToken());
+        TypeCastParamNode typeCastParam = modifyNode(typeCastExpressionNode.typeCastParam());
+        Token gtToken = modifyToken(typeCastExpressionNode.gtToken());
+        ExpressionNode expression = modifyNode(typeCastExpressionNode.expression());
+        return typeCastExpressionNode.modify(
+                ltToken,
+                typeCastParam,
+                gtToken,
+                expression);
+    }
+
+    @Override
+    public Node transform(TypeCastParamNode typeCastParamNode) {
+        NodeList<AnnotationNode> annotations = modifyNodeList(typeCastParamNode.annotations());
+        Node type = modifyNode(typeCastParamNode.type());
+        return typeCastParamNode.modify(
+                annotations,
+                type);
+    }
+
+    @Override
+    public Node transform(UnionTypeDescriptorNode unionTypeDescriptorNode) {
+        Node leftTypeDesc = modifyNode(unionTypeDescriptorNode.leftTypeDesc());
+        Token pipeToken = modifyToken(unionTypeDescriptorNode.pipeToken());
+        Node rightTypeDesc = modifyNode(unionTypeDescriptorNode.rightTypeDesc());
+        return unionTypeDescriptorNode.modify(
+                leftTypeDesc,
+                pipeToken,
+                rightTypeDesc);
+    }
+
+    @Override
+    public Node transform(TableConstructorExpressionNode tableConstructorExpressionNode) {
+        Token tableKeyword = modifyToken(tableConstructorExpressionNode.tableKeyword());
+        KeySpecifierNode KeySpecifier = modifyNode(tableConstructorExpressionNode.KeySpecifier());
+        Token openBracket = modifyToken(tableConstructorExpressionNode.openBracket());
+        SeparatedNodeList<Node> mappingConstructors = modifySeparatedNodeList(tableConstructorExpressionNode.mappingConstructors());
+        Token closeBracket = modifyToken(tableConstructorExpressionNode.closeBracket());
+        return tableConstructorExpressionNode.modify(
+                tableKeyword,
+                KeySpecifier,
+                openBracket,
+                mappingConstructors,
+                closeBracket);
+    }
+
+    @Override
+    public Node transform(KeySpecifierNode keySpecifierNode) {
+        Token keyKeyword = modifyToken(keySpecifierNode.keyKeyword());
+        Token openParenToken = modifyToken(keySpecifierNode.openParenToken());
+        SeparatedNodeList<Node> fieldNames = modifySeparatedNodeList(keySpecifierNode.fieldNames());
+        Token closeParenToken = modifyToken(keySpecifierNode.closeParenToken());
+        return keySpecifierNode.modify(
+                keyKeyword,
+                openParenToken,
+                fieldNames,
+                closeParenToken);
+    }
+
+    @Override
+    public Node transform(ErrorTypeDescriptorNode errorTypeDescriptorNode) {
+        Token errorKeywordToken = modifyToken(errorTypeDescriptorNode.errorKeywordToken());
+        Node errorTypeParamsNode = modifyNode(errorTypeDescriptorNode.errorTypeParamsNode());
+        return errorTypeDescriptorNode.modify(
+                errorKeywordToken,
+                errorTypeParamsNode);
+    }
+
+    @Override
+    public Node transform(ErrorTypeParamsNode errorTypeParamsNode) {
+        Token ltToken = modifyToken(errorTypeParamsNode.ltToken());
+        Node parameter = modifyNode(errorTypeParamsNode.parameter());
+        Token gtToken = modifyToken(errorTypeParamsNode.gtToken());
+        return errorTypeParamsNode.modify(
+                ltToken,
+                parameter,
+                gtToken);
+    }
+
+    @Override
+    public Node transform(LetExpressionNode letExpressionNode) {
+        Token letKeyword = modifyToken(letExpressionNode.letKeyword());
+        SeparatedNodeList<Node> letVarDeclarations = modifySeparatedNodeList(letExpressionNode.letVarDeclarations());
+        Token inKeyword = modifyToken(letExpressionNode.inKeyword());
+        ExpressionNode expression = modifyNode(letExpressionNode.expression());
+        return letExpressionNode.modify(
+                letKeyword,
+                letVarDeclarations,
+                inKeyword,
+                expression);
+    }
+
+    @Override
+    public Node transform(LetVariableDeclarationNode letVariableDeclarationNode) {
+        NodeList<AnnotationNode> annotations = modifyNodeList(letVariableDeclarationNode.annotations());
+        Node typeName = modifyNode(letVariableDeclarationNode.typeName());
+        Token variableName = modifyToken(letVariableDeclarationNode.variableName());
+        Token equalsToken = modifyToken(letVariableDeclarationNode.equalsToken());
+        ExpressionNode expression = modifyNode(letVariableDeclarationNode.expression());
+        return letVariableDeclarationNode.modify(
+                annotations,
+                typeName,
+                variableName,
+                equalsToken,
+                expression);
+    }
+
+    @Override
     public Node transform(TemplateExpressionNode templateExpressionNode) {
         Token type = modifyToken(templateExpressionNode.type());
         Token startBacktick = modifyToken(templateExpressionNode.startBacktick());
@@ -1168,134 +1296,6 @@
                 startQuote,
                 value,
                 endQuote);
-=======
-    public Node transform(TrapExpressionNode trapExpressionNode) {
-        Token trapKeyword = modifyToken(trapExpressionNode.trapKeyword());
-        ExpressionNode expression = modifyNode(trapExpressionNode.expression());
-        return trapExpressionNode.modify(
-                trapKeyword,
-                expression);
-    }
-
-    @Override
-    public Node transform(ListConstructorExpressionNode listConstructorExpressionNode) {
-        Token openBracket = modifyToken(listConstructorExpressionNode.openBracket());
-        SeparatedNodeList<Node> expressions = modifySeparatedNodeList(listConstructorExpressionNode.expressions());
-        Token closeBracket = modifyToken(listConstructorExpressionNode.closeBracket());
-        return listConstructorExpressionNode.modify(
-                openBracket,
-                expressions,
-                closeBracket);
-    }
-
-    @Override
-    public Node transform(TypeCastExpressionNode typeCastExpressionNode) {
-        Token ltToken = modifyToken(typeCastExpressionNode.ltToken());
-        TypeCastParamNode typeCastParam = modifyNode(typeCastExpressionNode.typeCastParam());
-        Token gtToken = modifyToken(typeCastExpressionNode.gtToken());
-        ExpressionNode expression = modifyNode(typeCastExpressionNode.expression());
-        return typeCastExpressionNode.modify(
-                ltToken,
-                typeCastParam,
-                gtToken,
-                expression);
-    }
-
-    @Override
-    public Node transform(TypeCastParamNode typeCastParamNode) {
-        NodeList<AnnotationNode> annotations = modifyNodeList(typeCastParamNode.annotations());
-        Node type = modifyNode(typeCastParamNode.type());
-        return typeCastParamNode.modify(
-                annotations,
-                type);
-    }
-
-    @Override
-    public Node transform(UnionTypeDescriptorNode unionTypeDescriptorNode) {
-        Node leftTypeDesc = modifyNode(unionTypeDescriptorNode.leftTypeDesc());
-        Token pipeToken = modifyToken(unionTypeDescriptorNode.pipeToken());
-        Node rightTypeDesc = modifyNode(unionTypeDescriptorNode.rightTypeDesc());
-        return unionTypeDescriptorNode.modify(
-                leftTypeDesc,
-                pipeToken,
-                rightTypeDesc);
-    }
-
-    @Override
-    public Node transform(TableConstructorExpressionNode tableConstructorExpressionNode) {
-        Token tableKeyword = modifyToken(tableConstructorExpressionNode.tableKeyword());
-        KeySpecifierNode KeySpecifier = modifyNode(tableConstructorExpressionNode.KeySpecifier());
-        Token openBracket = modifyToken(tableConstructorExpressionNode.openBracket());
-        SeparatedNodeList<Node> mappingConstructors = modifySeparatedNodeList(tableConstructorExpressionNode.mappingConstructors());
-        Token closeBracket = modifyToken(tableConstructorExpressionNode.closeBracket());
-        return tableConstructorExpressionNode.modify(
-                tableKeyword,
-                KeySpecifier,
-                openBracket,
-                mappingConstructors,
-                closeBracket);
-    }
-
-    @Override
-    public Node transform(KeySpecifierNode keySpecifierNode) {
-        Token keyKeyword = modifyToken(keySpecifierNode.keyKeyword());
-        Token openParenToken = modifyToken(keySpecifierNode.openParenToken());
-        SeparatedNodeList<Node> fieldNames = modifySeparatedNodeList(keySpecifierNode.fieldNames());
-        Token closeParenToken = modifyToken(keySpecifierNode.closeParenToken());
-        return keySpecifierNode.modify(
-                keyKeyword,
-                openParenToken,
-                fieldNames,
-                closeParenToken);
-    }
-
-    @Override
-    public Node transform(ErrorTypeDescriptorNode errorTypeDescriptorNode) {
-        Token errorKeywordToken = modifyToken(errorTypeDescriptorNode.errorKeywordToken());
-        Node errorTypeParamsNode = modifyNode(errorTypeDescriptorNode.errorTypeParamsNode());
-        return errorTypeDescriptorNode.modify(
-                errorKeywordToken,
-                errorTypeParamsNode);
-    }
-
-    @Override
-    public Node transform(ErrorTypeParamsNode errorTypeParamsNode) {
-        Token ltToken = modifyToken(errorTypeParamsNode.ltToken());
-        Node parameter = modifyNode(errorTypeParamsNode.parameter());
-        Token gtToken = modifyToken(errorTypeParamsNode.gtToken());
-        return errorTypeParamsNode.modify(
-                ltToken,
-                parameter,
-                gtToken);
-    }
-
-    @Override
-    public Node transform(LetExpressionNode letExpressionNode) {
-        Token letKeyword = modifyToken(letExpressionNode.letKeyword());
-        SeparatedNodeList<Node> letVarDeclarations = modifySeparatedNodeList(letExpressionNode.letVarDeclarations());
-        Token inKeyword = modifyToken(letExpressionNode.inKeyword());
-        ExpressionNode expression = modifyNode(letExpressionNode.expression());
-        return letExpressionNode.modify(
-                letKeyword,
-                letVarDeclarations,
-                inKeyword,
-                expression);
-    }
-
-    @Override
-    public Node transform(LetVariableDeclarationNode letVariableDeclarationNode) {
-        NodeList<AnnotationNode> annotations = modifyNodeList(letVariableDeclarationNode.annotations());
-        Node typeName = modifyNode(letVariableDeclarationNode.typeName());
-        Token variableName = modifyToken(letVariableDeclarationNode.variableName());
-        Token equalsToken = modifyToken(letVariableDeclarationNode.equalsToken());
-        ExpressionNode expression = modifyNode(letVariableDeclarationNode.expression());
-        return letVariableDeclarationNode.modify(
-                annotations,
-                typeName,
-                variableName,
-                equalsToken,
-                expression);
->>>>>>> 59f74d1a
     }
 
     // Tokens
