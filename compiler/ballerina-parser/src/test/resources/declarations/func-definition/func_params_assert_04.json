--- conflicted
+++ resolved
@@ -1,31 +1,85 @@
 {
-  "kind": "MODULE_PART",
+  "kind": "FUNCTION_DEFINITION",
   "hasDiagnostics": true,
   "children": [
     {
       "kind": "LIST",
-      "children": []
+      "children": [
+        {
+          "kind": "PUBLIC_KEYWORD",
+          "leadingMinutiae": [
+            {
+              "kind": "END_OF_LINE_MINUTIAE",
+              "value": "\n"
+            }
+          ],
+          "trailingMinutiae": [
+            {
+              "kind": "WHITESPACE_MINUTIAE",
+              "value": " "
+            }
+          ]
+        }
+      ]
     },
     {
-      "kind": "LIST",
+      "kind": "FUNCTION_KEYWORD",
+      "trailingMinutiae": [
+        {
+          "kind": "WHITESPACE_MINUTIAE",
+          "value": " "
+        }
+      ]
+    },
+    {
+      "kind": "IDENTIFIER_TOKEN",
       "hasDiagnostics": true,
+      "diagnostics": [
+        "ERROR_INVALID_TOKEN"
+      ],
+      "value": "foo",
+      "leadingMinutiae": [
+        {
+          "kind": "INVALID_NODE_MINUTIAE",
+          "invalidNode": {
+            "kind": "INVALID_TOKEN_MINUTIAE_NODE",
+            "children": [
+              {
+                "kind": "CLOSE_BRACE_TOKEN"
+              }
+            ]
+          }
+        },
+        {
+          "kind": "WHITESPACE_MINUTIAE",
+          "value": " "
+        }
+      ]
+    },
+    {
+      "kind": "FUNCTION_SIGNATURE",
       "children": [
         {
-          "kind": "FUNCTION_DEFINITION",
-          "hasDiagnostics": true,
+          "kind": "OPEN_PAREN_TOKEN"
+        },
+        {
+          "kind": "LIST",
+          "children": []
+        },
+        {
+          "kind": "CLOSE_PAREN_TOKEN",
+          "trailingMinutiae": [
+            {
+              "kind": "WHITESPACE_MINUTIAE",
+              "value": " "
+            }
+          ]
+        },
+        {
+          "kind": "RETURN_TYPE_DESCRIPTOR",
           "children": [
             {
-              "kind": "LIST",
-              "children": []
-            },
-            {
-              "kind": "FUNCTION_KEYWORD",
-              "leadingMinutiae": [
-                {
-                  "kind": "END_OF_LINE_MINUTIAE",
-                  "value": "\n"
-                }
-              ],
+              "kind": "RETURNS_KEYWORD",
               "trailingMinutiae": [
                 {
                   "kind": "WHITESPACE_MINUTIAE",
@@ -34,224 +88,18 @@
               ]
             },
             {
-              "kind": "IDENTIFIER_TOKEN",
-              "value": "foo"
+              "kind": "LIST",
+              "children": []
             },
             {
-              "kind": "FUNCTION_SIGNATURE",
-              "hasDiagnostics": true,
+              "kind": "INT_TYPE_DESC",
               "children": [
                 {
-                  "kind": "OPEN_PAREN_TOKEN"
-                },
-                {
-                  "kind": "LIST",
-                  "hasDiagnostics": true,
-                  "children": [
-                    {
-                      "kind": "REQUIRED_PARAM",
-                      "hasDiagnostics": true,
-                      "children": [
-                        {
-                          "kind": "LIST",
-                          "children": []
-                        },
-                        {
-                          "kind": "INT_TYPE_DESC",
-                          "children": [
-                            {
-                              "kind": "INT_KEYWORD"
-                            }
-                          ]
-                        },
-                        {
-                          "kind": "IDENTIFIER_TOKEN",
-                          "isMissing": true,
-                          "hasDiagnostics": true,
-                          "diagnostics": [
-                            "ERROR_MISSING_IDENTIFIER"
-                          ]
-                        }
-                      ]
-                    },
-                    {
-                      "kind": "COMMA_TOKEN",
-                      "trailingMinutiae": [
-                        {
-                          "kind": "WHITESPACE_MINUTIAE",
-                          "value": " "
-                        }
-                      ]
-                    },
-                    {
-                      "kind": "DEFAULTABLE_PARAM",
-                      "hasDiagnostics": true,
-                      "children": [
-                        {
-                          "kind": "LIST",
-                          "children": []
-                        },
-                        {
-                          "kind": "INT_TYPE_DESC",
-                          "children": [
-                            {
-                              "kind": "INT_KEYWORD",
-                              "trailingMinutiae": [
-                                {
-                                  "kind": "WHITESPACE_MINUTIAE",
-                                  "value": " "
-                                }
-                              ]
-                            }
-                          ]
-                        },
-                        {
-                          "kind": "IDENTIFIER_TOKEN",
-                          "value": "b",
-                          "trailingMinutiae": [
-                            {
-                              "kind": "WHITESPACE_MINUTIAE",
-                              "value": "  "
-                            }
-                          ]
-                        },
-                        {
-                          "kind": "EQUAL_TOKEN",
-                          "isMissing": true,
-                          "hasDiagnostics": true,
-                          "diagnostics": [
-                            "ERROR_MISSING_EQUAL_TOKEN"
-                          ]
-                        },
-                        {
-                          "kind": "DECIMAL_INTEGER_LITERAL",
-                          "children": [
-                            {
-                              "kind": "DECIMAL_INTEGER_LITERAL",
-                              "value": "7"
-                            }
-                          ]
-                        }
-                      ]
-                    },
-                    {
-                      "kind": "COMMA_TOKEN",
-                      "trailingMinutiae": [
-                        {
-                          "kind": "WHITESPACE_MINUTIAE",
-                          "value": "  "
-                        }
-                      ]
-                    },
-                    {
-                      "kind": "REST_PARAM",
-                      "hasDiagnostics": true,
-                      "children": [
-                        {
-                          "kind": "LIST",
-                          "children": []
-                        },
-                        {
-                          "kind": "SIMPLE_NAME_REFERENCE",
-                          "children": [
-                            {
-                              "kind": "IDENTIFIER_TOKEN",
-                              "value": "c"
-                            }
-                          ]
-                        },
-                        {
-                          "kind": "ELLIPSIS_TOKEN",
-                          "hasDiagnostics": true,
-                          "diagnostics": [
-                            "ERROR_INVALID_TOKEN"
-                          ],
-                          "leadingMinutiae": [
-                            {
-                              "kind": "INVALID_NODE_MINUTIAE",
-                              "invalidNode": {
-                                "kind": "INVALID_TOKEN_MINUTIAE_NODE",
-                                "children": [
-                                  {
-                                    "kind": "COMMA_TOKEN"
-                                  }
-                                ]
-                              }
-                            },
-                            {
-                              "kind": "WHITESPACE_MINUTIAE",
-                              "value": " "
-                            }
-                          ],
-                          "trailingMinutiae": [
-                            {
-                              "kind": "WHITESPACE_MINUTIAE",
-                              "value": " "
-                            }
-                          ]
-                        },
-                        {
-                          "kind": "IDENTIFIER_TOKEN",
-                          "value": "d"
-                        }
-                      ]
-                    }
-                  ]
-                },
-                {
-                  "kind": "CLOSE_PAREN_TOKEN",
+                  "kind": "INT_KEYWORD",
                   "trailingMinutiae": [
                     {
                       "kind": "WHITESPACE_MINUTIAE",
-<<<<<<< HEAD
-                      "value": "  "
-                    }
-                  ]
-                },
-                {
-                  "kind": "EQUAL_TOKEN",
-                  "isMissing": true,
-                  "hasDiagnostics": true,
-                  "diagnostics": [
-                    "ERROR_MISSING_EQUAL_TOKEN"
-                  ]
-                },
-                {
-                  "kind": "NUMERIC_LITERAL",
-                  "children": [
-                    {
-                      "kind": "DECIMAL_INTEGER_LITERAL_TOKEN",
-                      "value": "7"
-=======
                       "value": " "
->>>>>>> 1d54e2c6
-                    }
-                  ]
-                }
-              ]
-            },
-            {
-              "kind": "FUNCTION_BODY_BLOCK",
-              "children": [
-                {
-                  "kind": "OPEN_BRACE_TOKEN",
-                  "trailingMinutiae": [
-                    {
-                      "kind": "END_OF_LINE_MINUTIAE",
-                      "value": "\n"
-                    }
-                  ]
-                },
-                {
-                  "kind": "LIST",
-                  "children": []
-                },
-                {
-                  "kind": "CLOSE_BRACE_TOKEN",
-                  "trailingMinutiae": [
-                    {
-                      "kind": "END_OF_LINE_MINUTIAE",
-                      "value": "\n"
                     }
                   ]
                 }
@@ -262,11 +110,29 @@
       ]
     },
     {
-      "kind": "EOF_TOKEN",
-      "leadingMinutiae": [
+      "kind": "FUNCTION_BODY_BLOCK",
+      "hasDiagnostics": true,
+      "children": [
         {
-          "kind": "END_OF_LINE_MINUTIAE",
-          "value": "\n"
+          "kind": "OPEN_BRACE_TOKEN",
+          "trailingMinutiae": [
+            {
+              "kind": "END_OF_LINE_MINUTIAE",
+              "value": "\n"
+            }
+          ]
+        },
+        {
+          "kind": "LIST",
+          "children": []
+        },
+        {
+          "kind": "CLOSE_BRACE_TOKEN",
+          "isMissing": true,
+          "hasDiagnostics": true,
+          "diagnostics": [
+            "ERROR_MISSING_CLOSE_BRACE_TOKEN"
+          ]
         }
       ]
     }
