--- conflicted
+++ resolved
@@ -53,22 +53,10 @@
               "kind": "OBJECT_METHOD_DEFINITION",
               "children": [
                 {
-<<<<<<< HEAD
-                  "kind": "METADATA",
-                  "children": [
-                    {
-                      "kind": "LIST",
-                      "children": []
-                    }
-                  ]
-                },
-                {
                   "kind": "LIST",
                   "children": []
                 },
                 {
-=======
->>>>>>> 8688dd87
                   "kind": "FUNCTION_KEYWORD",
                   "leadingMinutiae": [
                     {
