--- conflicted
+++ resolved
@@ -339,36 +339,8 @@
               "kind": "OBJECT_METHOD_DEFINITION",
               "children": [
                 {
-<<<<<<< HEAD
-                  "kind": "METADATA",
-                  "children": [
-                    {
-                      "kind": "LIST",
-                      "children": []
-                    }
-                  ]
-                },
-                {
                   "kind": "LIST",
                   "children": [
-=======
-                  "kind": "PUBLIC_KEYWORD",
-                  "leadingMinutiae": [
-                    {
-                      "kind": "WHITESPACE_MINUTIAE",
-                      "value": "    "
-                    },
-                    {
-                      "kind": "END_OF_LINE_MINUTIAE",
-                      "value": "\n"
-                    },
-                    {
-                      "kind": "WHITESPACE_MINUTIAE",
-                      "value": "    "
-                    }
-                  ],
-                  "trailingMinutiae": [
->>>>>>> 8688dd87
                     {
                       "kind": "PUBLIC_KEYWORD",
                       "leadingMinutiae": [
@@ -499,22 +471,10 @@
               "kind": "OBJECT_METHOD_DEFINITION",
               "children": [
                 {
-<<<<<<< HEAD
-                  "kind": "METADATA",
-                  "children": [
-                    {
-                      "kind": "LIST",
-                      "children": []
-                    }
-                  ]
-                },
-                {
                   "kind": "LIST",
                   "children": []
                 },
                 {
-=======
->>>>>>> 8688dd87
                   "kind": "FUNCTION_KEYWORD",
                   "leadingMinutiae": [
                     {
@@ -597,22 +557,8 @@
               "kind": "OBJECT_METHOD_DEFINITION",
               "children": [
                 {
-<<<<<<< HEAD
-                  "kind": "METADATA",
-                  "children": [
-                    {
-                      "kind": "LIST",
-                      "children": []
-                    }
-                  ]
-                },
-                {
                   "kind": "LIST",
                   "children": [
-=======
-                  "kind": "PRIVATE_KEYWORD",
-                  "leadingMinutiae": [
->>>>>>> 8688dd87
                     {
                       "kind": "PRIVATE_KEYWORD",
                       "leadingMinutiae": [
@@ -1040,20 +986,103 @@
                           "kind": "OBJECT_METHOD_DEFINITION",
                           "children": [
                             {
-<<<<<<< HEAD
-                              "kind": "METADATA",
+                              "kind": "LIST",
                               "children": [
+                                {
+                                  "kind": "PUBLIC_KEYWORD",
+                                  "leadingMinutiae": [
+                                    {
+                                      "kind": "END_OF_LINE_MINUTIAE",
+                                      "value": "\n"
+                                    },
+                                    {
+                                      "kind": "WHITESPACE_MINUTIAE",
+                                      "value": "        "
+                                    }
+                                  ],
+                                  "trailingMinutiae": [
+                                    {
+                                      "kind": "WHITESPACE_MINUTIAE",
+                                      "value": " "
+                                    }
+                                  ]
+                                }
+                              ]
+                            },
+                            {
+                              "kind": "FUNCTION_KEYWORD",
+                              "trailingMinutiae": [
+                                {
+                                  "kind": "WHITESPACE_MINUTIAE",
+                                  "value": " "
+                                }
+                              ]
+                            },
+                            {
+                              "kind": "IDENTIFIER_TOKEN",
+                              "value": "init"
+                            },
+                            {
+                              "kind": "FUNCTION_SIGNATURE",
+                              "children": [
+                                {
+                                  "kind": "OPEN_PAREN_TOKEN"
+                                },
                                 {
                                   "kind": "LIST",
                                   "children": []
-                                }
-                              ]
-                            },
-                            {
-                              "kind": "LIST",
+                                },
+                                {
+                                  "kind": "CLOSE_PAREN_TOKEN",
+                                  "trailingMinutiae": [
+                                    {
+                                      "kind": "WHITESPACE_MINUTIAE",
+                                      "value": " "
+                                    }
+                                  ]
+                                }
+                              ]
+                            },
+                            {
+                              "kind": "FUNCTION_BODY_BLOCK",
                               "children": [
-=======
-                              "kind": "PUBLIC_KEYWORD",
+                                {
+                                  "kind": "OPEN_BRACE_TOKEN",
+                                  "trailingMinutiae": [
+                                    {
+                                      "kind": "END_OF_LINE_MINUTIAE",
+                                      "value": "\n"
+                                    }
+                                  ]
+                                },
+                                {
+                                  "kind": "LIST",
+                                  "children": []
+                                },
+                                {
+                                  "kind": "CLOSE_BRACE_TOKEN",
+                                  "leadingMinutiae": [
+                                    {
+                                      "kind": "WHITESPACE_MINUTIAE",
+                                      "value": "        "
+                                    }
+                                  ],
+                                  "trailingMinutiae": [
+                                    {
+                                      "kind": "END_OF_LINE_MINUTIAE",
+                                      "value": "\n"
+                                    }
+                                  ]
+                                }
+                              ]
+                            }
+                          ]
+                        },
+                        {
+                          "kind": "TYPE_REFERENCE",
+                          "children": [
+                            {
+                              "kind": "ASTERISK_TOKEN",
                               "leadingMinutiae": [
                                 {
                                   "kind": "END_OF_LINE_MINUTIAE",
@@ -1063,155 +1092,36 @@
                                   "kind": "WHITESPACE_MINUTIAE",
                                   "value": "        "
                                 }
-                              ],
-                              "trailingMinutiae": [
->>>>>>> 8688dd87
-                                {
-                                  "kind": "PUBLIC_KEYWORD",
-                                  "leadingMinutiae": [
-                                    {
-                                      "kind": "END_OF_LINE_MINUTIAE",
-                                      "value": "\n"
-                                    },
-                                    {
-                                      "kind": "WHITESPACE_MINUTIAE",
-                                      "value": "        "
-                                    }
-                                  ],
-                                  "trailingMinutiae": [
-                                    {
-                                      "kind": "WHITESPACE_MINUTIAE",
-                                      "value": " "
-                                    }
-                                  ]
-                                }
-                              ]
-                            },
-                            {
-                              "kind": "FUNCTION_KEYWORD",
-                              "trailingMinutiae": [
-                                {
-                                  "kind": "WHITESPACE_MINUTIAE",
-                                  "value": " "
-                                }
-                              ]
-                            },
-                            {
-                              "kind": "IDENTIFIER_TOKEN",
-                              "value": "init"
-                            },
-                            {
-                              "kind": "FUNCTION_SIGNATURE",
+                              ]
+                            },
+                            {
+                              "kind": "SIMPLE_NAME_REFERENCE",
                               "children": [
                                 {
-                                  "kind": "OPEN_PAREN_TOKEN"
-                                },
-                                {
-                                  "kind": "LIST",
-                                  "children": []
-                                },
-                                {
-                                  "kind": "CLOSE_PAREN_TOKEN",
-                                  "trailingMinutiae": [
-                                    {
-                                      "kind": "WHITESPACE_MINUTIAE",
-                                      "value": " "
-                                    }
-                                  ]
-                                }
-                              ]
-                            },
-                            {
-                              "kind": "FUNCTION_BODY_BLOCK",
-                              "children": [
-                                {
-                                  "kind": "OPEN_BRACE_TOKEN",
-                                  "trailingMinutiae": [
-                                    {
-                                      "kind": "END_OF_LINE_MINUTIAE",
-                                      "value": "\n"
-                                    }
-                                  ]
-                                },
-                                {
-                                  "kind": "LIST",
-                                  "children": []
-                                },
-                                {
-                                  "kind": "CLOSE_BRACE_TOKEN",
-                                  "leadingMinutiae": [
-                                    {
-                                      "kind": "WHITESPACE_MINUTIAE",
-                                      "value": "        "
-                                    }
-                                  ],
-                                  "trailingMinutiae": [
-                                    {
-                                      "kind": "END_OF_LINE_MINUTIAE",
-                                      "value": "\n"
-                                    }
-                                  ]
+                                  "kind": "IDENTIFIER_TOKEN",
+                                  "value": "B"
+                                }
+                              ]
+                            },
+                            {
+                              "kind": "SEMICOLON_TOKEN",
+                              "trailingMinutiae": [
+                                {
+                                  "kind": "END_OF_LINE_MINUTIAE",
+                                  "value": "\n"
                                 }
                               ]
                             }
                           ]
                         },
                         {
-                          "kind": "TYPE_REFERENCE",
-                          "children": [
-                            {
-                              "kind": "ASTERISK_TOKEN",
-                              "leadingMinutiae": [
-                                {
-                                  "kind": "END_OF_LINE_MINUTIAE",
-                                  "value": "\n"
-                                },
-                                {
-                                  "kind": "WHITESPACE_MINUTIAE",
-                                  "value": "        "
-                                }
-                              ]
-                            },
-                            {
-                              "kind": "SIMPLE_NAME_REFERENCE",
-                              "children": [
-                                {
-                                  "kind": "IDENTIFIER_TOKEN",
-                                  "value": "B"
-                                }
-                              ]
-                            },
-                            {
-                              "kind": "SEMICOLON_TOKEN",
-                              "trailingMinutiae": [
-                                {
-                                  "kind": "END_OF_LINE_MINUTIAE",
-                                  "value": "\n"
-                                }
-                              ]
-                            }
-                          ]
-                        },
-                        {
                           "kind": "OBJECT_METHOD_DEFINITION",
                           "children": [
                             {
-<<<<<<< HEAD
-                              "kind": "METADATA",
-                              "children": [
-                                {
-                                  "kind": "LIST",
-                                  "children": []
-                                }
-                              ]
-                            },
-                            {
                               "kind": "LIST",
                               "children": []
                             },
                             {
-=======
->>>>>>> 8688dd87
                               "kind": "FUNCTION_KEYWORD",
                               "leadingMinutiae": [
                                 {
