{
  "kind": "FUNCTION_DEFINITION",
  "children": [
    {
      "kind": "METADATA",
      "children": [
        {
          "kind": "LIST",
          "children": []
        }
      ]
    },
    {
      "kind": "PUBLIC_KEYWORD"
    },
    {
      "kind": "FUNCTION_KEYWORD"
    },
    {
      "kind": "IDENTIFIER_TOKEN",
      "value": "foo"
    },
    {
      "kind": "FUNCTION_SIGNATURE",
      "children": [
        {
          "kind": "OPEN_PAREN_TOKEN"
        },
        {
          "kind": "LIST",
          "children": []
        },
        {
          "kind": "CLOSE_PAREN_TOKEN"
        }
      ]
    },
    {
      "kind": "FUNCTION_BODY_BLOCK",
      "children": [
        {
          "kind": "OPEN_BRACE_TOKEN"
        },
        {
          "kind": "LIST",
          "children": [
            {
              "kind": "FOREACH_STATEMENT",
              "children": [
                {
                  "kind": "FOREACH_KEYWORD"
                },
                {
                  "kind": "VAR_KEYWORD"
                },
                {
                  "kind": "IDENTIFIER_TOKEN",
                  "value": "v"
                },
                {
<<<<<<< HEAD
                    "kind": "LIST",
                    "children": [
                        {
                            "kind": "FOREACH_STATEMENT",
                            "children": [
                                {
                                    "kind": "FOREACH_KEYWORD"
                                },
                                {
                                    "kind": "TYPED_BINDING_PATTERN",
                                    "children": [
                                        {
                                            "kind": "VAR_KEYWORD"
                                        },
                                        {
                                            "kind": "BINDING_PATTERN",
                                            "children": [
                                                {
                                                    "kind": "IDENTIFIER_TOKEN",
                                                    "value": "v"
                                                }
                                            ]
                                        }
                                    ]
                                },
                                {
                                    "kind": "IN_KEYWORD"
                                },
                                {
                                    "kind": "IDENTIFIER_TOKEN",
                                    "value": "fruits"
                                },
                                {
                                    "kind": "BLOCK_STATEMENT",
                                    "children": [
                                        {
                                            "kind": "OPEN_BRACE_TOKEN"
                                        },
                                        {
                                            "kind": "LIST",
                                            "children": []
                                        },
                                        {
                                            "kind": "CLOSE_BRACE_TOKEN"
                                        }
                                    ]
                                }
                            ]
                        }
                    ]
=======
                  "kind": "IN_KEYWORD"
>>>>>>> 39c16a04
                },
                {
                  "kind": "IDENTIFIER_TOKEN",
                  "value": "fruits"
                },
                {
                  "kind": "BLOCK_STATEMENT",
                  "children": [
                    {
                      "kind": "OPEN_BRACE_TOKEN"
                    },
                    {
                      "kind": "LIST",
                      "children": []
                    },
                    {
                      "kind": "CLOSE_BRACE_TOKEN"
                    }
                  ]
                }
              ]
            }
          ]
        },
        {
          "kind": "CLOSE_BRACE_TOKEN"
        }
      ]
    }
  ]
}<|MERGE_RESOLUTION|>--- conflicted
+++ resolved
@@ -51,67 +51,24 @@
                   "kind": "FOREACH_KEYWORD"
                 },
                 {
-                  "kind": "VAR_KEYWORD"
+                  "kind": "TYPED_BINDING_PATTERN",
+                  "children": [
+                    {
+                      "kind": "VAR_KEYWORD"
+                    },
+                    {
+                      "kind": "BINDING_PATTERN",
+                      "children": [
+                        {
+                          "kind": "IDENTIFIER_TOKEN",
+                          "value": "v"
+                        }
+                      ]
+                    }
+                  ]
                 },
                 {
-                  "kind": "IDENTIFIER_TOKEN",
-                  "value": "v"
-                },
-                {
-<<<<<<< HEAD
-                    "kind": "LIST",
-                    "children": [
-                        {
-                            "kind": "FOREACH_STATEMENT",
-                            "children": [
-                                {
-                                    "kind": "FOREACH_KEYWORD"
-                                },
-                                {
-                                    "kind": "TYPED_BINDING_PATTERN",
-                                    "children": [
-                                        {
-                                            "kind": "VAR_KEYWORD"
-                                        },
-                                        {
-                                            "kind": "BINDING_PATTERN",
-                                            "children": [
-                                                {
-                                                    "kind": "IDENTIFIER_TOKEN",
-                                                    "value": "v"
-                                                }
-                                            ]
-                                        }
-                                    ]
-                                },
-                                {
-                                    "kind": "IN_KEYWORD"
-                                },
-                                {
-                                    "kind": "IDENTIFIER_TOKEN",
-                                    "value": "fruits"
-                                },
-                                {
-                                    "kind": "BLOCK_STATEMENT",
-                                    "children": [
-                                        {
-                                            "kind": "OPEN_BRACE_TOKEN"
-                                        },
-                                        {
-                                            "kind": "LIST",
-                                            "children": []
-                                        },
-                                        {
-                                            "kind": "CLOSE_BRACE_TOKEN"
-                                        }
-                                    ]
-                                }
-                            ]
-                        }
-                    ]
-=======
                   "kind": "IN_KEYWORD"
->>>>>>> 39c16a04
                 },
                 {
                   "kind": "IDENTIFIER_TOKEN",
