{
  "kind": "FUNCTION_DEFINITION",
  "children": [
    {
      "kind": "LIST",
      "children": [
        {
          "kind": "PUBLIC_KEYWORD",
          "trailingMinutiae": [
            {
              "kind": "WHITESPACE_MINUTIAE",
              "value": " "
            }
          ]
        }
      ]
    },
    {
      "kind": "FUNCTION_KEYWORD",
      "trailingMinutiae": [
        {
          "kind": "WHITESPACE_MINUTIAE",
          "value": " "
        }
      ]
    },
    {
      "kind": "IDENTIFIER_TOKEN",
      "value": "foo"
    },
    {
      "kind": "FUNCTION_SIGNATURE",
      "children": [
        {
          "kind": "OPEN_PAREN_TOKEN"
        },
        {
          "kind": "LIST",
          "children": []
        },
        {
          "kind": "CLOSE_PAREN_TOKEN",
          "trailingMinutiae": [
            {
              "kind": "WHITESPACE_MINUTIAE",
              "value": " "
            }
          ]
        }
      ]
    },
    {
      "kind": "FUNCTION_BODY_BLOCK",
      "children": [
        {
          "kind": "OPEN_BRACE_TOKEN",
          "trailingMinutiae": [
            {
              "kind": "END_OF_LINE_MINUTIAE",
              "value": "\n"
            }
          ]
        },
        {
          "kind": "LIST",
          "children": [
            {
              "kind": "BLOCK_STATEMENT",
              "children": [
                {
                  "kind": "OPEN_BRACE_TOKEN",
                  "leadingMinutiae": [
                    {
                      "kind": "WHITESPACE_MINUTIAE",
                      "value": "    "
                    }
                  ],
                  "trailingMinutiae": [
                    {
                      "kind": "END_OF_LINE_MINUTIAE",
                      "value": "\n"
                    }
                  ]
                },
                {
                  "kind": "LIST",
                  "children": [
                    {
                      "kind": "LOCAL_VAR_DECL",
                      "children": [
                        {
                          "kind": "LIST",
                          "children": []
                        },
                        {
                          "kind": "TYPED_BINDING_PATTERN",
                          "children": [
                            {
                              "kind": "INT_TYPE_DESC",
                              "children": [
                                {
                                  "kind": "INT_KEYWORD",
                                  "leadingMinutiae": [
                                    {
                                      "kind": "WHITESPACE_MINUTIAE",
                                      "value": "        "
                                    }
                                  ],
                                  "trailingMinutiae": [
                                    {
                                      "kind": "WHITESPACE_MINUTIAE",
                                      "value": " "
                                    }
                                  ]
                                }
                              ]
                            },
                            {
                              "kind": "CAPTURE_BINDING_PATTERN",
                              "children": [
                                {
                                  "kind": "IDENTIFIER_TOKEN",
                                  "value": "age",
                                  "trailingMinutiae": [
                                    {
                                      "kind": "WHITESPACE_MINUTIAE",
                                      "value": " "
                                    }
                                  ]
                                }
                              ]
                            }
                          ]
                        },
                        {
                          "kind": "EQUAL_TOKEN",
                          "trailingMinutiae": [
                            {
                              "kind": "WHITESPACE_MINUTIAE",
                              "value": " "
                            }
                          ]
                        },
                        {
                          "kind": "BINARY_EXPRESSION",
                          "children": [
                            {
                              "kind": "NUMERIC_LITERAL",
                              "children": [
                                {
                                  "kind": "DECIMAL_INTEGER_LITERAL_TOKEN",
                                  "value": "10",
                                  "trailingMinutiae": [
                                    {
                                      "kind": "WHITESPACE_MINUTIAE",
                                      "value": " "
                                    }
                                  ]
                                }
                              ]
                            },
                            {
                              "kind": "ASTERISK_TOKEN",
                              "trailingMinutiae": [
                                {
                                  "kind": "WHITESPACE_MINUTIAE",
                                  "value": " "
                                }
                              ]
                            },
                            {
                              "kind": "NUMERIC_LITERAL",
                              "children": [
                                {
                                  "kind": "DECIMAL_INTEGER_LITERAL_TOKEN",
                                  "value": "2"
                                }
                              ]
                            }
                          ]
                        },
                        {
                          "kind": "SEMICOLON_TOKEN",
                          "trailingMinutiae": [
                            {
                              "kind": "END_OF_LINE_MINUTIAE",
                              "value": "\n"
                            }
                          ]
                        }
                      ]
                    },
                    {
                      "kind": "LOCAL_VAR_DECL",
                      "children": [
                        {
                          "kind": "LIST",
                          "children": []
                        },
                        {
                          "kind": "TYPED_BINDING_PATTERN",
                          "children": [
                            {
                              "kind": "STRING_TYPE_DESC",
                              "children": [
                                {
                                  "kind": "STRING_KEYWORD",
                                  "leadingMinutiae": [
                                    {
                                      "kind": "WHITESPACE_MINUTIAE",
                                      "value": "        "
                                    }
                                  ],
                                  "trailingMinutiae": [
                                    {
                                      "kind": "WHITESPACE_MINUTIAE",
                                      "value": " "
                                    }
                                  ]
                                }
                              ]
                            },
                            {
                              "kind": "CAPTURE_BINDING_PATTERN",
                              "children": [
                                {
                                  "kind": "IDENTIFIER_TOKEN",
                                  "value": "name"
                                }
                              ]
                            }
                          ]
                        },
                        {
                          "kind": "SEMICOLON_TOKEN",
                          "trailingMinutiae": [
                            {
                              "kind": "END_OF_LINE_MINUTIAE",
                              "value": "\n"
                            }
                          ]
                        }
                      ]
                    },
                    {
                      "kind": "LOCAL_VAR_DECL",
                      "children": [
                        {
                          "kind": "LIST",
                          "children": []
                        },
                        {
                          "kind": "TYPED_BINDING_PATTERN",
                          "children": [
                            {
                              "kind": "INT_TYPE_DESC",
                              "children": [
                                {
                                  "kind": "INT_KEYWORD",
                                  "leadingMinutiae": [
                                    {
                                      "kind": "WHITESPACE_MINUTIAE",
                                      "value": "        "
                                    }
                                  ],
                                  "trailingMinutiae": [
                                    {
                                      "kind": "WHITESPACE_MINUTIAE",
                                      "value": " "
                                    }
                                  ]
                                }
                              ]
                            },
                            {
                              "kind": "CAPTURE_BINDING_PATTERN",
                              "children": [
                                {
                                  "kind": "IDENTIFIER_TOKEN",
                                  "value": "status",
                                  "trailingMinutiae": [
                                    {
                                      "kind": "WHITESPACE_MINUTIAE",
                                      "value": " "
                                    }
                                  ]
                                }
                              ]
                            }
                          ]
                        },
                        {
                          "kind": "EQUAL_TOKEN",
                          "trailingMinutiae": [
                            {
                              "kind": "WHITESPACE_MINUTIAE",
                              "value": " "
                            }
                          ]
                        },
                        {
                          "kind": "NUMERIC_LITERAL",
                          "children": [
                            {
                              "kind": "DECIMAL_INTEGER_LITERAL_TOKEN",
                              "value": "0"
                            }
                          ]
                        },
                        {
                          "kind": "SEMICOLON_TOKEN",
                          "trailingMinutiae": [
                            {
                              "kind": "END_OF_LINE_MINUTIAE",
                              "value": "\n"
                            }
                          ]
                        }
                      ]
                    },
                    {
                      "kind": "LOCAL_VAR_DECL",
                      "children": [
                        {
                          "kind": "LIST",
                          "children": []
                        },
                        {
                          "kind": "TYPED_BINDING_PATTERN",
                          "children": [
                            {
                              "kind": "FLOAT_TYPE_DESC",
                              "children": [
                                {
                                  "kind": "FLOAT_KEYWORD",
                                  "leadingMinutiae": [
                                    {
                                      "kind": "WHITESPACE_MINUTIAE",
                                      "value": "        "
                                    }
                                  ],
                                  "trailingMinutiae": [
                                    {
                                      "kind": "WHITESPACE_MINUTIAE",
                                      "value": " "
                                    }
                                  ]
                                }
                              ]
                            },
                            {
                              "kind": "CAPTURE_BINDING_PATTERN",
                              "children": [
                                {
                                  "kind": "IDENTIFIER_TOKEN",
                                  "value": "score"
                                }
                              ]
                            }
                          ]
                        },
                        {
                          "kind": "SEMICOLON_TOKEN",
                          "trailingMinutiae": [
                            {
                              "kind": "END_OF_LINE_MINUTIAE",
                              "value": "\n"
                            }
                          ]
                        }
                      ]
                    },
                    {
                      "kind": "LOCAL_TYPE_DEFINITION_STATEMENT",
                      "children": [
                        {
                          "kind": "LIST",
                          "children": []
                        },
                        {
                          "kind": "TYPE_KEYWORD",
                          "leadingMinutiae": [
                            {
                              "kind": "END_OF_LINE_MINUTIAE",
                              "value": "\n"
                            },
                            {
                              "kind": "WHITESPACE_MINUTIAE",
                              "value": "        "
                            }
                          ],
                          "trailingMinutiae": [
                            {
                              "kind": "WHITESPACE_MINUTIAE",
                              "value": " "
                            }
                          ]
                        },
                        {
                          "kind": "IDENTIFIER_TOKEN",
                          "value": "typeN",
                          "trailingMinutiae": [
                            {
                              "kind": "WHITESPACE_MINUTIAE",
                              "value": " "
                            }
                          ]
                        },
                        {
                          "kind": "OBJECT_TYPE_DESC",
                          "children": [
                            {
                              "kind": "LIST",
                              "children": []
                            },
                            {
                              "kind": "OBJECT_KEYWORD",
                              "trailingMinutiae": [
                                {
                                  "kind": "WHITESPACE_MINUTIAE",
                                  "value": " "
                                }
                              ]
                            },
                            {
                              "kind": "OPEN_BRACE_TOKEN",
                              "trailingMinutiae": [
                                {
                                  "kind": "END_OF_LINE_MINUTIAE",
                                  "value": "\n"
                                }
                              ]
                            },
                            {
                              "kind": "LIST",
                              "children": [
                                {
                                  "kind": "TYPE_REFERENCE",
                                  "children": [
                                    {
                                      "kind": "ASTERISK_TOKEN",
                                      "leadingMinutiae": [
                                        {
                                          "kind": "WHITESPACE_MINUTIAE",
                                          "value": "            "
                                        }
                                      ]
                                    },
                                    {
                                      "kind": "SIMPLE_NAME_REFERENCE",
                                      "children": [
                                        {
                                          "kind": "IDENTIFIER_TOKEN",
                                          "value": "A"
                                        }
                                      ]
                                    },
                                    {
                                      "kind": "SEMICOLON_TOKEN",
                                      "trailingMinutiae": [
                                        {
                                          "kind": "END_OF_LINE_MINUTIAE",
                                          "value": "\n"
                                        }
                                      ]
                                    }
                                  ]
                                },
                                {
                                  "kind": "OBJECT_FIELD",
                                  "children": [
                                    {
                                      "kind": "INT_TYPE_DESC",
                                      "children": [
                                        {
                                          "kind": "INT_KEYWORD",
                                          "leadingMinutiae": [
                                            {
                                              "kind": "WHITESPACE_MINUTIAE",
                                              "value": "            "
                                            }
                                          ],
                                          "trailingMinutiae": [
                                            {
                                              "kind": "WHITESPACE_MINUTIAE",
                                              "value": " "
                                            }
                                          ]
                                        }
                                      ]
                                    },
                                    {
                                      "kind": "IDENTIFIER_TOKEN",
<<<<<<< HEAD
                                      "value": "age"
=======
                                      "value": "age",
                                      "trailingMinutiae": [
                                        {
                                          "kind": "WHITESPACE_MINUTIAE",
                                          "value": " "
                                        }
                                      ]
                                    },
                                    {
                                      "kind": "EQUAL_TOKEN",
                                      "trailingMinutiae": [
                                        {
                                          "kind": "WHITESPACE_MINUTIAE",
                                          "value": " "
                                        }
                                      ]
                                    },
                                    {
                                      "kind": "BINARY_EXPRESSION",
                                      "children": [
                                        {
                                          "kind": "NUMERIC_LITERAL",
                                          "children": [
                                            {
                                              "kind": "DECIMAL_INTEGER_LITERAL_TOKEN",
                                              "value": "10",
                                              "trailingMinutiae": [
                                                {
                                                  "kind": "WHITESPACE_MINUTIAE",
                                                  "value": " "
                                                }
                                              ]
                                            }
                                          ]
                                        },
                                        {
                                          "kind": "ASTERISK_TOKEN",
                                          "trailingMinutiae": [
                                            {
                                              "kind": "WHITESPACE_MINUTIAE",
                                              "value": " "
                                            }
                                          ]
                                        },
                                        {
                                          "kind": "NUMERIC_LITERAL",
                                          "children": [
                                            {
                                              "kind": "DECIMAL_INTEGER_LITERAL_TOKEN",
                                              "value": "2"
                                            }
                                          ]
                                        }
                                      ]
>>>>>>> b35c5b5b
                                    },
                                    {
                                      "kind": "SEMICOLON_TOKEN",
                                      "trailingMinutiae": [
                                        {
                                          "kind": "END_OF_LINE_MINUTIAE",
                                          "value": "\n"
                                        }
                                      ]
                                    }
                                  ]
                                },
                                {
                                  "kind": "OBJECT_FIELD",
                                  "children": [
                                    {
                                      "kind": "STRING_TYPE_DESC",
                                      "children": [
                                        {
                                          "kind": "STRING_KEYWORD",
                                          "leadingMinutiae": [
                                            {
                                              "kind": "WHITESPACE_MINUTIAE",
                                              "value": "            "
                                            }
                                          ],
                                          "trailingMinutiae": [
                                            {
                                              "kind": "WHITESPACE_MINUTIAE",
                                              "value": " "
                                            }
                                          ]
                                        }
                                      ]
                                    },
                                    {
                                      "kind": "IDENTIFIER_TOKEN",
                                      "value": "name"
                                    },
                                    {
                                      "kind": "SEMICOLON_TOKEN",
                                      "trailingMinutiae": [
                                        {
                                          "kind": "END_OF_LINE_MINUTIAE",
                                          "value": "\n"
                                        }
                                      ]
                                    }
                                  ]
                                },
                                {
                                  "kind": "OBJECT_FIELD",
                                  "children": [
                                    {
                                      "kind": "PUBLIC_KEYWORD",
                                      "leadingMinutiae": [
                                        {
                                          "kind": "WHITESPACE_MINUTIAE",
                                          "value": "            "
                                        }
                                      ],
                                      "trailingMinutiae": [
                                        {
                                          "kind": "WHITESPACE_MINUTIAE",
                                          "value": " "
                                        }
                                      ]
                                    },
                                    {
                                      "kind": "INT_TYPE_DESC",
                                      "children": [
                                        {
                                          "kind": "INT_KEYWORD",
                                          "trailingMinutiae": [
                                            {
                                              "kind": "WHITESPACE_MINUTIAE",
                                              "value": " "
                                            }
                                          ]
                                        }
                                      ]
                                    },
                                    {
                                      "kind": "IDENTIFIER_TOKEN",
<<<<<<< HEAD
                                      "value": "status"
=======
                                      "value": "status",
                                      "trailingMinutiae": [
                                        {
                                          "kind": "WHITESPACE_MINUTIAE",
                                          "value": " "
                                        }
                                      ]
                                    },
                                    {
                                      "kind": "EQUAL_TOKEN",
                                      "trailingMinutiae": [
                                        {
                                          "kind": "WHITESPACE_MINUTIAE",
                                          "value": " "
                                        }
                                      ]
                                    },
                                    {
                                      "kind": "NUMERIC_LITERAL",
                                      "children": [
                                        {
                                          "kind": "DECIMAL_INTEGER_LITERAL_TOKEN",
                                          "value": "0"
                                        }
                                      ]
>>>>>>> b35c5b5b
                                    },
                                    {
                                      "kind": "SEMICOLON_TOKEN",
                                      "trailingMinutiae": [
                                        {
                                          "kind": "END_OF_LINE_MINUTIAE",
                                          "value": "\n"
                                        }
                                      ]
                                    }
                                  ]
                                },
                                {
                                  "kind": "OBJECT_FIELD",
                                  "children": [
                                    {
                                      "kind": "PUBLIC_KEYWORD",
                                      "leadingMinutiae": [
                                        {
                                          "kind": "WHITESPACE_MINUTIAE",
                                          "value": "            "
                                        }
                                      ],
                                      "trailingMinutiae": [
                                        {
                                          "kind": "WHITESPACE_MINUTIAE",
                                          "value": " "
                                        }
                                      ]
                                    },
                                    {
                                      "kind": "FLOAT_TYPE_DESC",
                                      "children": [
                                        {
                                          "kind": "FLOAT_KEYWORD",
                                          "trailingMinutiae": [
                                            {
                                              "kind": "WHITESPACE_MINUTIAE",
                                              "value": " "
                                            }
                                          ]
                                        }
                                      ]
                                    },
                                    {
                                      "kind": "IDENTIFIER_TOKEN",
                                      "value": "score"
                                    },
                                    {
                                      "kind": "SEMICOLON_TOKEN",
                                      "trailingMinutiae": [
                                        {
                                          "kind": "END_OF_LINE_MINUTIAE",
                                          "value": "\n"
                                        }
                                      ]
                                    }
                                  ]
                                },
                                {
                                  "kind": "METHOD_DECLARATION",
                                  "children": [
                                    {
                                      "kind": "LIST",
                                      "children": [
                                        {
                                          "kind": "PUBLIC_KEYWORD",
                                          "leadingMinutiae": [
                                            {
                                              "kind": "END_OF_LINE_MINUTIAE",
                                              "value": "\n"
                                            },
                                            {
                                              "kind": "WHITESPACE_MINUTIAE",
                                              "value": "            "
                                            }
                                          ],
                                          "trailingMinutiae": [
                                            {
                                              "kind": "WHITESPACE_MINUTIAE",
                                              "value": " "
                                            }
                                          ]
                                        }
                                      ]
                                    },
                                    {
                                      "kind": "FUNCTION_KEYWORD",
                                      "trailingMinutiae": [
                                        {
                                          "kind": "WHITESPACE_MINUTIAE",
                                          "value": " "
                                        }
                                      ]
                                    },
                                    {
                                      "kind": "IDENTIFIER_TOKEN",
                                      "value": "init"
                                    },
                                    {
                                      "kind": "FUNCTION_SIGNATURE",
                                      "children": [
                                        {
                                          "kind": "OPEN_PAREN_TOKEN"
                                        },
                                        {
                                          "kind": "LIST",
                                          "children": []
                                        },
                                        {
                                          "kind": "CLOSE_PAREN_TOKEN"
                                        }
                                      ]
                                    },
                                    {
                                      "kind": "SEMICOLON_TOKEN",
                                      "trailingMinutiae": [
                                        {
                                          "kind": "END_OF_LINE_MINUTIAE",
                                          "value": "\n"
                                        }
                                      ]
                                    }
                                  ]
                                },
                                {
                                  "kind": "TYPE_REFERENCE",
                                  "children": [
                                    {
                                      "kind": "ASTERISK_TOKEN",
                                      "leadingMinutiae": [
                                        {
                                          "kind": "END_OF_LINE_MINUTIAE",
                                          "value": "\n"
                                        },
                                        {
                                          "kind": "WHITESPACE_MINUTIAE",
                                          "value": "            "
                                        }
                                      ]
                                    },
                                    {
                                      "kind": "SIMPLE_NAME_REFERENCE",
                                      "children": [
                                        {
                                          "kind": "IDENTIFIER_TOKEN",
                                          "value": "B"
                                        }
                                      ]
                                    },
                                    {
                                      "kind": "SEMICOLON_TOKEN",
                                      "trailingMinutiae": [
                                        {
                                          "kind": "END_OF_LINE_MINUTIAE",
                                          "value": "\n"
                                        }
                                      ]
                                    }
                                  ]
                                },
                                {
                                  "kind": "METHOD_DECLARATION",
                                  "children": [
                                    {
                                      "kind": "LIST",
                                      "children": []
                                    },
                                    {
                                      "kind": "FUNCTION_KEYWORD",
                                      "leadingMinutiae": [
                                        {
                                          "kind": "END_OF_LINE_MINUTIAE",
                                          "value": "\n"
                                        },
                                        {
                                          "kind": "WHITESPACE_MINUTIAE",
                                          "value": "            "
                                        }
                                      ],
                                      "trailingMinutiae": [
                                        {
                                          "kind": "WHITESPACE_MINUTIAE",
                                          "value": " "
                                        }
                                      ]
                                    },
                                    {
                                      "kind": "IDENTIFIER_TOKEN",
                                      "value": "getName"
                                    },
                                    {
                                      "kind": "FUNCTION_SIGNATURE",
                                      "children": [
                                        {
                                          "kind": "OPEN_PAREN_TOKEN"
                                        },
                                        {
                                          "kind": "LIST",
                                          "children": []
                                        },
                                        {
                                          "kind": "CLOSE_PAREN_TOKEN"
                                        }
                                      ]
                                    },
                                    {
                                      "kind": "SEMICOLON_TOKEN",
                                      "trailingMinutiae": [
                                        {
                                          "kind": "END_OF_LINE_MINUTIAE",
                                          "value": "\n"
                                        }
                                      ]
                                    }
                                  ]
                                }
                              ]
                            },
                            {
                              "kind": "CLOSE_BRACE_TOKEN",
                              "leadingMinutiae": [
                                {
                                  "kind": "WHITESPACE_MINUTIAE",
                                  "value": "        "
                                }
                              ]
                            }
                          ]
                        },
                        {
                          "kind": "SEMICOLON_TOKEN",
                          "trailingMinutiae": [
                            {
                              "kind": "END_OF_LINE_MINUTIAE",
                              "value": "\n"
                            }
                          ]
                        }
                      ]
                    }
                  ]
                },
                {
                  "kind": "CLOSE_BRACE_TOKEN",
                  "leadingMinutiae": [
                    {
                      "kind": "WHITESPACE_MINUTIAE",
                      "value": "    "
                    }
                  ],
                  "trailingMinutiae": [
                    {
                      "kind": "END_OF_LINE_MINUTIAE",
                      "value": "\n"
                    }
                  ]
                }
              ]
            }
          ]
        },
        {
          "kind": "CLOSE_BRACE_TOKEN",
          "trailingMinutiae": [
            {
              "kind": "END_OF_LINE_MINUTIAE",
              "value": "\n"
            }
          ]
        }
      ]
    }
  ]
}<|MERGE_RESOLUTION|>--- conflicted
+++ resolved
@@ -381,6 +381,10 @@
                           "kind": "TYPE_KEYWORD",
                           "leadingMinutiae": [
                             {
+                              "kind": "WHITESPACE_MINUTIAE",
+                              "value": "        "
+                            },
+                            {
                               "kind": "END_OF_LINE_MINUTIAE",
                               "value": "\n"
                             },
@@ -491,9 +495,6 @@
                                     },
                                     {
                                       "kind": "IDENTIFIER_TOKEN",
-<<<<<<< HEAD
-                                      "value": "age"
-=======
                                       "value": "age",
                                       "trailingMinutiae": [
                                         {
@@ -548,7 +549,6 @@
                                           ]
                                         }
                                       ]
->>>>>>> b35c5b5b
                                     },
                                     {
                                       "kind": "SEMICOLON_TOKEN",
@@ -633,9 +633,6 @@
                                     },
                                     {
                                       "kind": "IDENTIFIER_TOKEN",
-<<<<<<< HEAD
-                                      "value": "status"
-=======
                                       "value": "status",
                                       "trailingMinutiae": [
                                         {
@@ -661,7 +658,6 @@
                                           "value": "0"
                                         }
                                       ]
->>>>>>> b35c5b5b
                                     },
                                     {
                                       "kind": "SEMICOLON_TOKEN",
@@ -678,7 +674,7 @@
                                   "kind": "OBJECT_FIELD",
                                   "children": [
                                     {
-                                      "kind": "PUBLIC_KEYWORD",
+                                      "kind": "PRIVATE_KEYWORD",
                                       "leadingMinutiae": [
                                         {
                                           "kind": "WHITESPACE_MINUTIAE",
@@ -722,7 +718,7 @@
                                   ]
                                 },
                                 {
-                                  "kind": "METHOD_DECLARATION",
+                                  "kind": "OBJECT_METHOD_DEFINITION",
                                   "children": [
                                     {
                                       "kind": "LIST",
@@ -772,70 +768,100 @@
                                           "children": []
                                         },
                                         {
-                                          "kind": "CLOSE_PAREN_TOKEN"
-                                        }
-                                      ]
-                                    },
-                                    {
-                                      "kind": "SEMICOLON_TOKEN",
-                                      "trailingMinutiae": [
+                                          "kind": "CLOSE_PAREN_TOKEN",
+                                          "trailingMinutiae": [
+                                            {
+                                              "kind": "WHITESPACE_MINUTIAE",
+                                              "value": " "
+                                            }
+                                          ]
+                                        }
+                                      ]
+                                    },
+                                    {
+                                      "kind": "FUNCTION_BODY_BLOCK",
+                                      "children": [
+                                        {
+                                          "kind": "OPEN_BRACE_TOKEN",
+                                          "trailingMinutiae": [
+                                            {
+                                              "kind": "END_OF_LINE_MINUTIAE",
+                                              "value": "\n"
+                                            }
+                                          ]
+                                        },
+                                        {
+                                          "kind": "LIST",
+                                          "children": []
+                                        },
+                                        {
+                                          "kind": "CLOSE_BRACE_TOKEN",
+                                          "leadingMinutiae": [
+                                            {
+                                              "kind": "WHITESPACE_MINUTIAE",
+                                              "value": "            "
+                                            }
+                                          ],
+                                          "trailingMinutiae": [
+                                            {
+                                              "kind": "END_OF_LINE_MINUTIAE",
+                                              "value": "\n"
+                                            }
+                                          ]
+                                        }
+                                      ]
+                                    }
+                                  ]
+                                },
+                                {
+                                  "kind": "TYPE_REFERENCE",
+                                  "children": [
+                                    {
+                                      "kind": "ASTERISK_TOKEN",
+                                      "leadingMinutiae": [
                                         {
                                           "kind": "END_OF_LINE_MINUTIAE",
                                           "value": "\n"
-                                        }
-                                      ]
-                                    }
-                                  ]
-                                },
-                                {
-                                  "kind": "TYPE_REFERENCE",
-                                  "children": [
-                                    {
-                                      "kind": "ASTERISK_TOKEN",
-                                      "leadingMinutiae": [
+                                        },
+                                        {
+                                          "kind": "WHITESPACE_MINUTIAE",
+                                          "value": "            "
+                                        }
+                                      ]
+                                    },
+                                    {
+                                      "kind": "SIMPLE_NAME_REFERENCE",
+                                      "children": [
+                                        {
+                                          "kind": "IDENTIFIER_TOKEN",
+                                          "value": "B"
+                                        }
+                                      ]
+                                    },
+                                    {
+                                      "kind": "SEMICOLON_TOKEN",
+                                      "trailingMinutiae": [
                                         {
                                           "kind": "END_OF_LINE_MINUTIAE",
                                           "value": "\n"
-                                        },
-                                        {
-                                          "kind": "WHITESPACE_MINUTIAE",
-                                          "value": "            "
-                                        }
-                                      ]
-                                    },
-                                    {
-                                      "kind": "SIMPLE_NAME_REFERENCE",
-                                      "children": [
-                                        {
-                                          "kind": "IDENTIFIER_TOKEN",
-                                          "value": "B"
-                                        }
-                                      ]
-                                    },
-                                    {
-                                      "kind": "SEMICOLON_TOKEN",
-                                      "trailingMinutiae": [
+                                        }
+                                      ]
+                                    }
+                                  ]
+                                },
+                                {
+                                  "kind": "OBJECT_METHOD_DEFINITION",
+                                  "children": [
+                                    {
+                                      "kind": "LIST",
+                                      "children": []
+                                    },
+                                    {
+                                      "kind": "FUNCTION_KEYWORD",
+                                      "leadingMinutiae": [
                                         {
                                           "kind": "END_OF_LINE_MINUTIAE",
                                           "value": "\n"
-                                        }
-                                      ]
-                                    }
-                                  ]
-                                },
-                                {
-                                  "kind": "METHOD_DECLARATION",
-                                  "children": [
-                                    {
-                                      "kind": "LIST",
-                                      "children": []
-                                    },
-                                    {
-                                      "kind": "FUNCTION_KEYWORD",
-                                      "leadingMinutiae": [
-                                        {
-                                          "kind": "END_OF_LINE_MINUTIAE",
-                                          "value": "\n"
                                         },
                                         {
                                           "kind": "WHITESPACE_MINUTIAE",
@@ -864,16 +890,46 @@
                                           "children": []
                                         },
                                         {
-                                          "kind": "CLOSE_PAREN_TOKEN"
-                                        }
-                                      ]
-                                    },
-                                    {
-                                      "kind": "SEMICOLON_TOKEN",
-                                      "trailingMinutiae": [
-                                        {
-                                          "kind": "END_OF_LINE_MINUTIAE",
-                                          "value": "\n"
+                                          "kind": "CLOSE_PAREN_TOKEN",
+                                          "trailingMinutiae": [
+                                            {
+                                              "kind": "WHITESPACE_MINUTIAE",
+                                              "value": " "
+                                            }
+                                          ]
+                                        }
+                                      ]
+                                    },
+                                    {
+                                      "kind": "FUNCTION_BODY_BLOCK",
+                                      "children": [
+                                        {
+                                          "kind": "OPEN_BRACE_TOKEN",
+                                          "trailingMinutiae": [
+                                            {
+                                              "kind": "END_OF_LINE_MINUTIAE",
+                                              "value": "\n"
+                                            }
+                                          ]
+                                        },
+                                        {
+                                          "kind": "LIST",
+                                          "children": []
+                                        },
+                                        {
+                                          "kind": "CLOSE_BRACE_TOKEN",
+                                          "leadingMinutiae": [
+                                            {
+                                              "kind": "WHITESPACE_MINUTIAE",
+                                              "value": "            "
+                                            }
+                                          ],
+                                          "trailingMinutiae": [
+                                            {
+                                              "kind": "END_OF_LINE_MINUTIAE",
+                                              "value": "\n"
+                                            }
+                                          ]
                                         }
                                       ]
                                     }
