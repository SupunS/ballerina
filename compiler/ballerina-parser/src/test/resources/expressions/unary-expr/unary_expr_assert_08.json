{
  "kind": "BINARY_EXPRESSION",
  "children": [
    {
      "kind": "BINARY_EXPRESSION",
      "children": [
        {
<<<<<<< HEAD
          "kind": "NEGATION_TOKEN",
          "trailingMinutiae": [
            {
              "kind": "WHITESPACE_MINUTIAE",
              "value": " "
            }
          ]
        },
        {
          "kind": "IDENTIFIER_TOKEN",
          "value": "a",
          "trailingMinutiae": [
            {
              "kind": "WHITESPACE_MINUTIAE",
              "value": " "
            }
          ]
        }
      ]
    },
    {
      "kind": "PLUS_TOKEN",
      "trailingMinutiae": [
        {
          "kind": "WHITESPACE_MINUTIAE",
          "value": " "
        }
      ]
    },
    {
      "kind": "BINARY_EXPRESSION",
      "children": [
=======
          "kind": "UNARY_EXPRESSION",
          "children": [
            {
              "kind": "NEGATION_TOKEN"
            },
            {
              "kind": "IDENTIFIER_TOKEN",
              "value": "a"
            }
          ]
        },
        {
          "kind": "PLUS_TOKEN"
        },
>>>>>>> a37f1484
        {
          "kind": "BINARY_EXPRESSION",
          "children": [
            {
              "kind": "IDENTIFIER_TOKEN",
              "value": "b",
              "trailingMinutiae": [
                {
                  "kind": "WHITESPACE_MINUTIAE",
                  "value": " "
                }
              ]
            },
            {
              "kind": "SLASH_TOKEN",
              "trailingMinutiae": [
                {
                  "kind": "WHITESPACE_MINUTIAE",
                  "value": " "
                }
              ]
            },
            {
              "kind": "UNARY_EXPRESSION",
              "children": [
                {
                  "kind": "EXCLAMATION_MARK_TOKEN"
                },
                {
                  "kind": "IDENTIFIER_TOKEN",
                  "value": "c",
                  "trailingMinutiae": [
                    {
                      "kind": "WHITESPACE_MINUTIAE",
                      "value": " "
                    }
                  ]
                }
              ]
            }
          ]
        }
      ]
    },
    {
      "kind": "PLUS_TOKEN"
    },
    {
      "kind": "UNARY_EXPRESSION",
      "children": [
        {
          "kind": "PLUS_TOKEN",
          "trailingMinutiae": [
            {
              "kind": "WHITESPACE_MINUTIAE",
              "value": " "
            }
          ]
        },
        {
<<<<<<< HEAD
          "kind": "UNARY_EXPRESSION",
          "children": [
            {
              "kind": "PLUS_TOKEN",
              "trailingMinutiae": [
                {
                  "kind": "WHITESPACE_MINUTIAE",
                  "value": " "
                }
              ]
            },
            {
              "kind": "IDENTIFIER_TOKEN",
              "value": "d"
            }
          ]
=======
          "kind": "IDENTIFIER_TOKEN",
          "value": "d"
>>>>>>> a37f1484
        }
      ]
    }
  ]
}<|MERGE_RESOLUTION|>--- conflicted
+++ resolved
@@ -5,8 +5,31 @@
       "kind": "BINARY_EXPRESSION",
       "children": [
         {
-<<<<<<< HEAD
-          "kind": "NEGATION_TOKEN",
+          "kind": "UNARY_EXPRESSION",
+          "children": [
+            {
+              "kind": "NEGATION_TOKEN",
+              "trailingMinutiae": [
+                {
+                  "kind": "WHITESPACE_MINUTIAE",
+                  "value": " "
+                }
+              ]
+            },
+            {
+              "kind": "IDENTIFIER_TOKEN",
+              "value": "a",
+              "trailingMinutiae": [
+                {
+                  "kind": "WHITESPACE_MINUTIAE",
+                  "value": " "
+                }
+              ]
+            }
+          ]
+        },
+        {
+          "kind": "PLUS_TOKEN",
           "trailingMinutiae": [
             {
               "kind": "WHITESPACE_MINUTIAE",
@@ -14,46 +37,6 @@
             }
           ]
         },
-        {
-          "kind": "IDENTIFIER_TOKEN",
-          "value": "a",
-          "trailingMinutiae": [
-            {
-              "kind": "WHITESPACE_MINUTIAE",
-              "value": " "
-            }
-          ]
-        }
-      ]
-    },
-    {
-      "kind": "PLUS_TOKEN",
-      "trailingMinutiae": [
-        {
-          "kind": "WHITESPACE_MINUTIAE",
-          "value": " "
-        }
-      ]
-    },
-    {
-      "kind": "BINARY_EXPRESSION",
-      "children": [
-=======
-          "kind": "UNARY_EXPRESSION",
-          "children": [
-            {
-              "kind": "NEGATION_TOKEN"
-            },
-            {
-              "kind": "IDENTIFIER_TOKEN",
-              "value": "a"
-            }
-          ]
-        },
-        {
-          "kind": "PLUS_TOKEN"
-        },
->>>>>>> a37f1484
         {
           "kind": "BINARY_EXPRESSION",
           "children": [
@@ -99,7 +82,13 @@
       ]
     },
     {
-      "kind": "PLUS_TOKEN"
+      "kind": "PLUS_TOKEN",
+      "trailingMinutiae": [
+        {
+          "kind": "WHITESPACE_MINUTIAE",
+          "value": " "
+        }
+      ]
     },
     {
       "kind": "UNARY_EXPRESSION",
@@ -114,27 +103,8 @@
           ]
         },
         {
-<<<<<<< HEAD
-          "kind": "UNARY_EXPRESSION",
-          "children": [
-            {
-              "kind": "PLUS_TOKEN",
-              "trailingMinutiae": [
-                {
-                  "kind": "WHITESPACE_MINUTIAE",
-                  "value": " "
-                }
-              ]
-            },
-            {
-              "kind": "IDENTIFIER_TOKEN",
-              "value": "d"
-            }
-          ]
-=======
           "kind": "IDENTIFIER_TOKEN",
           "value": "d"
->>>>>>> a37f1484
         }
       ]
     }
