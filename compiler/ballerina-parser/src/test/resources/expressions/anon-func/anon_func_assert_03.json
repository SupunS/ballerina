{
  "kind": "FUNCTION_DEFINITION",
  "hasDiagnostics": true,
  "children": [
    {
      "kind": "METADATA",
      "children": [
        {
          "kind": "LIST",
          "children": []
        }
      ]
    },
    {
      "kind": "FUNCTION_KEYWORD",
      "trailingMinutiae": [
        {
          "kind": "WHITESPACE_MINUTIAE",
          "value": " "
        }
      ]
    },
    {
      "kind": "IDENTIFIER_TOKEN",
      "value": "foo"
    },
    {
      "kind": "FUNCTION_SIGNATURE",
      "hasDiagnostics": true,
      "children": [
        {
          "kind": "OPEN_PAREN_TOKEN"
        },
        {
          "kind": "LIST",
          "hasDiagnostics": true,
          "children": [
            {
              "kind": "DEFAULTABLE_PARAM",
              "hasDiagnostics": true,
              "children": [
                {
                  "kind": "LIST",
                  "children": []
                },
                {
                  "kind": "FUNCTION_TYPE_DESC",
                  "children": [
                    {
                      "kind": "FUNCTION_KEYWORD"
                    },
                    {
                      "kind": "FUNCTION_SIGNATURE",
                      "children": [
                        {
                          "kind": "OPEN_PAREN_TOKEN"
                        },
                        {
                          "kind": "LIST",
                          "children": []
                        },
                        {
                          "kind": "CLOSE_PAREN_TOKEN",
                          "trailingMinutiae": [
                            {
                              "kind": "WHITESPACE_MINUTIAE",
                              "value": " "
                            }
                          ]
                        }
                      ]
                    }
                  ]
                },
                {
                  "kind": "IDENTIFIER_TOKEN",
                  "value": "f",
                  "trailingMinutiae": [
                    {
                      "kind": "WHITESPACE_MINUTIAE",
                      "value": " "
                    }
                  ]
                },
                {
                  "kind": "EQUAL_TOKEN",
                  "trailingMinutiae": [
                    {
                      "kind": "WHITESPACE_MINUTIAE",
                      "value": " "
                    }
                  ]
                },
                {
                  "kind": "EXPLICIT_ANONYMOUS_FUNCTION_EXPRESSION",
                  "hasDiagnostics": true,
                  "children": [
                    {
<<<<<<< HEAD
                      "kind": "LIST",
                      "children": []
                    },
                    {
                      "kind": "FUNCTION_KEYWORD"
=======
                      "kind": "FUNCTION_KEYWORD",
                      "trailingMinutiae": [
                        {
                          "kind": "WHITESPACE_MINUTIAE",
                          "value": " "
                        }
                      ]
>>>>>>> 21aa54f9
                    },
                    {
                      "kind": "FUNCTION_SIGNATURE",
                      "hasDiagnostics": true,
                      "children": [
                        {
                          "kind": "OPEN_PAREN_TOKEN",
                          "trailingMinutiae": [
                            {
                              "kind": "WHITESPACE_MINUTIAE",
                              "value": " "
                            }
                          ]
                        },
                        {
                          "kind": "LIST",
                          "children": []
                        },
                        {
                          "kind": "CLOSE_PAREN_TOKEN",
                          "isMissing": true,
                          "hasDiagnostics": true,
                          "diagnostics": [
                            "ERROR_MISSING_CLOSE_PAREN_TOKEN"
                          ]
                        },
                        {
                          "kind": "RETURN_TYPE_DESCRIPTOR",
                          "children": [
                            {
                              "kind": "RETURNS_KEYWORD",
                              "trailingMinutiae": [
                                {
                                  "kind": "WHITESPACE_MINUTIAE",
                                  "value": " "
                                }
                              ]
                            },
                            {
                              "kind": "LIST",
                              "children": []
                            },
                            {
                              "kind": "INT_KEYWORD",
                              "trailingMinutiae": [
                                {
                                  "kind": "WHITESPACE_MINUTIAE",
                                  "value": " "
                                }
                              ]
                            }
                          ]
                        }
                      ]
                    },
                    {
                      "kind": "FUNCTION_BODY_BLOCK",
                      "children": [
                        {
                          "kind": "OPEN_BRACE_TOKEN",
                          "trailingMinutiae": [
                            {
                              "kind": "END_OF_LINE_MINUTIAE",
                              "value": "\n"
                            }
                          ]
                        },
                        {
                          "kind": "LIST",
                          "children": [
                            {
                              "kind": "CALL_STATEMENT",
                              "children": [
                                {
                                  "kind": "FUNCTION_CALL",
                                  "children": [
                                    {
                                      "kind": "IDENTIFIER_TOKEN",
                                      "value": "baz"
                                    },
                                    {
                                      "kind": "OPEN_PAREN_TOKEN"
                                    },
                                    {
                                      "kind": "LIST",
                                      "children": []
                                    },
                                    {
                                      "kind": "CLOSE_PAREN_TOKEN"
                                    }
                                  ]
                                },
                                {
                                  "kind": "SEMICOLON_TOKEN",
                                  "trailingMinutiae": [
                                    {
                                      "kind": "END_OF_LINE_MINUTIAE",
                                      "value": "\n"
                                    }
                                  ]
                                }
                              ]
                            }
                          ]
                        },
                        {
                          "kind": "CLOSE_BRACE_TOKEN",
                          "leadingMinutiae": [
                            {
                              "kind": "WHITESPACE_MINUTIAE",
                              "value": "                            "
                            }
                          ]
                        }
                      ]
                    }
                  ]
                }
              ]
            }
          ]
        },
        {
          "kind": "CLOSE_PAREN_TOKEN",
          "trailingMinutiae": [
            {
              "kind": "WHITESPACE_MINUTIAE",
              "value": " "
            }
          ]
        }
      ]
    },
    {
      "kind": "FUNCTION_BODY_BLOCK",
      "hasDiagnostics": true,
      "children": [
        {
          "kind": "OPEN_BRACE_TOKEN",
          "trailingMinutiae": [
            {
              "kind": "END_OF_LINE_MINUTIAE",
              "value": "\n"
            }
          ]
        },
        {
          "kind": "LIST",
          "hasDiagnostics": true,
          "children": [
            {
              "kind": "ASSIGNMENT_STATEMENT",
              "hasDiagnostics": true,
              "children": [
                {
                  "kind": "IDENTIFIER_TOKEN",
                  "value": "x",
                  "leadingMinutiae": [
                    {
                      "kind": "WHITESPACE_MINUTIAE",
                      "value": "    "
                    }
                  ],
                  "trailingMinutiae": [
                    {
                      "kind": "WHITESPACE_MINUTIAE",
                      "value": " "
                    }
                  ]
                },
                {
                  "kind": "EQUAL_TOKEN",
                  "trailingMinutiae": [
                    {
                      "kind": "WHITESPACE_MINUTIAE",
                      "value": " "
                    }
                  ]
                },
                {
                  "kind": "EXPLICIT_ANONYMOUS_FUNCTION_EXPRESSION",
                  "hasDiagnostics": true,
                  "children": [
                    {
                      "kind": "LIST",
                      "children": []
                    },
                    {
                      "kind": "FUNCTION_KEYWORD"
                    },
                    {
                      "kind": "FUNCTION_SIGNATURE",
                      "children": [
                        {
                          "kind": "OPEN_PAREN_TOKEN"
                        },
                        {
                          "kind": "LIST",
                          "children": []
                        },
                        {
                          "kind": "CLOSE_PAREN_TOKEN",
                          "trailingMinutiae": [
                            {
                              "kind": "WHITESPACE_MINUTIAE",
                              "value": " "
                            }
                          ]
                        }
                      ]
                    },
                    {
                      "kind": "FUNCTION_BODY_BLOCK",
                      "hasDiagnostics": true,
                      "children": [
                        {
                          "kind": "OPEN_BRACE_TOKEN",
                          "trailingMinutiae": [
                            {
                              "kind": "END_OF_LINE_MINUTIAE",
                              "value": "\n"
                            }
                          ]
                        },
                        {
                          "kind": "LIST",
                          "hasDiagnostics": true,
                          "children": [
                            {
                              "kind": "LOCAL_VAR_DECL",
                              "children": [
                                {
                                  "kind": "LIST",
                                  "children": []
                                },
                                {
                                  "kind": "TYPED_BINDING_PATTERN",
                                  "children": [
                                    {
                                      "kind": "INT_KEYWORD",
                                      "leadingMinutiae": [
                                        {
                                          "kind": "WHITESPACE_MINUTIAE",
                                          "value": "        "
                                        }
                                      ],
                                      "trailingMinutiae": [
                                        {
                                          "kind": "WHITESPACE_MINUTIAE",
                                          "value": " "
                                        }
                                      ]
                                    },
                                    {
                                      "kind": "CAPTURE_BINDING_PATTERN",
                                      "children": [
                                        {
                                          "kind": "IDENTIFIER_TOKEN",
                                          "value": "a",
                                          "trailingMinutiae": [
                                            {
                                              "kind": "WHITESPACE_MINUTIAE",
                                              "value": " "
                                            }
                                          ]
                                        }
                                      ]
                                    }
                                  ]
                                },
                                {
                                  "kind": "EQUAL_TOKEN",
                                  "trailingMinutiae": [
                                    {
                                      "kind": "WHITESPACE_MINUTIAE",
                                      "value": " "
                                    }
                                  ]
                                },
                                {
                                  "kind": "DECIMAL_INTEGER_LITERAL",
                                  "value": "3"
                                },
                                {
                                  "kind": "SEMICOLON_TOKEN",
                                  "trailingMinutiae": [
                                    {
                                      "kind": "END_OF_LINE_MINUTIAE",
                                      "value": "\n"
                                    }
                                  ]
                                }
                              ]
                            },
                            {
                              "kind": "LOCAL_VAR_DECL",
                              "hasDiagnostics": true,
                              "children": [
                                {
                                  "kind": "LIST",
                                  "children": []
                                },
                                {
                                  "kind": "TYPED_BINDING_PATTERN",
                                  "children": [
                                    {
                                      "kind": "INT_KEYWORD",
                                      "leadingMinutiae": [
                                        {
                                          "kind": "WHITESPACE_MINUTIAE",
                                          "value": "        "
                                        }
                                      ],
                                      "trailingMinutiae": [
                                        {
                                          "kind": "WHITESPACE_MINUTIAE",
                                          "value": " "
                                        }
                                      ]
                                    },
                                    {
                                      "kind": "CAPTURE_BINDING_PATTERN",
                                      "children": [
                                        {
                                          "kind": "IDENTIFIER_TOKEN",
                                          "value": "b",
                                          "trailingMinutiae": [
                                            {
                                              "kind": "WHITESPACE_MINUTIAE",
                                              "value": " "
                                            }
                                          ]
                                        }
                                      ]
                                    }
                                  ]
                                },
                                {
                                  "kind": "EQUAL_TOKEN",
                                  "trailingMinutiae": [
                                    {
                                      "kind": "WHITESPACE_MINUTIAE",
                                      "value": " "
                                    }
                                  ]
                                },
                                {
                                  "kind": "DECIMAL_INTEGER_LITERAL",
                                  "value": "4",
                                  "trailingMinutiae": [
                                    {
                                      "kind": "END_OF_LINE_MINUTIAE",
                                      "value": "\n"
                                    }
                                  ]
                                },
                                {
                                  "kind": "SEMICOLON_TOKEN",
                                  "isMissing": true,
                                  "hasDiagnostics": true,
                                  "diagnostics": [
                                    "ERROR_MISSING_SEMICOLON_TOKEN"
                                  ]
                                }
                              ]
                            },
                            {
                              "kind": "LOCAL_VAR_DECL",
                              "children": [
                                {
                                  "kind": "LIST",
                                  "children": []
                                },
                                {
                                  "kind": "TYPED_BINDING_PATTERN",
                                  "children": [
                                    {
                                      "kind": "INT_KEYWORD",
                                      "leadingMinutiae": [
                                        {
                                          "kind": "WHITESPACE_MINUTIAE",
                                          "value": "        "
                                        }
                                      ],
                                      "trailingMinutiae": [
                                        {
                                          "kind": "WHITESPACE_MINUTIAE",
                                          "value": " "
                                        }
                                      ]
                                    },
                                    {
                                      "kind": "CAPTURE_BINDING_PATTERN",
                                      "children": [
                                        {
                                          "kind": "IDENTIFIER_TOKEN",
                                          "value": "c",
                                          "trailingMinutiae": [
                                            {
                                              "kind": "WHITESPACE_MINUTIAE",
                                              "value": " "
                                            }
                                          ]
                                        }
                                      ]
                                    }
                                  ]
                                },
                                {
                                  "kind": "EQUAL_TOKEN",
                                  "trailingMinutiae": [
                                    {
                                      "kind": "WHITESPACE_MINUTIAE",
                                      "value": " "
                                    }
                                  ]
                                },
                                {
                                  "kind": "BINARY_EXPRESSION",
                                  "children": [
                                    {
                                      "kind": "IDENTIFIER_TOKEN",
                                      "value": "a",
                                      "trailingMinutiae": [
                                        {
                                          "kind": "WHITESPACE_MINUTIAE",
                                          "value": " "
                                        }
                                      ]
                                    },
                                    {
                                      "kind": "PLUS_TOKEN",
                                      "trailingMinutiae": [
                                        {
                                          "kind": "WHITESPACE_MINUTIAE",
                                          "value": " "
                                        }
                                      ]
                                    },
                                    {
                                      "kind": "IDENTIFIER_TOKEN",
                                      "value": "b"
                                    }
                                  ]
                                },
                                {
                                  "kind": "SEMICOLON_TOKEN",
                                  "trailingMinutiae": [
                                    {
                                      "kind": "END_OF_LINE_MINUTIAE",
                                      "value": "\n"
                                    }
                                  ]
                                }
                              ]
                            }
                          ]
                        },
                        {
                          "kind": "CLOSE_BRACE_TOKEN",
                          "leadingMinutiae": [
                            {
                              "kind": "WHITESPACE_MINUTIAE",
                              "value": "    "
                            }
                          ]
                        }
                      ]
                    }
                  ]
                },
                {
                  "kind": "SEMICOLON_TOKEN",
                  "trailingMinutiae": [
                    {
                      "kind": "END_OF_LINE_MINUTIAE",
                      "value": "\n"
                    }
                  ]
                }
              ]
            },
            {
              "kind": "ASSIGNMENT_STATEMENT",
              "hasDiagnostics": true,
              "children": [
                {
                  "kind": "IDENTIFIER_TOKEN",
                  "value": "x",
                  "leadingMinutiae": [
                    {
                      "kind": "END_OF_LINE_MINUTIAE",
                      "value": "\n"
                    },
                    {
                      "kind": "WHITESPACE_MINUTIAE",
                      "value": "    "
                    }
                  ],
                  "trailingMinutiae": [
                    {
                      "kind": "WHITESPACE_MINUTIAE",
                      "value": " "
                    }
                  ]
                },
                {
                  "kind": "EQUAL_TOKEN",
                  "trailingMinutiae": [
                    {
                      "kind": "WHITESPACE_MINUTIAE",
                      "value": " "
                    }
                  ]
                },
                {
                  "kind": "EXPLICIT_ANONYMOUS_FUNCTION_EXPRESSION",
                  "hasDiagnostics": true,
                  "children": [
                    {
<<<<<<< HEAD
                      "kind": "LIST",
                      "children": []
                    },
                    {
                      "kind": "FUNCTION_KEYWORD"
=======
                      "kind": "FUNCTION_KEYWORD",
                      "trailingMinutiae": [
                        {
                          "kind": "WHITESPACE_MINUTIAE",
                          "value": " "
                        }
                      ]
>>>>>>> 21aa54f9
                    },
                    {
                      "kind": "FUNCTION_SIGNATURE",
                      "hasDiagnostics": true,
                      "children": [
                        {
                          "kind": "OPEN_PAREN_TOKEN"
                        },
                        {
                          "kind": "LIST",
                          "hasDiagnostics": true,
                          "children": [
                            {
                              "kind": "REQUIRED_PARAM",
                              "children": [
                                {
                                  "kind": "LIST",
                                  "children": []
                                },
                                {
                                  "kind": "INT_KEYWORD",
                                  "trailingMinutiae": [
                                    {
                                      "kind": "WHITESPACE_MINUTIAE",
                                      "value": " "
                                    }
                                  ]
                                },
                                {
                                  "kind": "IDENTIFIER_TOKEN",
                                  "value": "a",
                                  "trailingMinutiae": [
                                    {
                                      "kind": "WHITESPACE_MINUTIAE",
                                      "value": " "
                                    }
                                  ]
                                }
                              ]
                            },
                            {
                              "kind": "REQUIRED_PARAM",
                              "hasDiagnostics": true,
                              "children": [
                                {
                                  "kind": "COMMA_TOKEN",
                                  "isMissing": true,
                                  "hasDiagnostics": true,
                                  "diagnostics": [
                                    "ERROR_MISSING_COMMA_TOKEN"
                                  ]
                                },
                                {
                                  "kind": "LIST",
                                  "children": []
                                },
                                {
                                  "kind": "INT_KEYWORD",
                                  "trailingMinutiae": [
                                    {
                                      "kind": "WHITESPACE_MINUTIAE",
                                      "value": " "
                                    }
                                  ]
                                },
                                {
                                  "kind": "IDENTIFIER_TOKEN",
                                  "value": "b",
                                  "trailingMinutiae": [
                                    {
                                      "kind": "WHITESPACE_MINUTIAE",
                                      "value": " "
                                    }
                                  ]
                                }
                              ]
                            },
                            {
                              "kind": "REST_PARAM",
                              "hasDiagnostics": true,
                              "children": [
                                {
                                  "kind": "COMMA_TOKEN",
                                  "isMissing": true,
                                  "hasDiagnostics": true,
                                  "diagnostics": [
                                    "ERROR_MISSING_COMMA_TOKEN"
                                  ]
                                },
                                {
                                  "kind": "LIST",
                                  "children": []
                                },
                                {
                                  "kind": "STRING_KEYWORD"
                                },
                                {
                                  "kind": "ELLIPSIS_TOKEN",
                                  "trailingMinutiae": [
                                    {
                                      "kind": "WHITESPACE_MINUTIAE",
                                      "value": " "
                                    }
                                  ]
                                },
                                {
                                  "kind": "IDENTIFIER_TOKEN",
                                  "value": "c",
                                  "trailingMinutiae": [
                                    {
                                      "kind": "WHITESPACE_MINUTIAE",
                                      "value": " "
                                    }
                                  ]
                                }
                              ]
                            }
                          ]
                        },
                        {
                          "kind": "CLOSE_PAREN_TOKEN",
                          "isMissing": true,
                          "hasDiagnostics": true,
                          "diagnostics": [
                            "ERROR_MISSING_CLOSE_PAREN_TOKEN"
                          ]
                        },
                        {
                          "kind": "RETURN_TYPE_DESCRIPTOR",
                          "hasDiagnostics": true,
                          "children": [
                            {
                              "kind": "RETURNS_KEYWORD",
                              "trailingMinutiae": [
                                {
                                  "kind": "WHITESPACE_MINUTIAE",
                                  "value": " "
                                }
                              ]
                            },
                            {
                              "kind": "LIST",
                              "children": []
                            },
                            {
                              "kind": "FUNCTION_TYPE_DESC",
                              "hasDiagnostics": true,
                              "children": [
                                {
                                  "kind": "FUNCTION_KEYWORD"
                                },
                                {
                                  "kind": "FUNCTION_SIGNATURE",
                                  "hasDiagnostics": true,
                                  "children": [
                                    {
                                      "kind": "OPEN_PAREN_TOKEN"
                                    },
                                    {
                                      "kind": "LIST",
                                      "hasDiagnostics": true,
                                      "children": [
                                        {
                                          "kind": "REQUIRED_PARAM",
                                          "children": [
                                            {
                                              "kind": "LIST",
                                              "children": []
                                            },
                                            {
                                              "kind": "INT_KEYWORD",
                                              "trailingMinutiae": [
                                                {
                                                  "kind": "WHITESPACE_MINUTIAE",
                                                  "value": " "
                                                }
                                              ]
                                            }
                                          ]
                                        },
                                        {
                                          "kind": "REQUIRED_PARAM",
                                          "hasDiagnostics": true,
                                          "children": [
                                            {
                                              "kind": "COMMA_TOKEN",
                                              "isMissing": true,
                                              "hasDiagnostics": true,
                                              "diagnostics": [
                                                "ERROR_MISSING_COMMA_TOKEN"
                                              ]
                                            },
                                            {
                                              "kind": "LIST",
                                              "children": []
                                            },
                                            {
                                              "kind": "INT_KEYWORD",
                                              "trailingMinutiae": [
                                                {
                                                  "kind": "WHITESPACE_MINUTIAE",
                                                  "value": " "
                                                }
                                              ]
                                            },
                                            {
                                              "kind": "IDENTIFIER_TOKEN",
                                              "value": "a"
                                            }
                                          ]
                                        }
                                      ]
                                    },
                                    {
                                      "kind": "CLOSE_PAREN_TOKEN",
                                      "trailingMinutiae": [
                                        {
                                          "kind": "WHITESPACE_MINUTIAE",
                                          "value": " "
                                        }
                                      ]
                                    }
                                  ]
                                }
                              ]
                            }
                          ]
                        }
                      ]
                    },
                    {
                      "kind": "FUNCTION_BODY_BLOCK",
                      "children": [
                        {
                          "kind": "OPEN_BRACE_TOKEN",
                          "trailingMinutiae": [
                            {
                              "kind": "END_OF_LINE_MINUTIAE",
                              "value": "\n"
                            }
                          ]
                        },
                        {
                          "kind": "LIST",
                          "children": [
                            {
                              "kind": "CALL_STATEMENT",
                              "children": [
                                {
                                  "kind": "FUNCTION_CALL",
                                  "children": [
                                    {
                                      "kind": "IDENTIFIER_TOKEN",
                                      "value": "baz"
                                    },
                                    {
                                      "kind": "OPEN_PAREN_TOKEN"
                                    },
                                    {
                                      "kind": "LIST",
                                      "children": []
                                    },
                                    {
                                      "kind": "CLOSE_PAREN_TOKEN"
                                    }
                                  ]
                                },
                                {
                                  "kind": "SEMICOLON_TOKEN",
                                  "trailingMinutiae": [
                                    {
                                      "kind": "END_OF_LINE_MINUTIAE",
                                      "value": "\n"
                                    }
                                  ]
                                }
                              ]
                            }
                          ]
                        },
                        {
                          "kind": "CLOSE_BRACE_TOKEN",
                          "leadingMinutiae": [
                            {
                              "kind": "WHITESPACE_MINUTIAE",
                              "value": "        "
                            }
                          ]
                        }
                      ]
                    }
                  ]
                },
                {
                  "kind": "SEMICOLON_TOKEN",
                  "trailingMinutiae": [
                    {
                      "kind": "END_OF_LINE_MINUTIAE",
                      "value": "\n"
                    }
                  ]
                }
              ]
            }
          ]
        },
        {
          "kind": "CLOSE_BRACE_TOKEN",
          "trailingMinutiae": [
            {
              "kind": "END_OF_LINE_MINUTIAE",
              "value": "\n"
            }
          ]
        }
      ]
    }
  ]
}<|MERGE_RESOLUTION|>--- conflicted
+++ resolved
@@ -96,13 +96,10 @@
                   "hasDiagnostics": true,
                   "children": [
                     {
-<<<<<<< HEAD
                       "kind": "LIST",
                       "children": []
                     },
                     {
-                      "kind": "FUNCTION_KEYWORD"
-=======
                       "kind": "FUNCTION_KEYWORD",
                       "trailingMinutiae": [
                         {
@@ -110,7 +107,6 @@
                           "value": " "
                         }
                       ]
->>>>>>> 21aa54f9
                     },
                     {
                       "kind": "FUNCTION_SIGNATURE",
@@ -631,13 +627,10 @@
                   "hasDiagnostics": true,
                   "children": [
                     {
-<<<<<<< HEAD
                       "kind": "LIST",
                       "children": []
                     },
                     {
-                      "kind": "FUNCTION_KEYWORD"
-=======
                       "kind": "FUNCTION_KEYWORD",
                       "trailingMinutiae": [
                         {
@@ -645,7 +638,6 @@
                           "value": " "
                         }
                       ]
->>>>>>> 21aa54f9
                     },
                     {
                       "kind": "FUNCTION_SIGNATURE",
