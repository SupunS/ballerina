--- conflicted
+++ resolved
@@ -125,7 +125,6 @@
                       "children": [
                         {
                           "kind": "BINARY_EXPRESSION",
-                          "hasDiagnostics": true,
                           "children": [
                             {
                               "kind": "IDENTIFIER_TOKEN",
@@ -136,15 +135,7 @@
                             },
                             {
                               "kind": "IDENTIFIER_TOKEN",
-<<<<<<< HEAD
                               "value": "b"
-=======
-                              "isMissing": true,
-                              "hasDiagnostics": true,
-                              "diagnostics": [
-                                "ERROR_MISSING_IDENTIFIER"
-                              ]
->>>>>>> 2b451769
                             }
                           ]
                         },
@@ -153,7 +144,11 @@
                         },
                         {
                           "kind": "IDENTIFIER_TOKEN",
-                          "isMissing": true
+                          "isMissing": true,
+                          "hasDiagnostics": true,
+                          "diagnostics": [
+                            "ERROR_MISSING_IDENTIFIER"
+                          ]
                         }
                       ]
                     },
