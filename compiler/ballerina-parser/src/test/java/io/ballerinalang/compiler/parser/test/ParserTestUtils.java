--- conflicted
+++ resolved
@@ -472,17 +472,14 @@
                 return SyntaxKind.STREAM_KEYWORD;
             case "READONLY_KEYWORD":
                 return SyntaxKind.READONLY_KEYWORD;
-<<<<<<< HEAD
             case "DISTINCT_KEYWORD":
                 return SyntaxKind.DISTINCT_KEYWORD;
-=======
             case "FROM_KEYWORD":
                 return SyntaxKind.FROM_KEYWORD;
             case "WHERE_KEYWORD":
                 return SyntaxKind.WHERE_KEYWORD;
             case "SELECT_KEYWORD":
                 return SyntaxKind.SELECT_KEYWORD;
->>>>>>> c5237504
 
             // Operators
             case "PLUS_TOKEN":
