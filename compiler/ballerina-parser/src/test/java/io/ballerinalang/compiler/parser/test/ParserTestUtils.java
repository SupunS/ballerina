/*
 * Copyright (c) 2020, WSO2 Inc. (http://www.wso2.org) All Rights Reserved.
 *
 * WSO2 Inc. licenses this file to you under the Apache License,
 * Version 2.0 (the "License"); you may not use this file except
 * in compliance with the License.
 * You may obtain a copy of the License at
 *
 *   http://www.apache.org/licenses/LICENSE-2.0
 *
 * Unless required by applicable law or agreed to in writing,
 * software distributed under the License is distributed on an
 * "AS IS" BASIS, WITHOUT WARRANTIES OR CONDITIONS OF ANY
 * KIND, either express or implied.  See the License for the
 * specific language governing permissions and limitations
 * under the License.
 */
package io.ballerinalang.compiler.parser.test;

import com.google.gson.Gson;
import com.google.gson.JsonArray;
import com.google.gson.JsonElement;
import com.google.gson.JsonObject;
import io.ballerinalang.compiler.internal.parser.BallerinaParser;
import io.ballerinalang.compiler.internal.parser.ParserFactory;
import io.ballerinalang.compiler.internal.parser.ParserRuleContext;
import io.ballerinalang.compiler.internal.parser.tree.STIdentifier;
import io.ballerinalang.compiler.internal.parser.tree.STLiteralValueToken;
import io.ballerinalang.compiler.internal.parser.tree.STMissingToken;
import io.ballerinalang.compiler.internal.parser.tree.STNode;
import io.ballerinalang.compiler.internal.parser.tree.STToken;
import io.ballerinalang.compiler.internal.parser.tree.STTypeToken;
import io.ballerinalang.compiler.internal.parser.tree.SyntaxKind;
import io.ballerinalang.compiler.internal.parser.tree.SyntaxTrivia;
import io.ballerinalang.compiler.syntax.BLModules;
import io.ballerinalang.compiler.syntax.tree.SyntaxTree;
import io.ballerinalang.compiler.text.TextDocument;
import io.ballerinalang.compiler.text.TextDocuments;
import org.testng.Assert;

import java.io.FileReader;
import java.io.IOException;
import java.nio.charset.StandardCharsets;
import java.nio.file.Files;
import java.nio.file.Path;
import java.nio.file.Paths;

import static io.ballerinalang.compiler.parser.test.ParserTestConstants.CHILDREN_FIELD;
import static io.ballerinalang.compiler.parser.test.ParserTestConstants.IS_MISSING_FIELD;
import static io.ballerinalang.compiler.parser.test.ParserTestConstants.KIND_FIELD;
import static io.ballerinalang.compiler.parser.test.ParserTestConstants.LEADING_TRIVIA;
import static io.ballerinalang.compiler.parser.test.ParserTestConstants.TRAILING_TRIVIA;
import static io.ballerinalang.compiler.parser.test.ParserTestConstants.VALUE_FIELD;

/**
 * Convenient methods for testing the parser.
 * 
 * @since 1.2.0
 */
public class ParserTestUtils {

    private static final Path RESOURCE_DIRECTORY = Paths.get("src/test/resources/");

    /**
     * Test parsing a valid source.
     * 
     * @param sourceFilePath Path to the ballerina file
     * @param context Context to start parsing the given source
     * @param assertFilePath File to assert the resulting tree after parsing
     */
    public static void test(Path sourceFilePath, ParserRuleContext context, Path assertFilePath) {
        String content = getSourceText(sourceFilePath);
        test(content, context, assertFilePath);
    }

    /**
     * Test parsing a valid source.
     * 
     * @param source Input source that represent a ballerina code
     * @param context Context to start parsing the given source
     * @param assertFilePath File to assert the resulting tree after parsing
     */
    public static void test(String source, ParserRuleContext context, Path assertFilePath) {
        // Parse the source
        BallerinaParser parser = ParserFactory.getParser(source);
        STNode syntaxTree = parser.parse(context);

        // Read the assertion file
        JsonObject assertJson = readAssertFile(RESOURCE_DIRECTORY.resolve(assertFilePath));

        // Validate the tree against the assertion file
        assertNode(syntaxTree, assertJson);
    }

    /**
     * Returns Ballerina source code in the given file as a {@code String}.
     *
     * @param sourceFilePath Path to the ballerina file
     * @return source code as a {@code String}
     */
    public static String getSourceText(Path sourceFilePath) {
        try {
            return new String(Files.readAllBytes(RESOURCE_DIRECTORY.resolve(sourceFilePath)), StandardCharsets.UTF_8);
        } catch (IOException e) {
            throw new RuntimeException(e);
        }
    }

    /**
     * Returns a {@code SyntaxTree} after parsing the give source code path.
     *
     * @param sourceFilePath Path to the ballerina file
     */
    public static SyntaxTree parseFile(Path sourceFilePath) {
        String text = getSourceText(sourceFilePath);
        TextDocument textDocument = TextDocuments.from(text);
        return BLModules.parse(textDocument);
    }

    private static JsonObject readAssertFile(Path filePath) {
        Gson gson = new Gson();
        try {
            return gson.fromJson(new FileReader(filePath.toFile()), JsonObject.class);
        } catch (Exception e) {
            throw new RuntimeException(e);
        }
    }

    private static void assertNode(STNode node, JsonObject json) {
        aseertNodeKind(json, node);

        if (isMissingToken(json)) {
            Assert.assertTrue(node instanceof STMissingToken,
                    "'" + node.toString().trim() + "' expected to be a STMissingToken, but found '" + node.kind + "'.");
            return;
        }

        // If the expected token is not a missing node, then validate it's content
        Assert.assertFalse(node instanceof STMissingToken, "Expected:" + json + ", but found: " + node);
        if (isTerminalNode(node.kind)) {
            assertTerminalNode(json, node);
        } else {
            assertNonTerminalNode(json, CHILDREN_FIELD, node);
        }
    }

    private static boolean isMissingToken(JsonObject json) {
        JsonElement isMissing = json.get(IS_MISSING_FIELD);
        return isMissing != null && isMissing.getAsBoolean();
    }

    private static void aseertNodeKind(JsonObject json, STNode node) {
        SyntaxKind expectedNodeKind = getNodeKind(json.get(KIND_FIELD).getAsString());
        SyntaxKind actualNodeKind = node.kind;
        Assert.assertEquals(actualNodeKind, expectedNodeKind, "error at node [" + node.toString() + "].");
    }

    private static void assertTerminalNode(JsonObject json, STNode node) {
        // If this is a terminal node, it has to be a STToken (i.e: lexeme)
        if (isTrivia(node.kind)) {
            Assert.assertTrue(node instanceof SyntaxTrivia);
        } else {
            Assert.assertTrue(node instanceof STToken);
        }

        // Validate the token text, if this is not a syntax token.
        // e.g: identifiers, basic-literals, etc.
        if (!isSyntaxToken(node.kind)) {
            String expectedText;
            if (node.kind == SyntaxKind.END_OF_LINE_TRIVIA) {
                expectedText = System.lineSeparator();
            } else {
                expectedText = json.get(VALUE_FIELD).getAsString();
            }
            String actualText = getTokenText(node);
            Assert.assertEquals(actualText, expectedText);
        }

        if (!ParserTestUtils.isTrivia(node.kind)) {
            validateTrivia(json, (STToken) node);
        }
    }

    private static void validateTrivia(JsonObject json, STToken token) {
        if (json.has(LEADING_TRIVIA)) {
            assertNonTerminalNode(json, LEADING_TRIVIA, token.leadingTrivia);
        }

        if (json.has(TRAILING_TRIVIA)) {
            assertNonTerminalNode(json, TRAILING_TRIVIA, token.trailingTrivia);
        }
    }

    private static void assertNonTerminalNode(JsonObject json, String keyInJson, STNode tree) {
        JsonArray children = json.getAsJsonArray(keyInJson);
        int size = children.size();
        int j = 0;

        Assert.assertEquals(getNonEmptyChildCount(tree), size, "mismatching child count for '" + tree.toString() + "'");

        for (int i = 0; i < size; i++) {
            // Skip the optional fields that are not present and get the next
            // available node.
            STNode nextChild = tree.childInBucket(j++);
            while (nextChild.kind == SyntaxKind.NONE) {
                nextChild = tree.childInBucket(j++);
            }

            // Assert the actual child node against the expected child node.
            assertNode(nextChild, (JsonObject) children.get(i));
        }
    }

    private static int getNonEmptyChildCount(STNode tree) {
        int count = 0;
        for (int i = 0; i < tree.bucketCount(); i++) {
            STNode nextChild = tree.childInBucket(i);
            if (nextChild.kind == SyntaxKind.NONE) {
                continue;
            }
            count++;
        }

        return count;
    }

    public static boolean isTerminalNode(SyntaxKind syntaxKind) {
        return SyntaxKind.IMPORT_DECLARATION.compareTo(syntaxKind) > 0 || syntaxKind == SyntaxKind.EOF_TOKEN;
    }

    public static boolean isSyntaxToken(SyntaxKind syntaxKind) {
        return SyntaxKind.IDENTIFIER_TOKEN.compareTo(syntaxKind) > 0 || syntaxKind == SyntaxKind.EOF_TOKEN;
    }

    public static boolean isTrivia(SyntaxKind syntaxKind) {
        switch (syntaxKind) {
            case WHITESPACE_TRIVIA:
            case END_OF_LINE_TRIVIA:
            case COMMENT:
            case INVALID:
                return true;
            default:
                return false;
        }
    }

    public static String getTokenText(STNode token) {
        switch (token.kind) {
            case IDENTIFIER_TOKEN:
                return ((STIdentifier) token).text;
            case STRING_LITERAL:
                String val = ((STLiteralValueToken) token).text;
                int stringLen = val.length();
                int lastCharPosition = val.endsWith("\"") ? stringLen - 1 : stringLen;
                return val.substring(1, lastCharPosition);
            case DECIMAL_INTEGER_LITERAL:
            case HEX_INTEGER_LITERAL:
                return ((STLiteralValueToken) token).text;
            case SIMPLE_TYPE:
                return ((STTypeToken) token).text;
            case WHITESPACE_TRIVIA:
            case END_OF_LINE_TRIVIA:
            case COMMENT:
            case INVALID:
                return ((SyntaxTrivia) token).text;
            default:
                return token.kind.toString();

        }
    }

    private static SyntaxKind getNodeKind(String kind) {
        switch (kind) {
            case "MODULE_PART":
                return SyntaxKind.MODULE_PART;
            case "TYPE_DEFINITION":
                return SyntaxKind.TYPE_DEFINITION;
            case "FUNCTION_DEFINITION":
                return SyntaxKind.FUNCTION_DEFINITION;
            case "IMPORT_DECLARATION":
                return SyntaxKind.IMPORT_DECLARATION;
            case "SERVICE_DECLARATION":
                return SyntaxKind.SERVICE_DECLARATION;
            case "LISTENER_DECLARATION":
                return SyntaxKind.LISTENER_DECLARATION;
            case "CONST_DECLARATION":
                return SyntaxKind.CONST_DECLARATION;

            // Keywords
            case "PUBLIC_KEYWORD":
                return SyntaxKind.PUBLIC_KEYWORD;
            case "PRIVATE_KEYWORD":
                return SyntaxKind.PRIVATE_KEYWORD;
            case "FUNCTION_KEYWORD":
                return SyntaxKind.FUNCTION_KEYWORD;
            case "TYPE_KEYWORD":
                return SyntaxKind.TYPE_KEYWORD;
            case "EXTERNAL_KEYWORD":
                return SyntaxKind.EXTERNAL_KEYWORD;
            case "RETURNS_KEYWORD":
                return SyntaxKind.RETURNS_KEYWORD;
            case "RECORD_KEYWORD":
                return SyntaxKind.RECORD_KEYWORD;
            case "OBJECT_KEYWORD":
                return SyntaxKind.OBJECT_KEYWORD;
            case "REMOTE_KEYWORD":
                return SyntaxKind.REMOTE_KEYWORD;
            case "CLIENT_KEYWORD":
                return SyntaxKind.CLIENT_KEYWORD;
            case "ABSTRACT_KEYWORD":
                return SyntaxKind.ABSTRACT_KEYWORD;
            case "IF_KEYWORD":
                return SyntaxKind.IF_KEYWORD;
            case "ELSE_KEYWORD":
                return SyntaxKind.ELSE_KEYWORD;
            case "WHILE_KEYWORD":
                return SyntaxKind.WHILE_KEYWORD;
            case "TRUE_KEYWORD":
                return SyntaxKind.TRUE_KEYWORD;
            case "FALSE_KEYWORD":
                return SyntaxKind.FALSE_KEYWORD;
            case "CHECK_KEYWORD":
                return SyntaxKind.CHECK_KEYWORD;
            case "CHECKPANIC_KEYWORD":
                return SyntaxKind.CHECKPANIC_KEYWORD;
            case "PANIC_KEYWORD":
                return SyntaxKind.PANIC_KEYWORD;
            case "IMPORT_KEYWORD":
                return SyntaxKind.IMPORT_KEYWORD;
            case "VERSION_KEYWORD":
                return SyntaxKind.VERSION_KEYWORD;
            case "AS_KEYWORD":
                return SyntaxKind.AS_KEYWORD;
            case "CONTINUE_KEYWORD":
                return SyntaxKind.CONTINUE_KEYWORD;
            case "BREAK_KEYWORD":
                return SyntaxKind.BREAK_KEYWORD;
            case "RETURN_KEYWORD":
                return SyntaxKind.RETURN_KEYWORD;
            case "SERVICE_KEYWORD":
                return SyntaxKind.SERVICE_KEYWORD;
            case "ON_KEYWORD":
                return SyntaxKind.ON_KEYWORD;
            case "RESOURCE_KEYWORD":
                return SyntaxKind.RESOURCE_KEYWORD;
            case "LISTENER_KEYWORD":
                return SyntaxKind.LISTENER_KEYWORD;
            case "CONST_KEYWORD":
                return SyntaxKind.CONST_KEYWORD;
            case "FINAL_KEYWORD":
                return SyntaxKind.FINAL_KEYWORD;

            // Operators
            case "PLUS_TOKEN":
                return SyntaxKind.PLUS_TOKEN;
            case "MINUS_TOKEN":
                return SyntaxKind.MINUS_TOKEN;
            case "ASTERISK_TOKEN":
                return SyntaxKind.ASTERISK_TOKEN;
            case "SLASH_TOKEN":
                return SyntaxKind.SLASH_TOKEN;
            case "LT_TOKEN":
                return SyntaxKind.LT_TOKEN;
            case "EQUAL_TOKEN":
                return SyntaxKind.EQUAL_TOKEN;
            case "DOUBLE_EQUAL_TOKEN":
                return SyntaxKind.DOUBLE_EQUAL_TOKEN;
            case "TRIPPLE_EQUAL_TOKEN":
                return SyntaxKind.TRIPPLE_EQUAL_TOKEN;
            case "PERCENT_TOKEN":
                return SyntaxKind.PERCENT_TOKEN;
            case "GT_TOKEN":
                return SyntaxKind.GT_TOKEN;
            case "EQUAL_GT_TOKEN":
                return SyntaxKind.EQUAL_GT_TOKEN;
            case "QUESTION_MARK_TOKEN":
                return SyntaxKind.QUESTION_MARK_TOKEN;
            case "LT_EQUAL_TOKEN":
                return SyntaxKind.LT_EQUAL_TOKEN;
            case "GT_EQUAL_TOKEN":
                return SyntaxKind.GT_EQUAL_TOKEN;
            case "EXCLAMATION_MARK_TOKEN":
                return SyntaxKind.EXCLAMATION_MARK_TOKEN;
            case "NOT_EQUAL_TOKEN":
                return SyntaxKind.NOT_EQUAL_TOKEN;
            case "NOT_DOUBLE_EQUAL_TOKEN":
                return SyntaxKind.NOT_DOUBLE_EQUAL_TOKEN;
            case "BITWISE_AND_TOKEN":
                return SyntaxKind.BITWISE_AND_TOKEN;
            case "BITWISE_XOR_TOKEN":
                return SyntaxKind.BITWISE_XOR_TOKEN;
            case "LOGICAL_AND_TOKEN":
                return SyntaxKind.LOGICAL_AND_TOKEN;
            case "LOGICAL_OR_TOKEN":
                return SyntaxKind.LOGICAL_OR_TOKEN;

            // Separators
            case "OPEN_BRACE_TOKEN":
                return SyntaxKind.OPEN_BRACE_TOKEN;
            case "CLOSE_BRACE_TOKEN":
                return SyntaxKind.CLOSE_BRACE_TOKEN;
            case "OPEN_PAREN_TOKEN":
                return SyntaxKind.OPEN_PAREN_TOKEN;
            case "CLOSE_PAREN_TOKEN":
                return SyntaxKind.CLOSE_PAREN_TOKEN;
            case "OPEN_BRACKET_TOKEN":
                return SyntaxKind.OPEN_BRACKET_TOKEN;
            case "CLOSE_BRACKET_TOKEN":
                return SyntaxKind.CLOSE_BRACKET_TOKEN;
            case "SEMICOLON_TOKEN":
                return SyntaxKind.SEMICOLON_TOKEN;
            case "DOT_TOKEN":
                return SyntaxKind.DOT_TOKEN;
            case "COLON_TOKEN":
                return SyntaxKind.COLON_TOKEN;
            case "COMMA_TOKEN":
                return SyntaxKind.COMMA_TOKEN;
            case "ELLIPSIS_TOKEN":
                return SyntaxKind.ELLIPSIS_TOKEN;
            case "OPEN_BRACE_PIPE_TOKEN":
                return SyntaxKind.OPEN_BRACE_PIPE_TOKEN;
            case "CLOSE_BRACE_PIPE_TOKEN":
                return SyntaxKind.CLOSE_BRACE_PIPE_TOKEN;
            case "PIPE_TOKEN":
                return SyntaxKind.PIPE_TOKEN;

            // Expressions
            case "IDENTIFIER_TOKEN":
                return SyntaxKind.IDENTIFIER_TOKEN;
            case "BRACED_EXPRESSION":
                return SyntaxKind.BRACED_EXPRESSION;
            case "BINARY_EXPRESSION":
                return SyntaxKind.BINARY_EXPRESSION;
            case "STRING_LITERAL":
                return SyntaxKind.STRING_LITERAL;
            case "DECIMAL_INTEGER_LITERAL":
                return SyntaxKind.DECIMAL_INTEGER_LITERAL;
            case "HEX_INTEGER_LITERAL":
                return SyntaxKind.HEX_INTEGER_LITERAL;
            case "DECIMAL_FLOATING_POINT_LITERAL":
                return SyntaxKind.DECIMAL_FLOATING_POINT_LITERAL;
            case "HEX_FLOATING_POINT_LITERAL":
                return SyntaxKind.HEX_FLOATING_POINT_LITERAL;
            case "FUNCTION_CALL":
                return SyntaxKind.FUNCTION_CALL;
            case "POSITIONAL_ARG":
                return SyntaxKind.POSITIONAL_ARG;
            case "NAMED_ARG":
                return SyntaxKind.NAMED_ARG;
            case "REST_ARG":
                return SyntaxKind.REST_ARG;
            case "QUALIFIED_IDENTIFIER":
                return SyntaxKind.QUALIFIED_IDENTIFIER;
            case "FIELD_ACCESS":
                return SyntaxKind.FIELD_ACCESS;
            case "METHOD_CALL":
                return SyntaxKind.METHOD_CALL;
            case "MEMBER_ACCESS":
                return SyntaxKind.MEMBER_ACCESS;
            case "CHECK_EXPRESSION":
                return SyntaxKind.CHECK_EXPRESSION;
            case "MAPPING_CONSTRUCTOR":
                return SyntaxKind.MAPPING_CONSTRUCTOR;

            // Statements
            case "BLOCK_STATEMENT":
                return SyntaxKind.BLOCK_STATEMENT;
            case "VARIABLE_DECL":
                return SyntaxKind.VARIABLE_DECL;
            case "ASSIGNMENT_STATEMENT":
                return SyntaxKind.ASSIGNMENT_STATEMENT;
            case "IF_ELSE_STATEMENT":
                return SyntaxKind.IF_ELSE_STATEMENT;
            case "ELSE_BLOCK":
                return SyntaxKind.ELSE_BLOCK;
            case "WHILE_STATEMENT":
                return SyntaxKind.WHILE_STATEMENT;
            case "CALL_STATEMENT":
                return SyntaxKind.CALL_STATEMENT;
            case "PANIC_STATEMENT":
                return SyntaxKind.PANIC_STATEMENT;
            case "CONTINUE_STATEMENT":
                return SyntaxKind.CONTINUE_STATEMENT;
            case "BREAK_STATEMENT":
                return SyntaxKind.BREAK_STATEMENT;
            case "RETURN_STATEMENT":
                return SyntaxKind.RETURN_STATEMENT;
            case "COMPOUND_ASSIGNMENT_STATEMENT":
                return SyntaxKind.COMPOUND_ASSIGNMENT_STATEMENT;

            // Others
            case "SIMPLE_TYPE":
                return SyntaxKind.SIMPLE_TYPE;
            case "LIST":
                return SyntaxKind.LIST;
            case "RETURN_TYPE_DESCRIPTOR":
                return SyntaxKind.RETURN_TYPE_DESCRIPTOR;
            case "EXTERNAL_FUNCTION_BODY":
                return SyntaxKind.EXTERNAL_FUNCTION_BODY;
            case "PARAMETER":
                return SyntaxKind.PARAMETER;
            case "RECORD_TYPE_DESCRIPTOR":
                return SyntaxKind.RECORD_TYPE_DESCRIPTOR;
            case "RECORD_FIELD":
                return SyntaxKind.RECORD_FIELD;
            case "RECORD_FIELD_WITH_DEFAULT_VALUE":
                return SyntaxKind.RECORD_FIELD_WITH_DEFAULT_VALUE;
            case "TYPE_REFERENCE":
                return SyntaxKind.TYPE_REFERENCE;
            case "RECORD_REST_TYPE":
                return SyntaxKind.RECORD_REST_TYPE;
            case "OBJECT_FIELD":
                return SyntaxKind.OBJECT_FIELD;
            case "OBJECT_TYPE_DESCRIPTOR":
                return SyntaxKind.OBJECT_TYPE_DESCRIPTOR;
            case "IMPORT_ORG_NAME":
                return SyntaxKind.IMPORT_ORG_NAME;
            case "MODULE_NAME":
                return SyntaxKind.MODULE_NAME;
            case "SUB_MODULE_NAME":
                return SyntaxKind.SUB_MODULE_NAME;
            case "IMPORT_VERSION":
                return SyntaxKind.IMPORT_VERSION;
            case "IMPORT_SUB_VERSION":
                return SyntaxKind.IMPORT_SUB_VERSION;
            case "IMPORT_PREFIX":
                return SyntaxKind.IMPORT_PREFIX;
            case "SPECIFIC_FIELD":
                return SyntaxKind.SPECIFIC_FIELD;
            case "COMPUTED_NAME_FIELD":
                return SyntaxKind.COMPUTED_NAME_FIELD;
            case "SPREAD_FIELD":
                return SyntaxKind.SPREAD_FIELD;
<<<<<<< HEAD
            case "COMPOUND_ASSIGNMENT_OPERATOR":
                return SyntaxKind.COMPOUND_ASSIGNMENT_OPERATOR;
=======
            case "SERVICE_BODY":
                return SyntaxKind.SERVICE_BODY;
            case "EXPRESSION_LIST_ITEM":
                return SyntaxKind.EXPRESSION_LIST_ITEM;
>>>>>>> 742d2791

            // Trivia
            case "EOF_TOKEN":
                return SyntaxKind.EOF_TOKEN;
            case "END_OF_LINE_TRIVIA":
                return SyntaxKind.END_OF_LINE_TRIVIA;
            case "WHITESPACE_TRIVIA":
                return SyntaxKind.WHITESPACE_TRIVIA;
            case "COMMENT":
                return SyntaxKind.COMMENT;
            case "INVALID":
                return SyntaxKind.INVALID;

            // Unsupported
            default:
                throw new UnsupportedOperationException("cannot find syntax kind: " + kind);
        }
    }
}<|MERGE_RESOLUTION|>--- conflicted
+++ resolved
@@ -531,15 +531,12 @@
                 return SyntaxKind.COMPUTED_NAME_FIELD;
             case "SPREAD_FIELD":
                 return SyntaxKind.SPREAD_FIELD;
-<<<<<<< HEAD
-            case "COMPOUND_ASSIGNMENT_OPERATOR":
-                return SyntaxKind.COMPOUND_ASSIGNMENT_OPERATOR;
-=======
             case "SERVICE_BODY":
                 return SyntaxKind.SERVICE_BODY;
             case "EXPRESSION_LIST_ITEM":
                 return SyntaxKind.EXPRESSION_LIST_ITEM;
->>>>>>> 742d2791
+            case "COMPOUND_ASSIGNMENT_OPERATOR":
+                return SyntaxKind.COMPOUND_ASSIGNMENT_OPERATOR;
 
             // Trivia
             case "EOF_TOKEN":
