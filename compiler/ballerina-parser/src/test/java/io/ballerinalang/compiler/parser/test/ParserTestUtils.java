/*
 * Copyright (c) 2020, WSO2 Inc. (http://www.wso2.org) All Rights Reserved.
 *
 * WSO2 Inc. licenses this file to you under the Apache License,
 * Version 2.0 (the "License"); you may not use this file except
 * in compliance with the License.
 * You may obtain a copy of the License at
 *
 *   http://www.apache.org/licenses/LICENSE-2.0
 *
 * Unless required by applicable law or agreed to in writing,
 * software distributed under the License is distributed on an
 * "AS IS" BASIS, WITHOUT WARRANTIES OR CONDITIONS OF ANY
 * KIND, either express or implied.  See the License for the
 * specific language governing permissions and limitations
 * under the License.
 */
package io.ballerinalang.compiler.parser.test;

import com.google.gson.Gson;
import com.google.gson.JsonArray;
import com.google.gson.JsonElement;
import com.google.gson.JsonObject;
import io.ballerinalang.compiler.internal.parser.BallerinaParser;
import io.ballerinalang.compiler.internal.parser.ParserFactory;
import io.ballerinalang.compiler.internal.parser.ParserRuleContext;
import io.ballerinalang.compiler.internal.parser.tree.STIdentifier;
import io.ballerinalang.compiler.internal.parser.tree.STLiteralValueToken;
import io.ballerinalang.compiler.internal.parser.tree.STMissingToken;
import io.ballerinalang.compiler.internal.parser.tree.STNode;
import io.ballerinalang.compiler.internal.parser.tree.STToken;
import io.ballerinalang.compiler.internal.parser.tree.STTypeToken;
import io.ballerinalang.compiler.internal.parser.tree.SyntaxTrivia;
import io.ballerinalang.compiler.syntax.BLModules;
import io.ballerinalang.compiler.syntax.tree.SyntaxKind;
import io.ballerinalang.compiler.syntax.tree.SyntaxTree;
import io.ballerinalang.compiler.text.TextDocument;
import io.ballerinalang.compiler.text.TextDocuments;
import org.testng.Assert;

import java.io.FileReader;
import java.io.IOException;
import java.nio.charset.StandardCharsets;
import java.nio.file.Files;
import java.nio.file.Path;
import java.nio.file.Paths;

import static io.ballerinalang.compiler.parser.test.ParserTestConstants.CHILDREN_FIELD;
import static io.ballerinalang.compiler.parser.test.ParserTestConstants.IS_MISSING_FIELD;
import static io.ballerinalang.compiler.parser.test.ParserTestConstants.KIND_FIELD;
import static io.ballerinalang.compiler.parser.test.ParserTestConstants.LEADING_TRIVIA;
import static io.ballerinalang.compiler.parser.test.ParserTestConstants.TRAILING_TRIVIA;
import static io.ballerinalang.compiler.parser.test.ParserTestConstants.VALUE_FIELD;

/**
 * Convenient methods for testing the parser.
 *
 * @since 1.2.0
 */
public class ParserTestUtils {

    private static final Path RESOURCE_DIRECTORY = Paths.get("src/test/resources/");

    /**
     * Test parsing a valid source.
     *
     * @param sourceFilePath Path to the ballerina file
     * @param context Context to start parsing the given source
     * @param assertFilePath File to assert the resulting tree after parsing
     */
    public static void test(Path sourceFilePath, ParserRuleContext context, Path assertFilePath) {
        String content = getSourceText(sourceFilePath);
        test(content, context, assertFilePath);
    }

    /**
     * Test parsing a valid source.
     *
     * @param source Input source that represent a ballerina code
     * @param context Context to start parsing the given source
     * @param assertFilePath File to assert the resulting tree after parsing
     */
    public static void test(String source, ParserRuleContext context, Path assertFilePath) {
        // Parse the source
        BallerinaParser parser = ParserFactory.getParser(source);
        STNode syntaxTree = parser.parse(context);

        // Read the assertion file
        JsonObject assertJson = readAssertFile(RESOURCE_DIRECTORY.resolve(assertFilePath));

        // Validate the tree against the assertion file
        assertNode(syntaxTree, assertJson);
    }

    /**
     * Returns Ballerina source code in the given file as a {@code String}.
     *
     * @param sourceFilePath Path to the ballerina file
     * @return source code as a {@code String}
     */
    public static String getSourceText(Path sourceFilePath) {
        try {
            return new String(Files.readAllBytes(RESOURCE_DIRECTORY.resolve(sourceFilePath)), StandardCharsets.UTF_8);
        } catch (IOException e) {
            throw new RuntimeException(e);
        }
    }

    /**
     * Returns a {@code SyntaxTree} after parsing the give source code path.
     *
     * @param sourceFilePath Path to the ballerina file
     */
    public static SyntaxTree parseFile(Path sourceFilePath) {
        String text = getSourceText(sourceFilePath);
        TextDocument textDocument = TextDocuments.from(text);
        return BLModules.parse(textDocument);
    }

    private static JsonObject readAssertFile(Path filePath) {
        Gson gson = new Gson();
        try {
            return gson.fromJson(new FileReader(filePath.toFile()), JsonObject.class);
        } catch (Exception e) {
            throw new RuntimeException(e);
        }
    }

    private static void assertNode(STNode node, JsonObject json) {
        aseertNodeKind(json, node);

        if (isMissingToken(json)) {
            Assert.assertTrue(node instanceof STMissingToken,
                    "'" + node.toString().trim() + "' expected to be a STMissingToken, but found '" + node.kind + "'.");
            return;
        }

        // If the expected token is not a missing node, then validate it's content
        Assert.assertFalse(node instanceof STMissingToken, "Expected:" + json + ", but found: " + node);
        if (isTerminalNode(node.kind)) {
            assertTerminalNode(json, node);
        } else {
            assertNonTerminalNode(json, CHILDREN_FIELD, node);
        }
    }

    private static boolean isMissingToken(JsonObject json) {
        JsonElement isMissing = json.get(IS_MISSING_FIELD);
        return isMissing != null && isMissing.getAsBoolean();
    }

    private static void aseertNodeKind(JsonObject json, STNode node) {
        SyntaxKind expectedNodeKind = getNodeKind(json.get(KIND_FIELD).getAsString());
        SyntaxKind actualNodeKind = node.kind;
        Assert.assertEquals(actualNodeKind, expectedNodeKind, "error at node [" + node.toString() + "].");
    }

    private static void assertTerminalNode(JsonObject json, STNode node) {
        // If this is a terminal node, it has to be a STToken (i.e: lexeme)
        if (isTrivia(node.kind)) {
            Assert.assertTrue(node instanceof SyntaxTrivia);
        } else {
            Assert.assertTrue(node instanceof STToken);
        }

        // Validate the token text, if this is not a syntax token.
        // e.g: identifiers, basic-literals, etc.
        if (!isSyntaxToken(node.kind)) {
            String expectedText;
            if (node.kind == SyntaxKind.END_OF_LINE_TRIVIA) {
                expectedText = System.lineSeparator();
            } else {
                expectedText = json.get(VALUE_FIELD).getAsString();
            }
            String actualText = getTokenText(node);
            Assert.assertEquals(actualText, expectedText);
        }

        if (!ParserTestUtils.isTrivia(node.kind)) {
            validateTrivia(json, (STToken) node);
        }
    }

    private static void validateTrivia(JsonObject json, STToken token) {
        if (json.has(LEADING_TRIVIA)) {
            assertNonTerminalNode(json, LEADING_TRIVIA, token.leadingTrivia);
        }

        if (json.has(TRAILING_TRIVIA)) {
            assertNonTerminalNode(json, TRAILING_TRIVIA, token.trailingTrivia);
        }
    }

    private static void assertNonTerminalNode(JsonObject json, String keyInJson, STNode tree) {
        JsonArray children = json.getAsJsonArray(keyInJson);
        int size = children.size();
        int j = 0;

        Assert.assertEquals(getNonEmptyChildCount(tree), size, "mismatching child count for '" + tree.toString() + "'");

        for (int i = 0; i < size; i++) {
            // Skip the optional fields that are not present and get the next
            // available node.
            STNode nextChild = tree.childInBucket(j++);
            while (nextChild.kind == SyntaxKind.NONE) {
                nextChild = tree.childInBucket(j++);
            }

            // Assert the actual child node against the expected child node.
            assertNode(nextChild, (JsonObject) children.get(i));
        }
    }

    private static int getNonEmptyChildCount(STNode tree) {
        int count = 0;
        for (int i = 0; i < tree.bucketCount(); i++) {
            STNode nextChild = tree.childInBucket(i);
            if (nextChild.kind == SyntaxKind.NONE) {
                continue;
            }
            count++;
        }

        return count;
    }

    public static boolean isTerminalNode(SyntaxKind syntaxKind) {
        return SyntaxKind.IMPORT_DECLARATION.compareTo(syntaxKind) > 0 || syntaxKind == SyntaxKind.EOF_TOKEN;
    }

    public static boolean isSyntaxToken(SyntaxKind syntaxKind) {
        return SyntaxKind.IDENTIFIER_TOKEN.compareTo(syntaxKind) > 0 || syntaxKind == SyntaxKind.EOF_TOKEN;
    }

    public static boolean isTrivia(SyntaxKind syntaxKind) {
        switch (syntaxKind) {
            case WHITESPACE_TRIVIA:
            case END_OF_LINE_TRIVIA:
            case COMMENT:
            case INVALID:
                return true;
            default:
                return false;
        }
    }

    public static String getTokenText(STNode token) {
        switch (token.kind) {
            case IDENTIFIER_TOKEN:
                return ((STIdentifier) token).text;
            case STRING_LITERAL:
                String val = ((STLiteralValueToken) token).text;
                int stringLen = val.length();
                int lastCharPosition = val.endsWith("\"") ? stringLen - 1 : stringLen;
                return val.substring(1, lastCharPosition);
            case DECIMAL_INTEGER_LITERAL:
            case HEX_INTEGER_LITERAL:
                return ((STLiteralValueToken) token).text;
            case SIMPLE_TYPE:
                return ((STTypeToken) token).text;
            case WHITESPACE_TRIVIA:
            case END_OF_LINE_TRIVIA:
            case COMMENT:
            case INVALID:
                return ((SyntaxTrivia) token).text;
            default:
                return token.kind.toString();

        }
    }

    private static SyntaxKind getNodeKind(String kind) {
        switch (kind) {
            case "MODULE_PART":
                return SyntaxKind.MODULE_PART;
            case "TYPE_DEFINITION":
                return SyntaxKind.TYPE_DEFINITION;
            case "FUNCTION_DEFINITION":
                return SyntaxKind.FUNCTION_DEFINITION;
            case "IMPORT_DECLARATION":
                return SyntaxKind.IMPORT_DECLARATION;
            case "SERVICE_DECLARATION":
                return SyntaxKind.SERVICE_DECLARATION;
            case "LISTENER_DECLARATION":
                return SyntaxKind.LISTENER_DECLARATION;
            case "CONST_DECLARATION":
                return SyntaxKind.CONST_DECLARATION;
            case "MODULE_VAR_DECL":
                return SyntaxKind.MODULE_VAR_DECL;

            // Keywords
            case "PUBLIC_KEYWORD":
                return SyntaxKind.PUBLIC_KEYWORD;
            case "PRIVATE_KEYWORD":
                return SyntaxKind.PRIVATE_KEYWORD;
            case "FUNCTION_KEYWORD":
                return SyntaxKind.FUNCTION_KEYWORD;
            case "TYPE_KEYWORD":
                return SyntaxKind.TYPE_KEYWORD;
            case "EXTERNAL_KEYWORD":
                return SyntaxKind.EXTERNAL_KEYWORD;
            case "RETURNS_KEYWORD":
                return SyntaxKind.RETURNS_KEYWORD;
            case "RECORD_KEYWORD":
                return SyntaxKind.RECORD_KEYWORD;
            case "OBJECT_KEYWORD":
                return SyntaxKind.OBJECT_KEYWORD;
            case "REMOTE_KEYWORD":
                return SyntaxKind.REMOTE_KEYWORD;
            case "CLIENT_KEYWORD":
                return SyntaxKind.CLIENT_KEYWORD;
            case "ABSTRACT_KEYWORD":
                return SyntaxKind.ABSTRACT_KEYWORD;
            case "IF_KEYWORD":
                return SyntaxKind.IF_KEYWORD;
            case "ELSE_KEYWORD":
                return SyntaxKind.ELSE_KEYWORD;
            case "WHILE_KEYWORD":
                return SyntaxKind.WHILE_KEYWORD;
            case "TRUE_KEYWORD":
                return SyntaxKind.TRUE_KEYWORD;
            case "FALSE_KEYWORD":
                return SyntaxKind.FALSE_KEYWORD;
            case "CHECK_KEYWORD":
                return SyntaxKind.CHECK_KEYWORD;
            case "CHECKPANIC_KEYWORD":
                return SyntaxKind.CHECKPANIC_KEYWORD;
            case "PANIC_KEYWORD":
                return SyntaxKind.PANIC_KEYWORD;
            case "IMPORT_KEYWORD":
                return SyntaxKind.IMPORT_KEYWORD;
            case "VERSION_KEYWORD":
                return SyntaxKind.VERSION_KEYWORD;
            case "AS_KEYWORD":
                return SyntaxKind.AS_KEYWORD;
            case "CONTINUE_KEYWORD":
                return SyntaxKind.CONTINUE_KEYWORD;
            case "BREAK_KEYWORD":
                return SyntaxKind.BREAK_KEYWORD;
            case "RETURN_KEYWORD":
                return SyntaxKind.RETURN_KEYWORD;
            case "SERVICE_KEYWORD":
                return SyntaxKind.SERVICE_KEYWORD;
            case "ON_KEYWORD":
                return SyntaxKind.ON_KEYWORD;
            case "RESOURCE_KEYWORD":
                return SyntaxKind.RESOURCE_KEYWORD;
            case "LISTENER_KEYWORD":
                return SyntaxKind.LISTENER_KEYWORD;
            case "CONST_KEYWORD":
                return SyntaxKind.CONST_KEYWORD;
            case "FINAL_KEYWORD":
                return SyntaxKind.FINAL_KEYWORD;
            case "TYPEOF_KEYWORD":
                return SyntaxKind.TYPEOF_KEYWORD;
            case "ANNOTATION_KEYWORD":
                return SyntaxKind.ANNOTATION_KEYWORD;
            case "IS_KEYWORD":
                return SyntaxKind.IS_KEYWORD;

            // Operators
            case "PLUS_TOKEN":
                return SyntaxKind.PLUS_TOKEN;
            case "MINUS_TOKEN":
                return SyntaxKind.MINUS_TOKEN;
            case "ASTERISK_TOKEN":
                return SyntaxKind.ASTERISK_TOKEN;
            case "SLASH_TOKEN":
                return SyntaxKind.SLASH_TOKEN;
            case "LT_TOKEN":
                return SyntaxKind.LT_TOKEN;
            case "EQUAL_TOKEN":
                return SyntaxKind.EQUAL_TOKEN;
            case "DOUBLE_EQUAL_TOKEN":
                return SyntaxKind.DOUBLE_EQUAL_TOKEN;
            case "TRIPPLE_EQUAL_TOKEN":
                return SyntaxKind.TRIPPLE_EQUAL_TOKEN;
            case "PERCENT_TOKEN":
                return SyntaxKind.PERCENT_TOKEN;
            case "GT_TOKEN":
                return SyntaxKind.GT_TOKEN;
            case "EQUAL_GT_TOKEN":
                return SyntaxKind.EQUAL_GT_TOKEN;
            case "QUESTION_MARK_TOKEN":
                return SyntaxKind.QUESTION_MARK_TOKEN;
            case "LT_EQUAL_TOKEN":
                return SyntaxKind.LT_EQUAL_TOKEN;
            case "GT_EQUAL_TOKEN":
                return SyntaxKind.GT_EQUAL_TOKEN;
            case "EXCLAMATION_MARK_TOKEN":
                return SyntaxKind.EXCLAMATION_MARK_TOKEN;
            case "NOT_EQUAL_TOKEN":
                return SyntaxKind.NOT_EQUAL_TOKEN;
            case "NOT_DOUBLE_EQUAL_TOKEN":
                return SyntaxKind.NOT_DOUBLE_EQUAL_TOKEN;
            case "BITWISE_AND_TOKEN":
                return SyntaxKind.BITWISE_AND_TOKEN;
            case "BITWISE_XOR_TOKEN":
                return SyntaxKind.BITWISE_XOR_TOKEN;
            case "LOGICAL_AND_TOKEN":
                return SyntaxKind.LOGICAL_AND_TOKEN;
            case "LOGICAL_OR_TOKEN":
                return SyntaxKind.LOGICAL_OR_TOKEN;
            case "NEGATION_TOKEN":
                return SyntaxKind.NEGATION_TOKEN;

            // Separators
            case "OPEN_BRACE_TOKEN":
                return SyntaxKind.OPEN_BRACE_TOKEN;
            case "CLOSE_BRACE_TOKEN":
                return SyntaxKind.CLOSE_BRACE_TOKEN;
            case "OPEN_PAREN_TOKEN":
                return SyntaxKind.OPEN_PAREN_TOKEN;
            case "CLOSE_PAREN_TOKEN":
                return SyntaxKind.CLOSE_PAREN_TOKEN;
            case "OPEN_BRACKET_TOKEN":
                return SyntaxKind.OPEN_BRACKET_TOKEN;
            case "CLOSE_BRACKET_TOKEN":
                return SyntaxKind.CLOSE_BRACKET_TOKEN;
            case "SEMICOLON_TOKEN":
                return SyntaxKind.SEMICOLON_TOKEN;
            case "DOT_TOKEN":
                return SyntaxKind.DOT_TOKEN;
            case "COLON_TOKEN":
                return SyntaxKind.COLON_TOKEN;
            case "COMMA_TOKEN":
                return SyntaxKind.COMMA_TOKEN;
            case "ELLIPSIS_TOKEN":
                return SyntaxKind.ELLIPSIS_TOKEN;
            case "OPEN_BRACE_PIPE_TOKEN":
                return SyntaxKind.OPEN_BRACE_PIPE_TOKEN;
            case "CLOSE_BRACE_PIPE_TOKEN":
                return SyntaxKind.CLOSE_BRACE_PIPE_TOKEN;
            case "PIPE_TOKEN":
                return SyntaxKind.PIPE_TOKEN;
            case "AT_TOKEN":
                return SyntaxKind.AT_TOKEN;
            case "HASH_TOKEN":
                return SyntaxKind.HASH_TOKEN;
            case "RIGHT_ARROW_TOKEN":
                return SyntaxKind.RIGHT_ARROW_TOKEN;

            // Expressions
            case "IDENTIFIER_TOKEN":
                return SyntaxKind.IDENTIFIER_TOKEN;
            case "BRACED_EXPRESSION":
                return SyntaxKind.BRACED_EXPRESSION;
            case "BINARY_EXPRESSION":
                return SyntaxKind.BINARY_EXPRESSION;
            case "STRING_LITERAL":
                return SyntaxKind.STRING_LITERAL;
            case "DECIMAL_INTEGER_LITERAL":
                return SyntaxKind.DECIMAL_INTEGER_LITERAL;
            case "HEX_INTEGER_LITERAL":
                return SyntaxKind.HEX_INTEGER_LITERAL;
            case "DECIMAL_FLOATING_POINT_LITERAL":
                return SyntaxKind.DECIMAL_FLOATING_POINT_LITERAL;
            case "HEX_FLOATING_POINT_LITERAL":
                return SyntaxKind.HEX_FLOATING_POINT_LITERAL;
            case "FUNCTION_CALL":
                return SyntaxKind.FUNCTION_CALL;
            case "POSITIONAL_ARG":
                return SyntaxKind.POSITIONAL_ARG;
            case "NAMED_ARG":
                return SyntaxKind.NAMED_ARG;
            case "REST_ARG":
                return SyntaxKind.REST_ARG;
            case "QUALIFIED_IDENTIFIER":
                return SyntaxKind.QUALIFIED_IDENTIFIER;
            case "FIELD_ACCESS":
                return SyntaxKind.FIELD_ACCESS;
            case "METHOD_CALL":
                return SyntaxKind.METHOD_CALL;
            case "MEMBER_ACCESS":
                return SyntaxKind.MEMBER_ACCESS;
            case "CHECK_EXPRESSION":
                return SyntaxKind.CHECK_EXPRESSION;
            case "MAPPING_CONSTRUCTOR":
                return SyntaxKind.MAPPING_CONSTRUCTOR;
            case "TYPEOF_EXPRESSION":
                return SyntaxKind.TYPEOF_EXPRESSION;
            case "UNARY_EXPRESSION":
                return SyntaxKind.UNARY_EXPRESSION;
            case "IS_EXPRESSION":
                return SyntaxKind.IS_EXPRESSION;

            // Actions
            case "REMOTE_METHOD_CALL_ACTION":
                return SyntaxKind.REMOTE_METHOD_CALL_ACTION;

            // Statements
            case "BLOCK_STATEMENT":
                return SyntaxKind.BLOCK_STATEMENT;
            case "LOCAL_VAR_DECL":
                return SyntaxKind.LOCAL_VAR_DECL;
            case "ASSIGNMENT_STATEMENT":
                return SyntaxKind.ASSIGNMENT_STATEMENT;
            case "IF_ELSE_STATEMENT":
                return SyntaxKind.IF_ELSE_STATEMENT;
            case "ELSE_BLOCK":
                return SyntaxKind.ELSE_BLOCK;
            case "WHILE_STATEMENT":
                return SyntaxKind.WHILE_STATEMENT;
            case "CALL_STATEMENT":
                return SyntaxKind.CALL_STATEMENT;
            case "PANIC_STATEMENT":
                return SyntaxKind.PANIC_STATEMENT;
            case "CONTINUE_STATEMENT":
                return SyntaxKind.CONTINUE_STATEMENT;
            case "BREAK_STATEMENT":
                return SyntaxKind.BREAK_STATEMENT;
            case "RETURN_STATEMENT":
                return SyntaxKind.RETURN_STATEMENT;
            case "COMPOUND_ASSIGNMENT_STATEMENT":
                return SyntaxKind.COMPOUND_ASSIGNMENT_STATEMENT;
<<<<<<< HEAD
            case "ACTION_STATEMENT":
                return SyntaxKind.ACTION_STATEMENT;
=======
            case "LOCAL_TYPE_DEFINITION_STATEMENT":
                return SyntaxKind.LOCAL_TYPE_DEFINITION_STATEMENT;
>>>>>>> 0ee3f311

            // Others
            case "SIMPLE_TYPE":
                return SyntaxKind.SIMPLE_TYPE;
            case "LIST":
                return SyntaxKind.LIST;
            case "RETURN_TYPE_DESCRIPTOR":
                return SyntaxKind.RETURN_TYPE_DESCRIPTOR;
            case "EXTERNAL_FUNCTION_BODY":
                return SyntaxKind.EXTERNAL_FUNCTION_BODY;
            case "REQUIRED_PARAM":
                return SyntaxKind.REQUIRED_PARAM;
            case "DEFAULTABLE_PARAM":
                return SyntaxKind.DEFAULTABLE_PARAM;
            case "REST_PARAM":
                return SyntaxKind.REST_PARAM;
            case "RECORD_TYPE_DESCRIPTOR":
                return SyntaxKind.RECORD_TYPE_DESCRIPTOR;
            case "RECORD_FIELD":
                return SyntaxKind.RECORD_FIELD;
            case "RECORD_FIELD_WITH_DEFAULT_VALUE":
                return SyntaxKind.RECORD_FIELD_WITH_DEFAULT_VALUE;
            case "TYPE_REFERENCE":
                return SyntaxKind.TYPE_REFERENCE;
            case "RECORD_REST_TYPE":
                return SyntaxKind.RECORD_REST_TYPE;
            case "OBJECT_FIELD":
                return SyntaxKind.OBJECT_FIELD;
            case "OBJECT_TYPE_DESCRIPTOR":
                return SyntaxKind.OBJECT_TYPE_DESCRIPTOR;
            case "IMPORT_ORG_NAME":
                return SyntaxKind.IMPORT_ORG_NAME;
            case "MODULE_NAME":
                return SyntaxKind.MODULE_NAME;
            case "SUB_MODULE_NAME":
                return SyntaxKind.SUB_MODULE_NAME;
            case "IMPORT_VERSION":
                return SyntaxKind.IMPORT_VERSION;
            case "IMPORT_SUB_VERSION":
                return SyntaxKind.IMPORT_SUB_VERSION;
            case "IMPORT_PREFIX":
                return SyntaxKind.IMPORT_PREFIX;
            case "SPECIFIC_FIELD":
                return SyntaxKind.SPECIFIC_FIELD;
            case "COMPUTED_NAME_FIELD":
                return SyntaxKind.COMPUTED_NAME_FIELD;
            case "SPREAD_FIELD":
                return SyntaxKind.SPREAD_FIELD;
            case "SERVICE_BODY":
                return SyntaxKind.SERVICE_BODY;
            case "EXPRESSION_LIST_ITEM":
                return SyntaxKind.EXPRESSION_LIST_ITEM;
            case "NIL_TYPE":
                return SyntaxKind.NIL_TYPE;
            case "OPTIONAL_TYPE":
                return SyntaxKind.OPTIONAL_TYPE;
            case "METADATA":
                return SyntaxKind.METADATA;
            case "ANNOTATION":
                return SyntaxKind.ANNOTATION;

            // Trivia
            case "EOF_TOKEN":
                return SyntaxKind.EOF_TOKEN;
            case "END_OF_LINE_TRIVIA":
                return SyntaxKind.END_OF_LINE_TRIVIA;
            case "WHITESPACE_TRIVIA":
                return SyntaxKind.WHITESPACE_TRIVIA;
            case "COMMENT":
                return SyntaxKind.COMMENT;
            case "INVALID":
                return SyntaxKind.INVALID;

            // Unsupported
            default:
                throw new UnsupportedOperationException("cannot find syntax kind: " + kind);
        }
    }
}<|MERGE_RESOLUTION|>--- conflicted
+++ resolved
@@ -513,13 +513,10 @@
                 return SyntaxKind.RETURN_STATEMENT;
             case "COMPOUND_ASSIGNMENT_STATEMENT":
                 return SyntaxKind.COMPOUND_ASSIGNMENT_STATEMENT;
-<<<<<<< HEAD
+            case "LOCAL_TYPE_DEFINITION_STATEMENT":
+                return SyntaxKind.LOCAL_TYPE_DEFINITION_STATEMENT;
             case "ACTION_STATEMENT":
                 return SyntaxKind.ACTION_STATEMENT;
-=======
-            case "LOCAL_TYPE_DEFINITION_STATEMENT":
-                return SyntaxKind.LOCAL_TYPE_DEFINITION_STATEMENT;
->>>>>>> 0ee3f311
 
             // Others
             case "SIMPLE_TYPE":
