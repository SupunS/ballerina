/*
 * Copyright (c) 2020, WSO2 Inc. (http://www.wso2.org) All Rights Reserved.
 *
 * WSO2 Inc. licenses this file to you under the Apache License,
 * Version 2.0 (the "License"); you may not use this file except
 * in compliance with the License.
 * You may obtain a copy of the License at
 *
 *   http://www.apache.org/licenses/LICENSE-2.0
 *
 * Unless required by applicable law or agreed to in writing,
 * software distributed under the License is distributed on an
 * "AS IS" BASIS, WITHOUT WARRANTIES OR CONDITIONS OF ANY
 * KIND, either express or implied.  See the License for the
 * specific language governing permissions and limitations
 * under the License.
 */
package io.ballerinalang.compiler.parser.test;

import com.google.gson.Gson;
import com.google.gson.JsonArray;
import com.google.gson.JsonElement;
import com.google.gson.JsonObject;
import io.ballerinalang.compiler.internal.parser.BallerinaParser;
import io.ballerinalang.compiler.internal.parser.ParserFactory;
import io.ballerinalang.compiler.internal.parser.ParserRuleContext;
import io.ballerinalang.compiler.internal.parser.tree.STIdentifier;
import io.ballerinalang.compiler.internal.parser.tree.STLiteralValueToken;
import io.ballerinalang.compiler.internal.parser.tree.STMissingToken;
import io.ballerinalang.compiler.internal.parser.tree.STNode;
import io.ballerinalang.compiler.internal.parser.tree.STToken;
import io.ballerinalang.compiler.internal.parser.tree.STTypeToken;
import io.ballerinalang.compiler.internal.parser.tree.SyntaxKind;
import io.ballerinalang.compiler.internal.parser.tree.SyntaxTrivia;
import io.ballerinalang.compiler.syntax.BLModules;
import io.ballerinalang.compiler.syntax.tree.SyntaxTree;
import io.ballerinalang.compiler.text.TextDocument;
import io.ballerinalang.compiler.text.TextDocuments;
import org.testng.Assert;

import java.io.FileReader;
import java.io.IOException;
import java.nio.charset.StandardCharsets;
import java.nio.file.Files;
import java.nio.file.Path;
import java.nio.file.Paths;

import static io.ballerinalang.compiler.parser.test.ParserTestConstants.CHILDREN_FIELD;
import static io.ballerinalang.compiler.parser.test.ParserTestConstants.IS_MISSING_FIELD;
import static io.ballerinalang.compiler.parser.test.ParserTestConstants.KIND_FIELD;
import static io.ballerinalang.compiler.parser.test.ParserTestConstants.LEADING_TRIVIA;
import static io.ballerinalang.compiler.parser.test.ParserTestConstants.TRAILING_TRIVIA;
import static io.ballerinalang.compiler.parser.test.ParserTestConstants.VALUE_FIELD;

/**
 * Convenient methods for testing the parser.
 * 
 * @since 1.2.0
 */
public class ParserTestUtils {

    private static final Path RESOURCE_DIRECTORY = Paths.get("src/test/resources/");

    /**
     * Test parsing a valid source.
     * 
     * @param sourceFilePath Path to the ballerina file
     * @param context Context to start parsing the given source
     * @param assertFilePath File to assert the resulting tree after parsing
     */
    public static void test(Path sourceFilePath, ParserRuleContext context, Path assertFilePath) {
        String content = getSourceText(sourceFilePath);
        test(content, context, assertFilePath);
    }

    /**
     * Test parsing a valid source.
     * 
     * @param source Input source that represent a ballerina code
     * @param context Context to start parsing the given source
     * @param assertFilePath File to assert the resulting tree after parsing
     */
    public static void test(String source, ParserRuleContext context, Path assertFilePath) {
        // Parse the source
        BallerinaParser parser = ParserFactory.getParser(source);
        STNode syntaxTree = parser.parse(context);

        // Read the assertion file
        JsonObject assertJson = readAssertFile(RESOURCE_DIRECTORY.resolve(assertFilePath));

        // Validate the tree against the assertion file
        assertNode(syntaxTree, assertJson);
    }

    /**
     * Returns Ballerina source code in the given file as a {@code String}.
     *
     * @param sourceFilePath Path to the ballerina file
     * @return source code as a {@code String}
     */
    public static String getSourceText(Path sourceFilePath) {
        try {
            return new String(Files.readAllBytes(RESOURCE_DIRECTORY.resolve(sourceFilePath)), StandardCharsets.UTF_8);
        } catch (IOException e) {
            throw new RuntimeException(e);
        }
    }

    /**
     * Returns a {@code SyntaxTree} after parsing the give source code path.
     *
     * @param sourceFilePath Path to the ballerina file
     */
    public static SyntaxTree parseFile(Path sourceFilePath) {
        String text = getSourceText(sourceFilePath);
        TextDocument textDocument = TextDocuments.from(text);
        return BLModules.parse(textDocument);
    }

    private static JsonObject readAssertFile(Path filePath) {
        Gson gson = new Gson();
        try {
            return gson.fromJson(new FileReader(filePath.toFile()), JsonObject.class);
        } catch (Exception e) {
            throw new RuntimeException(e);
        }
    }

    private static void assertNode(STNode node, JsonObject json) {
        aseertNodeKind(json, node);

        if (isMissingToken(json)) {
            Assert.assertTrue(node instanceof STMissingToken,
                    "'" + node.toString().trim() + "' expected to be a STMissingToken, but found '" + node.kind + "'.");
            return;
        }

        // If the expected token is not a missing node, then validate it's content
        Assert.assertFalse(node instanceof STMissingToken, "Expected:" + json + ", but found: " + node);
        if (isTerminalNode(node.kind)) {
            assertTerminalNode(json, node);
        } else {
            assertNonTerminalNode(json, CHILDREN_FIELD, node);
        }
    }

    private static boolean isMissingToken(JsonObject json) {
        JsonElement isMissing = json.get(IS_MISSING_FIELD);
        return isMissing != null && isMissing.getAsBoolean();
    }

    private static void aseertNodeKind(JsonObject json, STNode node) {
        SyntaxKind expectedNodeKind = getNodeKind(json.get(KIND_FIELD).getAsString());
        SyntaxKind actualNodeKind = node.kind;
        Assert.assertEquals(actualNodeKind, expectedNodeKind, "error at node [" + node.toString() + "].");
    }

    private static void assertTerminalNode(JsonObject json, STNode node) {
        // If this is a terminal node, it has to be a STToken (i.e: lexeme)
        if (isTrivia(node.kind)) {
            Assert.assertTrue(node instanceof SyntaxTrivia);
        } else {
            Assert.assertTrue(node instanceof STToken);
        }

        // Validate the token text, if this is not a syntax token.
        // e.g: identifiers, basic-literals, etc.
        if (!isSyntaxToken(node.kind)) {
            String expectedText;
            if (node.kind == SyntaxKind.END_OF_LINE_TRIVIA) {
                expectedText = System.lineSeparator();
            } else {
                expectedText = json.get(VALUE_FIELD).getAsString();
            }
            String actualText = getTokenText(node);
            Assert.assertEquals(actualText, expectedText);
        }

        if (!ParserTestUtils.isTrivia(node.kind)) {
            validateTrivia(json, (STToken) node);
        }
    }

    private static void validateTrivia(JsonObject json, STToken token) {
        if (json.has(LEADING_TRIVIA)) {
            assertNonTerminalNode(json, LEADING_TRIVIA, token.leadingTrivia);
        }

        if (json.has(TRAILING_TRIVIA)) {
            assertNonTerminalNode(json, TRAILING_TRIVIA, token.trailingTrivia);
        }
    }

    private static void assertNonTerminalNode(JsonObject json, String keyInJson, STNode tree) {
        JsonArray children = json.getAsJsonArray(keyInJson);
        int size = children.size();
        int j = 0;

        Assert.assertEquals(getNonEmptyChildCount(tree), size, "mismatching child count for '" + tree.toString() + "'");

        for (int i = 0; i < size; i++) {
            // Skip the optional fields that are not present and get the next
            // available node.
            STNode nextChild = tree.childInBucket(j++);
            while (nextChild.kind == SyntaxKind.NONE) {
                nextChild = tree.childInBucket(j++);
            }

            // Assert the actual child node against the expected child node.
            assertNode(nextChild, (JsonObject) children.get(i));
        }
    }

    private static int getNonEmptyChildCount(STNode tree) {
        int count = 0;
        for (int i = 0; i < tree.bucketCount(); i++) {
            STNode nextChild = tree.childInBucket(i);
            if (nextChild.kind == SyntaxKind.NONE) {
                continue;
            }
            count++;
        }

        return count;
    }

    public static boolean isTerminalNode(SyntaxKind syntaxKind) {
        return SyntaxKind.IMPORT_DECLARATION.compareTo(syntaxKind) > 0 || syntaxKind == SyntaxKind.EOF_TOKEN;
    }

    public static boolean isSyntaxToken(SyntaxKind syntaxKind) {
        return SyntaxKind.IDENTIFIER_TOKEN.compareTo(syntaxKind) > 0 || syntaxKind == SyntaxKind.EOF_TOKEN;
    }

    public static boolean isTrivia(SyntaxKind syntaxKind) {
        switch (syntaxKind) {
            case WHITESPACE_TRIVIA:
            case END_OF_LINE_TRIVIA:
            case COMMENT:
            case INVALID:
                return true;
            default:
                return false;
        }
    }

    public static String getTokenText(STNode token) {
        switch (token.kind) {
            case IDENTIFIER_TOKEN:
                return ((STIdentifier) token).text;
            case STRING_LITERAL_TOKEN:
            case DECIMAL_INTEGER_LITERAL:
            case HEX_INTEGER_LITERAL:
                return ((STLiteralValueToken) token).text;
            case SIMPLE_TYPE:
                return ((STTypeToken) token).text;
            case WHITESPACE_TRIVIA:
            case END_OF_LINE_TRIVIA:
            case COMMENT:
            case INVALID:
                return ((SyntaxTrivia) token).text;
            default:
                return token.kind.toString();

        }
    }

    private static SyntaxKind getNodeKind(String kind) {
        switch (kind) {
            case "MODULE_PART":
                return SyntaxKind.MODULE_PART;
            case "TYPE_DEFINITION":
                return SyntaxKind.TYPE_DEFINITION;
            case "FUNCTION_DEFINITION":
                return SyntaxKind.FUNCTION_DEFINITION;
            case "IMPORT_DECLARATION":
                return SyntaxKind.IMPORT_DECLARATION;

            // Keywords
            case "PUBLIC_KEYWORD":
                return SyntaxKind.PUBLIC_KEYWORD;
            case "PRIVATE_KEYWORD":
                return SyntaxKind.PRIVATE_KEYWORD;
            case "FUNCTION_KEYWORD":
                return SyntaxKind.FUNCTION_KEYWORD;
            case "TYPE_KEYWORD":
                return SyntaxKind.TYPE_KEYWORD;
            case "EXTERNAL_KEYWORD":
                return SyntaxKind.EXTERNAL_KEYWORD;
            case "RETURNS_KEYWORD":
                return SyntaxKind.RETURNS_KEYWORD;
            case "RECORD_KEYWORD":
                return SyntaxKind.RECORD_KEYWORD;
            case "OBJECT_KEYWORD":
                return SyntaxKind.OBJECT_KEYWORD;
            case "REMOTE_KEYWORD":
                return SyntaxKind.REMOTE_KEYWORD;
            case "CLIENT_KEYWORD":
                return SyntaxKind.CLIENT_KEYWORD;
            case "ABSTRACT_KEYWORD":
                return SyntaxKind.ABSTRACT_KEYWORD;
            case "IF_KEYWORD":
                return SyntaxKind.IF_KEYWORD;
            case "ELSE_KEYWORD":
                return SyntaxKind.ELSE_KEYWORD;
            case "WHILE_KEYWORD":
                return SyntaxKind.WHILE_KEYWORD;
            case "TRUE_KEYWORD":
                return SyntaxKind.TRUE_KEYWORD;
            case "FALSE_KEYWORD":
                return SyntaxKind.FALSE_KEYWORD;
            case "CHECK_KEYWORD":
                return SyntaxKind.CHECK_KEYWORD;
            case "CHECKPANIC_KEYWORD":
                return SyntaxKind.CHECKPANIC_KEYWORD;
<<<<<<< HEAD
            case "RETURN_KEYWORD":
                return SyntaxKind.RETURN_KEYWORD;
=======
            case "PANIC_KEYWORD":
                return SyntaxKind.PANIC_KEYWORD;
            case "IMPORT_KEYWORD":
                return SyntaxKind.IMPORT_KEYWORD;
            case "VERSION_KEYWORD":
                return SyntaxKind.VERSION_KEYWORD;
            case "AS_KEYWORD":
                return SyntaxKind.AS_KEYWORD;
>>>>>>> deae6bf6

            // Operators
            case "PLUS_TOKEN":
                return SyntaxKind.PLUS_TOKEN;
            case "MINUS_TOKEN":
                return SyntaxKind.MINUS_TOKEN;
            case "ASTERISK_TOKEN":
                return SyntaxKind.ASTERISK_TOKEN;
            case "SLASH_TOKEN":
                return SyntaxKind.SLASH_TOKEN;
            case "LT_TOKEN":
                return SyntaxKind.LT_TOKEN;
            case "EQUAL_TOKEN":
                return SyntaxKind.EQUAL_TOKEN;
            case "DOUBLE_EQUAL_TOKEN":
                return SyntaxKind.DOUBLE_EQUAL_TOKEN;
            case "TRIPPLE_EQUAL_TOKEN":
                return SyntaxKind.TRIPPLE_EQUAL_TOKEN;
            case "PERCENT_TOKEN":
                return SyntaxKind.PERCENT_TOKEN;
            case "EQUAL_LT_TOKEN":
                return SyntaxKind.EQUAL_LT_TOKEN;
            case "GT_TOKEN":
                return SyntaxKind.GT_TOKEN;
            case "EQUAL_GT_TOKEN":
                return SyntaxKind.EQUAL_GT_TOKEN;
            case "QUESTION_MARK_TOKEN":
                return SyntaxKind.QUESTION_MARK_TOKEN;

            // Separators
            case "OPEN_BRACE_TOKEN":
                return SyntaxKind.OPEN_BRACE_TOKEN;
            case "CLOSE_BRACE_TOKEN":
                return SyntaxKind.CLOSE_BRACE_TOKEN;
            case "OPEN_PAREN_TOKEN":
                return SyntaxKind.OPEN_PAREN_TOKEN;
            case "CLOSE_PAREN_TOKEN":
                return SyntaxKind.CLOSE_PAREN_TOKEN;
            case "OPEN_BRACKET_TOKEN":
                return SyntaxKind.OPEN_BRACKET_TOKEN;
            case "CLOSE_BRACKET_TOKEN":
                return SyntaxKind.CLOSE_BRACKET_TOKEN;
            case "SEMICOLON_TOKEN":
                return SyntaxKind.SEMICOLON_TOKEN;
            case "DOT_TOKEN":
                return SyntaxKind.DOT_TOKEN;
            case "COLON_TOKEN":
                return SyntaxKind.COLON_TOKEN;
            case "COMMA_TOKEN":
                return SyntaxKind.COMMA_TOKEN;
            case "ELLIPSIS_TOKEN":
                return SyntaxKind.ELLIPSIS_TOKEN;
            case "OPEN_BRACE_PIPE_TOKEN":
                return SyntaxKind.OPEN_BRACE_PIPE_TOKEN;
            case "CLOSE_BRACE_PIPE_TOKEN":
                return SyntaxKind.CLOSE_BRACE_PIPE_TOKEN;

            // Expressions
            case "IDENTIFIER_TOKEN":
                return SyntaxKind.IDENTIFIER_TOKEN;
            case "BRACED_EXPRESSION":
                return SyntaxKind.BRACED_EXPRESSION;
            case "BINARY_EXPRESSION":
                return SyntaxKind.BINARY_EXPRESSION;
            case "STRING_LITERAL_TOKEN":
                return SyntaxKind.STRING_LITERAL_TOKEN;
            case "DECIMAL_INTEGER_LITERAL":
                return SyntaxKind.DECIMAL_INTEGER_LITERAL;
            case "HEX_INTEGER_LITERAL":
                return SyntaxKind.HEX_INTEGER_LITERAL;
            case "DECIMAL_FLOATING_POINT_LITERAL":
                return SyntaxKind.DECIMAL_FLOATING_POINT_LITERAL;
            case "HEX_FLOATING_POINT_LITERAL":
                return SyntaxKind.HEX_FLOATING_POINT_LITERAL;
            case "FUNCTION_CALL":
                return SyntaxKind.FUNCTION_CALL;
            case "POSITIONAL_ARG":
                return SyntaxKind.POSITIONAL_ARG;
            case "NAMED_ARG":
                return SyntaxKind.NAMED_ARG;
            case "REST_ARG":
                return SyntaxKind.REST_ARG;
            case "QUALIFIED_IDENTIFIER":
                return SyntaxKind.QUALIFIED_IDENTIFIER;
            case "FIELD_ACCESS":
                return SyntaxKind.FIELD_ACCESS;
            case "METHOD_CALL":
                return SyntaxKind.METHOD_CALL;
            case "MEMBER_ACCESS":
                return SyntaxKind.MEMBER_ACCESS;
            case "CHECK_EXPRESSION":
                return SyntaxKind.CHECK_EXPRESSION;

            // Statements
            case "BLOCK_STATEMENT":
                return SyntaxKind.BLOCK_STATEMENT;
            case "LOCAL_VARIABLE_DECL":
                return SyntaxKind.LOCAL_VARIABLE_DECL;
            case "ASSIGNMENT_STATEMENT":
                return SyntaxKind.ASSIGNMENT_STATEMENT;
            case "IF_ELSE_STATEMENT":
                return SyntaxKind.IF_ELSE_STATEMENT;
            case "ELSE_BLOCK":
                return SyntaxKind.ELSE_BLOCK;
            case "WHILE_STATEMENT":
                return SyntaxKind.WHILE_STATEMENT;
            case "CALL_STATEMENT":
                return SyntaxKind.CALL_STATEMENT;
<<<<<<< HEAD
            case "RETURN_STATEMENT":
                return SyntaxKind.RETURN_STATEMENT;
=======
            case "PANIC_STATEMENT":
                return SyntaxKind.PANIC_STATEMENT;
>>>>>>> deae6bf6

            // Others
            case "SIMPLE_TYPE":
                return SyntaxKind.SIMPLE_TYPE;
            case "LIST":
                return SyntaxKind.LIST;
            case "RETURN_TYPE_DESCRIPTOR":
                return SyntaxKind.RETURN_TYPE_DESCRIPTOR;
            case "EXTERNAL_FUNCTION_BODY":
                return SyntaxKind.EXTERNAL_FUNCTION_BODY;
            case "PARAMETER":
                return SyntaxKind.PARAMETER;
            case "RECORD_TYPE_DESCRIPTOR":
                return SyntaxKind.RECORD_TYPE_DESCRIPTOR;
            case "RECORD_FIELD":
                return SyntaxKind.RECORD_FIELD;
            case "RECORD_FIELD_WITH_DEFAULT_VALUE":
                return SyntaxKind.RECORD_FIELD_WITH_DEFAULT_VALUE;
            case "TYPE_REFERENCE":
                return SyntaxKind.TYPE_REFERENCE;
            case "RECORD_REST_TYPE":
                return SyntaxKind.RECORD_REST_TYPE;
            case "OBJECT_FIELD":
                return SyntaxKind.OBJECT_FIELD;
            case "OBJECT_TYPE_DESCRIPTOR":
                return SyntaxKind.OBJECT_TYPE_DESCRIPTOR;
            case "IMPORT_ORG_NAME":
                return SyntaxKind.IMPORT_ORG_NAME;
            case "MODULE_NAME":
                return SyntaxKind.MODULE_NAME;
            case "SUB_MODULE_NAME":
                return SyntaxKind.SUB_MODULE_NAME;
            case "IMPORT_VERSION":
                return SyntaxKind.IMPORT_VERSION;
            case "IMPORT_SUB_VERSION":
                return SyntaxKind.IMPORT_SUB_VERSION;
            case "IMPORT_PREFIX":
                return SyntaxKind.IMPORT_PREFIX;

            // Trivia
            case "EOF_TOKEN":
                return SyntaxKind.EOF_TOKEN;
            case "END_OF_LINE_TRIVIA":
                return SyntaxKind.END_OF_LINE_TRIVIA;
            case "WHITESPACE_TRIVIA":
                return SyntaxKind.WHITESPACE_TRIVIA;
            case "COMMENT":
                return SyntaxKind.COMMENT;
            case "INVALID":
                return SyntaxKind.INVALID;

            // Unsupported
            default:
                throw new UnsupportedOperationException("cannot find syntax kind: " + kind);
        }
    }
}<|MERGE_RESOLUTION|>--- conflicted
+++ resolved
@@ -313,10 +313,6 @@
                 return SyntaxKind.CHECK_KEYWORD;
             case "CHECKPANIC_KEYWORD":
                 return SyntaxKind.CHECKPANIC_KEYWORD;
-<<<<<<< HEAD
-            case "RETURN_KEYWORD":
-                return SyntaxKind.RETURN_KEYWORD;
-=======
             case "PANIC_KEYWORD":
                 return SyntaxKind.PANIC_KEYWORD;
             case "IMPORT_KEYWORD":
@@ -325,7 +321,8 @@
                 return SyntaxKind.VERSION_KEYWORD;
             case "AS_KEYWORD":
                 return SyntaxKind.AS_KEYWORD;
->>>>>>> deae6bf6
+            case "RETURN_KEYWORD":
+                return SyntaxKind.RETURN_KEYWORD;
 
             // Operators
             case "PLUS_TOKEN":
@@ -434,13 +431,10 @@
                 return SyntaxKind.WHILE_STATEMENT;
             case "CALL_STATEMENT":
                 return SyntaxKind.CALL_STATEMENT;
-<<<<<<< HEAD
+            case "PANIC_STATEMENT":
+                return SyntaxKind.PANIC_STATEMENT;
             case "RETURN_STATEMENT":
                 return SyntaxKind.RETURN_STATEMENT;
-=======
-            case "PANIC_STATEMENT":
-                return SyntaxKind.PANIC_STATEMENT;
->>>>>>> deae6bf6
 
             // Others
             case "SIMPLE_TYPE":
