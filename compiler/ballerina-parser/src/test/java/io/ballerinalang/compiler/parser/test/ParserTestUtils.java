--- conflicted
+++ resolved
@@ -640,10 +640,8 @@
                 return SyntaxKind.BASE64_KEYWORD;
             case "MATCH_KEYWORD":
                 return SyntaxKind.MATCH_KEYWORD;
-<<<<<<< HEAD
             case "CLASS_KEYWORD":
                 return SyntaxKind.CLASS_KEYWORD;
-=======
             case "CONFLICT_KEYWORD":
                 return SyntaxKind.CONFLICT_KEYWORD;
             case "LIMIT_KEYWORD":
@@ -654,7 +652,6 @@
                 return SyntaxKind.EQUALS_KEYWORD;
             case "OUTER_KEYWORD":
                 return SyntaxKind.OUTER_KEYWORD;
->>>>>>> 1d54e2c6
 
             // Documentation reference
             case "TYPE_DOC_REFERENCE_TOKEN":
