--- conflicted
+++ resolved
@@ -357,13 +357,10 @@
                 return SyntaxKind.ANNOTATION_KEYWORD;
             case "IS_KEYWORD":
                 return SyntaxKind.IS_KEYWORD;
-<<<<<<< HEAD
             case "MAP_KEYWORD":
                 return SyntaxKind.MAP_KEYWORD;
-=======
             case "NULL_KEYWORD":
                 return SyntaxKind.NULL_KEYWORD;
->>>>>>> 61ed6607
 
             // Operators
             case "PLUS_TOKEN":
