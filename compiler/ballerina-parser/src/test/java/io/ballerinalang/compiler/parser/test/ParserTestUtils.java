--- conflicted
+++ resolved
@@ -313,17 +313,14 @@
                 return SyntaxKind.CHECK_KEYWORD;
             case "CHECKPANIC_KEYWORD":
                 return SyntaxKind.CHECKPANIC_KEYWORD;
-<<<<<<< HEAD
+            case "PANIC_KEYWORD":
+                return SyntaxKind.PANIC_KEYWORD;
             case "IMPORT_KEYWORD":
                 return SyntaxKind.IMPORT_KEYWORD;
             case "VERSION_KEYWORD":
                 return SyntaxKind.VERSION_KEYWORD;
             case "AS_KEYWORD":
                 return SyntaxKind.AS_KEYWORD;
-=======
-            case "PANIC_KEYWORD":
-                return SyntaxKind.PANIC_KEYWORD;
->>>>>>> 7b79d531
 
             // Operators
             case "PLUS_TOKEN":
