--- conflicted
+++ resolved
@@ -409,14 +409,12 @@
             mv.visitInsn(DUP);
             mv.visitVarInsn(ALOAD, returnJObjectVarRefIndex);
             mv.visitMethodInsn(INVOKESPECIAL, HANDLE_VALUE, "<init>", "(Ljava/lang/Object;)V", false);
-<<<<<<< HEAD
             generateVarStore(mv, retVarDcl, currentPackageName, returnVarRefIndex);
         } else if (realType is bir:BTypeNil) {
+        } else if(!(jMethodRetType is jvm:RefType)) {
+            performWideningPrimitiveConversion(mv, <BValueType>retType, <jvm:PrimitiveType>jMethodRetType);
+            generateVarStore(mv, retVarDcl, currentPackageName, returnVarRefIndex);
         } else {
-=======
-        } else if(!(jMethodRetType is jvm:RefType)) {
->>>>>>> 7b159dfe
-            performWideningPrimitiveConversion(mv, <BValueType>retType, <jvm:PrimitiveType>jMethodRetType);
             generateVarStore(mv, retVarDcl, currentPackageName, returnVarRefIndex);
         }
         
@@ -489,7 +487,7 @@
         addBoxInsn(mv, retType);
     }
 }
-// Get real type when there is a union which ois always error|sometype
+// Get real type by removing error if there is a throw
 function getActualType(bir:BUnionType unionType) returns bir:BType? {
     bir:BType? retType = ();
     foreach var member in unionType.members {
