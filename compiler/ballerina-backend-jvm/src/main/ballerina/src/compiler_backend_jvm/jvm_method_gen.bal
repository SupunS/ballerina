// Copyright (c) 2019 WSO2 Inc. (http://www.wso2.org) All Rights Reserved.
//
// WSO2 Inc. licenses this file to you under the Apache License,
// Version 2.0 (the "License"); you may not use this file except
// in compliance with the License.
// You may obtain a copy of the License at
//
// http://www.apache.org/licenses/LICENSE-2.0
//
// Unless required by applicable law or agreed to in writing,
// software distributed under the License is distributed on an
// "AS IS" BASIS, WITHOUT WARRANTIES OR CONDITIONS OF ANY
// KIND, either express or implied.  See the License for the
// specific language governing permissions and limitations
// under the License.

import ballerina/bir;
import ballerina/io;
import ballerina/jvm;
import ballerina/stringutils;
import ballerinax/java;

string[] generatedInitFuncs = [];
int nextId = -1;
int nextVarId = -1;

bir:BAttachedFunction errorRecInitFunc = {name:{value:"$$<init>"}, funcType:{retType:"()"}, flags:0};
bir:BRecordType detailRec = {name:{value:"detail"},
                                sealed:false,
                                restFieldType:"()",
                                initFunction:errorRecInitFunc,
                                typeFlags: (TYPE_FLAG_ANYDATA | TYPE_FLAG_PURETYPE)
                            };

bir:BErrorType errType = {name:{value:"error"},
                                moduleId:{org:BALLERINA,
                                name:BUILT_IN_PACKAGE_NAME},
                                reasonType:bir:TYPE_STRING,
                                detailType:detailRec};

bir:BUnionType errUnion = { members:["()", errType],
                            typeFlags: (TYPE_FLAG_NILABLE | TYPE_FLAG_PURETYPE)
                          };

function generateMethod(bir:Function birFunc,
                            jvm:ClassWriter cw,
                            bir:Package birModule,
                            bir:BType? attachedType = (),
                            boolean isService = false,
                            string serviceName = "") {
    if (isExternFunc(birFunc)) {
        genJMethodForBExternalFunc(birFunc, cw, birModule, attachedType = attachedType);
    } else {
        genJMethodForBFunc(birFunc, cw, birModule, isService, serviceName, attachedType = attachedType);
    }
}

function genJMethodForBFunc(bir:Function func,
                           jvm:ClassWriter cw,
                           bir:Package module,
                           boolean isService,
                           string serviceName,
                           bir:BType? attachedType = ()) {
    string currentPackageName = getPackageName(module.org.value, module.name.value);
    BalToJVMIndexMap indexMap = new;
    string funcName = cleanupFunctionName(<@untainted> func.name.value);
    int returnVarRefIndex = -1;

    bir:VariableDcl stranVar = { typeValue: "string", // should be record
                                 name: { value: "srand" },
                                 kind: "ARG" };
    _ = indexMap.getIndex(stranVar);

    // generate method desc
    string desc = getMethodDesc(func.typeValue.paramTypes, <bir:BType?> func.typeValue?.retType);
    int access = ACC_PUBLIC;
    int localVarOffset;
    if !(attachedType is ()) {
        localVarOffset = 1;

        // add the self as the first local var
        // TODO: find a better way
        bir:VariableDcl selfVar = { typeValue: "any",
                                    name: { value: "self" },
                                    kind: "ARG" };
        _ = indexMap.getIndex(selfVar);
    } else {
        localVarOffset = 0;
        access += ACC_STATIC;
    }

    jvm:MethodVisitor mv = cw.visitMethod(access, funcName, desc, (), ());
    InstructionGenerator instGen = new(mv, indexMap, module);
    ErrorHandlerGenerator errorGen = new(mv, indexMap, currentPackageName);
    LabelGenerator labelGen = new();

    mv.visitCode();

    jvm:Label? tryStart = ();
    boolean isObserved = false;
    boolean isWorker = (func.flags & bir:WORKER) == bir:WORKER;
    boolean isRemote = (func.flags & bir:REMOTE) == bir:REMOTE;
    if ((isService || isRemote || isWorker) && funcName != "__init") {
        // create try catch block to start and stop observability.
        isObserved = true;
        tryStart = labelGen.getLabel("try-start");
        mv.visitLabel(<jvm:Label>tryStart);
    }

    jvm:Label methodStartLabel = new;
    mv.visitLabel(methodStartLabel);

    // generate method body
    int k = 1;

    // set channel details to strand.
    // these channel info is required to notify datachannels, when there is a panic
    // we cannot set this during strand creation, because function call do not have this info.
    mv.visitVarInsn(ALOAD, localVarOffset);
    loadChannelDetails(mv, func.workerChannels);
    mv.visitMethodInsn(INVOKEVIRTUAL, STRAND, "updateChannelDetails", io:sprintf("([L%s;)V", CHANNEL_DETAILS), false);

    // panic if this strand is cancelled
    checkStrandCancelled(mv, localVarOffset);

    bir:VariableDcl?[] localVars = func.localVars;
    while (k < localVars.length()) {
        bir:VariableDcl localVar = getVariableDcl(localVars[k]);
        var index = indexMap.getIndex(localVar);
        if (localVar.kind != "ARG") {
            bir:BType bType = localVar.typeValue;
            genDefaultValue(mv, bType, index);
        }
        k += 1;
    }

    bir:VariableDcl stateVar = { typeValue: "string", //should  be javaInt
                                 name: { value: "state" },
                                 kind: "TEMP" };
    var stateVarIndex = indexMap.getIndex(stateVar);
    mv.visitInsn(ICONST_0);
    mv.visitVarInsn(ISTORE, stateVarIndex);

    mv.visitVarInsn(ALOAD, localVarOffset);
    mv.visitFieldInsn(GETFIELD, "org/ballerinalang/jvm/scheduling/Strand", "resumeIndex", "I");
    jvm:Label resumeLable = labelGen.getLabel(funcName + "resume");
    mv.visitJumpInsn(IFGT, resumeLable);

    jvm:Label varinitLable = labelGen.getLabel(funcName + "varinit");
    mv.visitLabel(varinitLable);

    bir:VariableDcl varDcl = getVariableDcl(localVars[0]);
    returnVarRefIndex = indexMap.getIndex(varDcl);
    bir:BType returnType = <bir:BType> func.typeValue?.retType;
    genDefaultValue(mv, returnType, returnVarRefIndex);

    // uncomment to test yield
    // mv.visitFieldInsn(GETSTATIC, className, "i", "I");
    // mv.visitInsn(ICONST_1);
    // mv.visitInsn(IADD);
    // mv.visitFieldInsn(PUTSTATIC, className, "i", "I");

    // process basic blocks
    bir:BasicBlock?[] basicBlocks = func.basicBlocks;

    jvm:Label[] lables = [];
    int[] states = [];

    int i = 0;
    while (i < basicBlocks.length()) {
        bir:BasicBlock bb = getBasicBlock(basicBlocks[i]);
        if(i == 0){
            lables[i] = labelGen.getLabel(funcName + bb.id.value);
        } else {
            lables[i] = labelGen.getLabel(funcName + bb.id.value + "beforeTerm");
        }
        states[i] = i;
        i = i + 1;
    }

    TerminatorGenerator termGen = new(mv, indexMap, labelGen, errorGen, module);

    // uncomment to test yield
    // mv.visitFieldInsn(GETSTATIC, className, "i", "I");
    // mv.visitIntInsn(BIPUSH, 100);
    // jvm:Label l0 = labelGen.getLabel(funcName + "l0");
    // mv.visitJumpInsn(IF_ICMPNE, l0);
    // mv.visitVarInsn(ALOAD, 0);
    // mv.visitInsn(ICONST_1);
    // mv.visitFieldInsn(PUTFIELD, "org/ballerinalang/jvm/scheduling/Strand", "yield", "Z");
    // termGen.genReturnTerm({kind:"RETURN"}, returnVarRefIndex, func);
    // mv.visitLabel(l0);

    mv.visitVarInsn(ILOAD, stateVarIndex);
    jvm:Label yieldLable = labelGen.getLabel(funcName + "yield");
    mv.visitLookupSwitchInsn(yieldLable, states, lables);

    generateBasicBlocks(mv, basicBlocks, labelGen, errorGen, instGen, termGen, func, returnVarRefIndex, stateVarIndex,
                            localVarOffset, false, module, currentPackageName, attachedType, isObserved, isService, serviceName);

    string frameName = getFrameClassName(currentPackageName, funcName, attachedType);
    mv.visitLabel(resumeLable);
    mv.visitVarInsn(ALOAD, localVarOffset);
    mv.visitFieldInsn(GETFIELD, "org/ballerinalang/jvm/scheduling/Strand", "frames", "[Ljava/lang/Object;");
    mv.visitVarInsn(ALOAD, localVarOffset);
    mv.visitInsn(DUP);
    mv.visitFieldInsn(GETFIELD, "org/ballerinalang/jvm/scheduling/Strand", "resumeIndex", "I");
    mv.visitInsn(ICONST_1);
    mv.visitInsn(ISUB);
    mv.visitInsn(DUP_X1);
    mv.visitFieldInsn(PUTFIELD, "org/ballerinalang/jvm/scheduling/Strand", "resumeIndex", "I");
    mv.visitInsn(AALOAD);
    mv.visitTypeInsn(CHECKCAST, frameName);

    geerateFrameClassFieldLoad(localVarOffset, localVars, mv, indexMap, frameName);
    mv.visitFieldInsn(GETFIELD, frameName, "state", "I");
    mv.visitVarInsn(ISTORE, stateVarIndex);
    mv.visitJumpInsn(GOTO, varinitLable);


    mv.visitLabel(yieldLable);
    mv.visitTypeInsn(NEW, frameName);
    mv.visitInsn(DUP);
    mv.visitMethodInsn(INVOKESPECIAL, frameName, "<init>", "()V", false);


    geerateFrameClassFieldUpdate(localVarOffset, localVars, mv, indexMap, frameName);

    mv.visitInsn(DUP);
    mv.visitVarInsn(ILOAD, stateVarIndex);
    mv.visitFieldInsn(PUTFIELD, frameName, "state", "I");


    bir:VariableDcl frameVar = { typeValue: "string", // should be record or something
                                 name: { value: "frame" },
                                 kind: "TEMP" };
    var frameVarIndex = indexMap.getIndex(frameVar);
    mv.visitVarInsn(ASTORE, frameVarIndex);

    mv.visitVarInsn(ALOAD, localVarOffset);
    mv.visitFieldInsn(GETFIELD, "org/ballerinalang/jvm/scheduling/Strand", "frames", "[Ljava/lang/Object;");
    mv.visitVarInsn(ALOAD, localVarOffset);
    mv.visitInsn(DUP);
    mv.visitFieldInsn(GETFIELD, "org/ballerinalang/jvm/scheduling/Strand", "resumeIndex", "I");
    mv.visitInsn(DUP_X1);
    mv.visitInsn(ICONST_1);
    mv.visitInsn(IADD);
    mv.visitFieldInsn(PUTFIELD, "org/ballerinalang/jvm/scheduling/Strand", "resumeIndex", "I");
    mv.visitVarInsn(ALOAD, frameVarIndex);
    mv.visitInsn(AASTORE);

    jvm:Label methodEndLabel = new;
    // generate the try catch finally to stop observing if an error occurs.
    if (isObserved) {
        jvm:Label tryEnd = labelGen.getLabel("try-end");
        jvm:Label tryCatch = labelGen.getLabel("try-handler");
        // visitTryCatchBlock visited at the end since order of the error table matters.
        mv.visitTryCatchBlock(<jvm:Label>tryStart, tryEnd, tryCatch, ERROR_VALUE);
        jvm:Label tryFinally = labelGen.getLabel("try-finally");
        mv.visitTryCatchBlock(<jvm:Label>tryStart, tryEnd, tryFinally, ());
        jvm:Label tryCatchFinally = labelGen.getLabel("try-catch-finally");
        mv.visitTryCatchBlock(tryCatch, tryCatchFinally, tryFinally, ());

        bir:VariableDcl catchVarDcl = { typeValue: "any", name: { value: "$_catch_$" } };
        int catchVarIndex = indexMap.getIndex(catchVarDcl);
        bir:VariableDcl throwableVarDcl = { typeValue: "any", name: { value: "$_throwable_$" } };
        int throwableVarIndex = indexMap.getIndex(throwableVarDcl);

        // Try-To-Finally
        mv.visitLabel(tryEnd);
        // emitStopObservationInvocation(mv, localVarOffset);
        jvm:Label tryBlock1 = labelGen.getLabel("try-block-1");
        mv.visitLabel(tryBlock1);
        mv.visitJumpInsn(GOTO, methodEndLabel);

        // Catch Block
        mv.visitLabel(tryCatch);
        mv.visitVarInsn(ASTORE, catchVarIndex);
        jvm:Label tryBlock2 = labelGen.getLabel("try-block-2");
        mv.visitLabel(tryBlock2);
        emitReportErrorInvocation(mv, localVarOffset, catchVarIndex);
        mv.visitLabel(tryCatchFinally);
        emitStopObservationInvocation(mv, localVarOffset);
        jvm:Label tryBlock3 = labelGen.getLabel("try-block-3");
        mv.visitLabel(tryBlock3);
        // re-throw caught error value
        mv.visitVarInsn(ALOAD, catchVarIndex);
        mv.visitInsn(ATHROW);

        // Finally Block
        mv.visitLabel(tryFinally);
        mv.visitVarInsn(ASTORE, throwableVarIndex);
        emitStopObservationInvocation(mv, localVarOffset);
        jvm:Label tryBlock4 = labelGen.getLabel("try-block-4");
        mv.visitLabel(tryBlock4);
        mv.visitVarInsn(ALOAD, throwableVarIndex);
        mv.visitInsn(ATHROW);
    }
    mv.visitLabel(methodEndLabel);
    termGen.genReturnTerm({pos:{}, kind:"RETURN"}, returnVarRefIndex, func);

    // Create Local Variable Table
    k = localVarOffset;
    // Add strand variable to LVT
    mv.visitLocalVariable("__strand", io:sprintf("L%s;", STRAND), methodStartLabel, methodEndLabel, localVarOffset);
    while (k < localVars.length()) {
        bir:VariableDcl localVar = getVariableDcl(localVars[k]);
        jvm:Label startLabel = methodStartLabel;
        jvm:Label endLabel = methodEndLabel;
        var tmpBoolParam = localVar.typeValue is bir:BTypeBoolean && localVar.name.value.startsWith("%syn");
        if (!tmpBoolParam && (localVar.kind is bir:LocalVarKind || localVar.kind is bir:ArgVarKind)) {
            // local vars have visible range information
            if (localVar.kind is bir:LocalVarKind) {
                string startBBID = localVar.meta.startBBID;
                string endBBID = localVar.meta.endBBID;
                int insOffset = localVar.meta.insOffset;
                if (startBBID != "") {
                    startLabel = labelGen.getLabel(funcName + startBBID + "ins" + insOffset.toString());
                }
                if (endBBID != "") {
                    endLabel = labelGen.getLabel(funcName + endBBID + "beforeTerm");
                }
            }
            string metaVarName = localVar.meta.name;
            if (metaVarName != "" &&
                      // filter out compiler added vars
                      !((metaVarName.startsWith("$") && metaVarName.endsWith("$"))
                        || (metaVarName.startsWith("$$") && metaVarName.endsWith("$$"))
                        || metaVarName.startsWith("_$$_"))) {
                mv.visitLocalVariable(metaVarName, getJVMTypeSign(localVar.typeValue),
                                startLabel, endLabel, indexMap.getIndex(localVar));
            }
        }
        k = k + 1;
    }

    mv.visitMaxs(200, 400);
    mv.visitEnd();
}

function geerateFrameClassFieldLoad(int localVarOffset, bir:VariableDcl?[] localVars, jvm:MethodVisitor mv,
                                    BalToJVMIndexMap indexMap, string frameName) {
    int k = localVarOffset;
    while (k < localVars.length()) {
        bir:VariableDcl localVar = getVariableDcl(localVars[k]);
        var index = indexMap.getIndex(localVar);
        bir:BType bType = localVar.typeValue;
        mv.visitInsn(DUP);

        if (bType is bir:BTypeInt) {
            mv.visitFieldInsn(GETFIELD, frameName, stringutils:replace(localVar.name.value, "%","_"), "J");
            mv.visitVarInsn(LSTORE, index);
        } else if (bType is bir:BTypeByte) {
            mv.visitFieldInsn(GETFIELD, frameName, stringutils:replace(localVar.name.value, "%","_"), "I");
            mv.visitVarInsn(ISTORE, index);
        } else if (bType is bir:BTypeFloat) {
            mv.visitFieldInsn(GETFIELD, frameName, stringutils:replace(localVar.name.value, "%","_"), "D");
            mv.visitVarInsn(DSTORE, index);
        } else if (bType is bir:BTypeString) {
            mv.visitFieldInsn(GETFIELD, frameName, stringutils:replace(localVar.name.value, "%","_"),
                    io:sprintf("L%s;", STRING_VALUE));
            mv.visitVarInsn(ASTORE, index);
        } else if (bType is bir:BTypeDecimal) {
            mv.visitFieldInsn(GETFIELD, frameName, stringutils:replace(localVar.name.value, "%","_"),
                    io:sprintf("L%s;", DECIMAL_VALUE));
            mv.visitVarInsn(ASTORE, index);
        } else if (bType is bir:BTypeBoolean) {
            mv.visitFieldInsn(GETFIELD, frameName, stringutils:replace(localVar.name.value, "%","_"), "Z");
            mv.visitVarInsn(ISTORE, index);
        } else if (bType is bir:BMapType || bType is bir:BRecordType) {
            mv.visitFieldInsn(GETFIELD, frameName, stringutils:replace(localVar.name.value, "%","_"),
                    io:sprintf("L%s;", MAP_VALUE));
            mv.visitVarInsn(ASTORE, index);
        } else if (bType is bir:BTableType) {
            mv.visitFieldInsn(GETFIELD, frameName, stringutils:replace(localVar.name.value, "%","_"),
                    io:sprintf("L%s;", TABLE_VALUE));
            mv.visitVarInsn(ASTORE, index);
        } else if (bType is bir:BStreamType) {
            mv.visitFieldInsn(GETFIELD, frameName, stringutils:replace(localVar.name.value, "%","_"),
                    io:sprintf("L%s;", STREAM_VALUE));
            mv.visitVarInsn(ASTORE, index);
        } else if (bType is bir:BArrayType ||
                    bType is bir:BTupleType) {
            mv.visitFieldInsn(GETFIELD, frameName, stringutils:replace(localVar.name.value, "%","_"),
                    io:sprintf("L%s;", ARRAY_VALUE));
            mv.visitVarInsn(ASTORE, index);
        } else if (bType is bir:BObjectType || bType is bir:BServiceType) {
            mv.visitFieldInsn(GETFIELD, frameName, stringutils:replace(localVar.name.value, "%","_"),
                    io:sprintf("L%s;", OBJECT_VALUE));
            mv.visitVarInsn(ASTORE, index);
        } else if (bType is bir:BErrorType) {
            mv.visitFieldInsn(GETFIELD, frameName, stringutils:replace(localVar.name.value, "%","_"),
                    io:sprintf("L%s;", ERROR_VALUE));
            mv.visitVarInsn(ASTORE, index);
        } else if (bType is bir:BFutureType) {
            mv.visitFieldInsn(GETFIELD, frameName, stringutils:replace(localVar.name.value, "%","_"),
                    io:sprintf("L%s;", FUTURE_VALUE));
            mv.visitVarInsn(ASTORE, index);
        } else if (bType is bir:BInvokableType) {
            mv.visitFieldInsn(GETFIELD, frameName, stringutils:replace(localVar.name.value, "%","_"),
                    io:sprintf("L%s;", FUNCTION_POINTER));
            mv.visitVarInsn(ASTORE, index);
        } else if (bType is bir:BTypeDesc) {
            mv.visitFieldInsn(GETFIELD, frameName, stringutils:replace(localVar.name.value, "%","_"),
                    io:sprintf("L%s;", TYPEDESC_VALUE));
            mv.visitVarInsn(ASTORE, index);
        }   else if (bType is bir:BTypeNil ||
                    bType is bir:BTypeAny ||
                    bType is bir:BTypeAnyData ||
                    bType is bir:BUnionType ||
                    bType is bir:BJSONType ||
                    bType is bir:BFiniteType) {
            mv.visitFieldInsn(GETFIELD, frameName, stringutils:replace(localVar.name.value, "%","_"),
                    io:sprintf("L%s;", OBJECT));
            mv.visitVarInsn(ASTORE, index);
        } else if (bType is bir:BXMLType) {
            mv.visitFieldInsn(GETFIELD, frameName, stringutils:replace(localVar.name.value, "%","_"),
                    io:sprintf("L%s;", XML_VALUE));
            mv.visitVarInsn(ASTORE, index);
        } else if (bType is bir:BTypeHandle) {
            mv.visitFieldInsn(GETFIELD, frameName, stringutils:replace(localVar.name.value, "%","_"),
                    io:sprintf("L%s;", HANDLE_VALUE));
            mv.visitVarInsn(ASTORE, index);
        } else {
            error err = error( "JVM generation is not supported for type " +
                                        io:sprintf("%s", bType));
            panic err;
        }
        k = k + 1;
    }

}

function geerateFrameClassFieldUpdate(int localVarOffset, bir:VariableDcl?[] localVars, jvm:MethodVisitor mv,
                                      BalToJVMIndexMap indexMap, string frameName) {
    int k = localVarOffset;
    while (k < localVars.length()) {
        bir:VariableDcl localVar = getVariableDcl(localVars[k]);
        var index = indexMap.getIndex(localVar);
        mv.visitInsn(DUP);

        bir:BType bType = localVar.typeValue;
        if (bType is bir:BTypeInt) {
            mv.visitVarInsn(LLOAD, index);
            mv.visitFieldInsn(PUTFIELD, frameName, stringutils:replace(localVar.name.value, "%","_"), "J");
        } else if (bType is bir:BTypeByte) {
            mv.visitVarInsn(ILOAD, index);
            mv.visitFieldInsn(PUTFIELD, frameName, stringutils:replace(localVar.name.value, "%","_"), "I");
        } else if (bType is bir:BTypeFloat) {
            mv.visitVarInsn(DLOAD, index);
            mv.visitFieldInsn(PUTFIELD, frameName, stringutils:replace(localVar.name.value, "%","_"), "D");
        } else if (bType is bir:BTypeString) {
            mv.visitVarInsn(ALOAD, index);
            mv.visitFieldInsn(PUTFIELD, frameName, stringutils:replace(localVar.name.value, "%","_"),
                    io:sprintf("L%s;", STRING_VALUE));
        } else if (bType is bir:BTypeDecimal) {
            mv.visitVarInsn(ALOAD, index);
            mv.visitFieldInsn(PUTFIELD, frameName, stringutils:replace(localVar.name.value, "%","_"),
                    io:sprintf("L%s;", DECIMAL_VALUE));
        } else if (bType is bir:BTypeBoolean) {
            mv.visitVarInsn(ILOAD, index);
            mv.visitFieldInsn(PUTFIELD, frameName, stringutils:replace(localVar.name.value, "%","_"), "Z");
        } else if (bType is bir:BMapType ||
                    bType is bir:BRecordType) {
            mv.visitVarInsn(ALOAD, index);
            mv.visitFieldInsn(PUTFIELD, frameName, stringutils:replace(localVar.name.value, "%","_"),
                    io:sprintf("L%s;", MAP_VALUE));
        } else if (bType is bir:BTableType) {
            mv.visitVarInsn(ALOAD, index);
            mv.visitFieldInsn(PUTFIELD, frameName, stringutils:replace(localVar.name.value, "%","_"),
                    io:sprintf("L%s;", TABLE_VALUE));
        } else if (bType is bir:BStreamType) {
            mv.visitVarInsn(ALOAD, index);
            mv.visitFieldInsn(PUTFIELD, frameName, stringutils:replace(localVar.name.value, "%","_"),
                    io:sprintf("L%s;", STREAM_VALUE));
        } else if (bType is bir:BArrayType ||
                    bType is bir:BTupleType) {
            mv.visitVarInsn(ALOAD, index);
            mv.visitFieldInsn(PUTFIELD, frameName, stringutils:replace(localVar.name.value, "%","_"),
                    io:sprintf("L%s;", ARRAY_VALUE));
        } else if (bType is bir:BErrorType) {
            mv.visitVarInsn(ALOAD, index);
            mv.visitFieldInsn(PUTFIELD, frameName, stringutils:replace(localVar.name.value, "%","_"),
                    io:sprintf("L%s;", ERROR_VALUE));
        } else if (bType is bir:BFutureType) {
            mv.visitVarInsn(ALOAD, index);
            mv.visitFieldInsn(PUTFIELD, frameName, stringutils:replace(localVar.name.value, "%","_"),
                    io:sprintf("L%s;", FUTURE_VALUE));
        } else if (bType is bir:BTypeDesc) {
            mv.visitVarInsn(ALOAD, index);
            mv.visitTypeInsn(CHECKCAST, TYPEDESC_VALUE);
            mv.visitFieldInsn(PUTFIELD, frameName, stringutils:replace(localVar.name.value, "%","_"),
                    io:sprintf("L%s;", TYPEDESC_VALUE));
        } else if (bType is bir:BObjectType || bType is bir:BServiceType) {
            mv.visitVarInsn(ALOAD, index);
            mv.visitFieldInsn(PUTFIELD, frameName, stringutils:replace(localVar.name.value, "%","_"),
                    io:sprintf("L%s;", OBJECT_VALUE));
        } else if (bType is bir:BInvokableType) {
            mv.visitVarInsn(ALOAD, index);
            mv.visitFieldInsn(PUTFIELD, frameName, stringutils:replace(localVar.name.value, "%","_"),
                    io:sprintf("L%s;", FUNCTION_POINTER));
        } else if (bType is bir:BTypeNil ||
                    bType is bir:BTypeAny ||
                    bType is bir:BTypeAnyData ||
                    bType is bir:BUnionType ||
                    bType is bir:BJSONType ||
                    bType is bir:BFiniteType) {
            mv.visitVarInsn(ALOAD, index);
            mv.visitFieldInsn(PUTFIELD, frameName, stringutils:replace(localVar.name.value, "%","_"),
                    io:sprintf("L%s;", OBJECT));
        } else if (bType is bir:BXMLType) {
            mv.visitVarInsn(ALOAD, index);
            mv.visitFieldInsn(PUTFIELD, frameName, stringutils:replace(localVar.name.value, "%","_"),
                    io:sprintf("L%s;", XML_VALUE));
        } else if (bType is bir:BTypeHandle) {
            mv.visitVarInsn(ALOAD, index);
            mv.visitFieldInsn(PUTFIELD, frameName, stringutils:replace(localVar.name.value, "%","_"),
                     io:sprintf("L%s;", HANDLE_VALUE));
        } else {
            error err = error( "JVM generation is not supported for type " +
                                        io:sprintf("%s", bType));
            panic err;
        }
        k = k + 1;
    }
}

function getJVMTypeSign(bir:BType bType) returns string {
    string jvmType = "";
    if (bType is bir:BTypeInt) {
        jvmType = "J";
    } else if (bType is bir:BTypeByte) {
        jvmType = "I";
    } else if (bType is bir:BTypeFloat) {
        jvmType = "D";
    } else if (bType is bir:BTypeBoolean) {
        jvmType = "Z";
    } else if (bType is bir:BTypeString) {
        jvmType = io:sprintf("L%s;", STRING_VALUE);
    } else if (bType is bir:BTypeDecimal) {
        jvmType = io:sprintf("L%s;", DECIMAL_VALUE);
    } else if (bType is bir:BMapType || bType is bir:BRecordType) {
        jvmType = io:sprintf("L%s;", MAP_VALUE);
    } else if (bType is bir:BTableType) {
        jvmType = io:sprintf("L%s;", TABLE_VALUE);
    } else if (bType is bir:BStreamType) {
        jvmType = io:sprintf("L%s;", STREAM_VALUE);
    } else if (bType is bir:BArrayType ||
                bType is bir:BTupleType) {
        jvmType = io:sprintf("L%s;", ARRAY_VALUE);
    } else if (bType is bir:BObjectType || bType is bir:BServiceType) {
        jvmType = io:sprintf("L%s;", OBJECT_VALUE);
    } else if (bType is bir:BErrorType) {
        jvmType = io:sprintf("L%s;", ERROR_VALUE);
    } else if (bType is bir:BFutureType) {
        jvmType = io:sprintf("L%s;", FUTURE_VALUE);
    } else if (bType is bir:BInvokableType) {
        jvmType = io:sprintf("L%s;", FUNCTION_POINTER);
    } else if (bType is bir:BTypeHandle) {
        jvmType = io:sprintf("L%s;", HANDLE_VALUE);
    } else if (bType is bir:BTypeDesc) {
        jvmType = io:sprintf("L%s;", TYPEDESC_VALUE);
    }   else if (bType is bir:BTypeNil
            || bType is bir:BTypeAny
            || bType is bir:BTypeAnyData
            || bType is bir:BUnionType
            || bType is bir:BJSONType
            || bType is bir:BFiniteType) {
        jvmType = io:sprintf("L%s;", OBJECT);
    } else if (bType is bir:BXMLType) {
        jvmType = io:sprintf("L%s;", XML_VALUE);
    }
    return jvmType;
}

function generateBasicBlocks(jvm:MethodVisitor mv, bir:BasicBlock?[] basicBlocks, LabelGenerator labelGen,
            ErrorHandlerGenerator errorGen, InstructionGenerator instGen, TerminatorGenerator termGen,
            bir:Function func, int returnVarRefIndex, int stateVarIndex, int localVarOffset, boolean isArg,
            bir:Package module, string currentPackageName, bir:BType? attachedType, boolean isObserved = false,
            boolean isService = false, string serviceName = "") {
    int j = 0;
    string funcName = cleanupFunctionName(<@untainted> func.name.value);

    // process error entries
    bir:ErrorEntry?[] errorEntries = func.errorEntries;
    bir:ErrorEntry? currentEE = ();
    string previousTargetBB = "";
    jvm:Label endLabel = new;
    jvm:Label errorValueLabel = new;
    jvm:Label otherErrorLabel = new;
    jvm:Label jumpLabel = new;
    int errorEntryCnt = 0;
    if (errorEntries.length() > errorEntryCnt) {
        currentEE = errorEntries[errorEntryCnt];
    }

    while (j < basicBlocks.length()) {
        bir:BasicBlock bb = getBasicBlock(basicBlocks[j]);
        string currentBBName = io:sprintf("%s", bb.id.value);

        // create jvm label
        jvm:Label bbLabel = labelGen.getLabel(funcName + bb.id.value);
        mv.visitLabel(bbLabel);

        string serviceOrConnectorName = serviceName;
        if (isObserved && j == 0) {
            string observationStartMethod = isService ? "startResourceObservation" : "startCallableObservation";
            if !isService && attachedType is bir:BObjectType {
                // add module org and module name to remote spans.
                serviceOrConnectorName = getFullQualifiedRemoteFunctionName(
                                attachedType.moduleId.org, attachedType.moduleId.name, serviceName);
            }
            emitStartObservationInvocation(mv, localVarOffset, serviceOrConnectorName, funcName, observationStartMethod);
        }

        // generate instructions
        int m = 0;
        int insCount = bb.instructions.length();
        boolean isTrapped = currentEE is bir:ErrorEntry  && currentEE.trapBB.id.value == currentBBName;
        // Cases will be generate between instructions and terminator of the basic block. So if basic block is
        // trapped we need to generate two try catches as for instructions and terminator.
        if (isTrapped && insCount > 0) {
            endLabel = new;
            errorValueLabel = new;
            otherErrorLabel = new;
            jumpLabel = new;
            // start try for instructions.
            errorGen.generateTryInsForTrap(<bir:ErrorEntry>currentEE, previousTargetBB, endLabel,
                                                errorValueLabel, otherErrorLabel, jumpLabel);
        }

        int insKind;
        while (m < insCount) {
            jvm:Label insLabel = labelGen.getLabel(funcName + bb.id.value + "ins" + m.toString());
            mv.visitLabel(insLabel);
            bir:Instruction? inst = bb.instructions[m];
            if (inst is ()) {
                continue;
            } else {
                insKind = inst.kind;
                generateDiagnosticPos(inst.pos, mv);
            }

            if (insKind <= bir:BINARY_BITWISE_UNSIGNED_RIGHT_SHIFT) {
                instGen.generateBinaryOpIns(<bir:BinaryOp> inst);
            } else if (insKind <= bir:INS_KIND_TYPE_CAST) {
                if (insKind == bir:INS_KIND_MOVE) {
                    instGen.generateMoveIns(<bir:Move> inst);
                } else if (insKind == bir:INS_KIND_CONST_LOAD) {
                    instGen.generateConstantLoadIns(<bir:ConstantLoad> inst);
                } else if (insKind == bir:INS_KIND_NEW_MAP) {
<<<<<<< HEAD
                    instGen.generateMapNewIns(<bir:NewMap> inst);
=======
                    instGen.generateMapNewIns(<bir:NewMap> inst, localVarOffset);
>>>>>>> 7a45dd00
                } else if (insKind == bir:INS_KIND_NEW_INST) {
                    instGen.generateObjectNewIns(<bir:NewInstance> inst, localVarOffset);
                } else if (insKind == bir:INS_KIND_MAP_STORE) {
                    instGen.generateMapStoreIns(<bir:FieldAccess> inst);
                } else if (insKind == bir:INS_KIND_NEW_ARRAY) {
                    instGen.generateArrayNewIns(<bir:NewArray> inst);
                } else if (insKind == bir:INS_KIND_ARRAY_STORE) {
                    instGen.generateArrayStoreIns(<bir:FieldAccess> inst);
                } else if (insKind == bir:INS_KIND_MAP_LOAD) {
                    instGen.generateMapLoadIns(<bir:FieldAccess> inst);
                } else if (insKind == bir:INS_KIND_ARRAY_LOAD) {
                    instGen.generateArrayValueLoad(<bir:FieldAccess> inst);
                } else if (insKind == bir:INS_KIND_NEW_ERROR) {
                    instGen.generateNewErrorIns(<bir:NewError> inst);
                } else {
                    instGen.generateCastIns(<bir:TypeCast> inst);
                }
            } else if (insKind <= bir:INS_KIND_NEW_STRING_XML_QNAME) {
                if (insKind == bir:INS_KIND_IS_LIKE) {
                    instGen.generateIsLikeIns(<bir:IsLike> inst);
                } else if (insKind == bir:INS_KIND_TYPE_TEST) {
                    instGen.generateTypeTestIns(<bir:TypeTest> inst);
                } else if (insKind == bir:INS_KIND_OBJECT_STORE) {
                    instGen.generateObjectStoreIns(<bir:FieldAccess> inst);
                } else if (insKind == bir:INS_KIND_OBJECT_LOAD) {
                    instGen.generateObjectLoadIns(<bir:FieldAccess> inst);
                } else if (insKind == bir:INS_KIND_NEW_XML_ELEMENT) {
                    instGen.generateNewXMLElementIns(<bir:NewXMLElement> inst);
                } else if (insKind == bir:INS_KIND_NEW_XML_TEXT) {
                    instGen.generateNewXMLTextIns(<bir:NewXMLText> inst);
                } else if (insKind == bir:INS_KIND_NEW_XML_COMMENT) {
                    instGen.generateNewXMLCommentIns(<bir:NewXMLComment> inst);
                } else if (insKind == bir:INS_KIND_NEW_XML_PI) {
                    instGen.generateNewXMLProcIns(<bir:NewXMLPI> inst);
                } else if (insKind == bir:INS_KIND_NEW_XML_QNAME) {
                    instGen.generateNewXMLQNameIns(<bir:NewXMLQName> inst);
                } else {
                    instGen.generateNewStringXMLQNameIns(<bir:NewStringXMLQName> inst);
                } 
            } else if (insKind <= bir:INS_KIND_NEW_STREAM) {
                if (insKind == bir:INS_KIND_XML_SEQ_STORE) {
                    instGen.generateXMLStoreIns(<bir:XMLAccess> inst);
                } else if (insKind == bir:INS_KIND_XML_SEQ_LOAD) {
                    instGen.generateXMLLoadIns(<bir:FieldAccess> inst);
                } else if (insKind == bir:INS_KIND_XML_LOAD) {
                    instGen.generateXMLLoadIns(<bir:FieldAccess> inst);
                } else if (insKind == bir:INS_KIND_XML_LOAD_ALL) {
                    instGen.generateXMLLoadAllIns(<bir:XMLAccess> inst);
                } else if (insKind == bir:INS_KIND_XML_ATTRIBUTE_STORE) {
                    instGen.generateXMLAttrStoreIns(<bir:FieldAccess> inst);
                } else if (insKind == bir:INS_KIND_XML_ATTRIBUTE_LOAD) {
                    instGen.generateXMLAttrLoadIns(<bir:FieldAccess> inst);
                } else if (insKind == bir:INS_KIND_FP_LOAD) {
                    instGen.generateFPLoadIns(<bir:FPLoad> inst);
                } else if (insKind == bir:INS_KIND_STRING_LOAD) {
                    instGen.generateStringLoadIns(<bir:FieldAccess> inst);
                } else if (insKind == bir:INS_KIND_NEW_TABLE) {
                    instGen.generateTableNewIns(<bir:NewTable> inst);
                } else {
                    instGen.generateStreamNewIns(<bir:NewStream>inst);
                }
            } else if (insKind <= bir:INS_KIND_NEGATE) {
                if (insKind == bir:INS_KIND_TYPEOF) {
                    instGen.generateTypeofIns(<bir:UnaryOp> inst);
                } else if (insKind == bir:INS_KIND_NOT) {
                    instGen.generateNotIns(<bir:UnaryOp> inst);
                } else if (insKind == bir:INS_KIND_NEW_TYPEDESC) {
                    instGen.generateNewTypedescIns(<bir:NewTypeDesc> inst);
                } else {
                    instGen.generateNegateIns(<bir:UnaryOp> inst);
                } 
            } else {
                error err = error("JVM generation is not supported for operation " + io:sprintf("%s", inst));
                panic err;
            }
            m += 1;
        }

        // close the started try block with a catch statement for instructions.
        if (isTrapped && insCount > 0) {
            errorGen.generateCatchInsForTrap(<bir:ErrorEntry>currentEE, endLabel, errorValueLabel, otherErrorLabel,
                                                jumpLabel);
        }
        jvm:Label bbEndLable = labelGen.getLabel(funcName + bb.id.value + "beforeTerm");
        mv.visitLabel(bbEndLable);

        bir:Terminator terminator = bb.terminator;
        if (!isArg) {
            // SIPUSH range is (-32768 to 32767) so if the state index goes beyond that, need to use visitLdcInsn
            mv.visitIntInsn(SIPUSH, j);
            mv.visitVarInsn(ISTORE, stateVarIndex);
        }

        // process terminator
        boolean isTerminatorTrapped = false;
        if (!isArg || (isArg && !(terminator is bir:Return))) {
            if (isTrapped && !(terminator is bir:GOTO)) {
                isTerminatorTrapped = true;
                endLabel = new;
                errorValueLabel = new;
                otherErrorLabel = new;
                jumpLabel = new;
                // start try for terminator if current block is trapped.
                errorGen.generateTryInsForTrap(<bir:ErrorEntry>currentEE, previousTargetBB, endLabel,
                                                errorValueLabel, otherErrorLabel, jumpLabel);
            }
            generateDiagnosticPos(terminator.pos, mv);
            if (isModuleInitFunction(module, func) && terminator is bir:Return) {
                generateAnnotLoad(mv, module.typeDefs, getPackageName(module.org.value, module.name.value));
            }
            termGen.genTerminator(terminator, func, funcName, localVarOffset, returnVarRefIndex, attachedType, isObserved);
            if (isTerminatorTrapped) {
                // close the started try block with a catch statement for terminator.
                errorGen.generateCatchInsForTrap(<bir:ErrorEntry>currentEE, endLabel, errorValueLabel,
                                                    otherErrorLabel, jumpLabel);
            }
        }

        // set next error entry after visiting current error entry.
        if (isTrapped) {
            errorEntryCnt = errorEntryCnt + 1;
            if (errorEntries.length() > errorEntryCnt && currentEE is bir:ErrorEntry) {
                previousTargetBB = currentEE.targetBB.id.value;
                currentEE = errorEntries[errorEntryCnt];
            }
        }

        var thenBB = terminator["thenBB"];
        if (thenBB is bir:BasicBlock) {
            genYieldCheck(mv, termGen.labelGen, thenBB, funcName, localVarOffset);
        }
        j += 1;
    }
}

function genYieldCheck(jvm:MethodVisitor mv, LabelGenerator labelGen, bir:BasicBlock thenBB, string funcName,
                        int localVarOffset) {
    mv.visitVarInsn(ALOAD, localVarOffset);
    mv.visitMethodInsn(INVOKEVIRTUAL, STRAND, "isYielded", "()Z", false);
    jvm:Label yieldLabel = labelGen.getLabel(funcName + "yield");
    mv.visitJumpInsn(IFNE, yieldLabel);

    // goto thenBB
    jvm:Label gotoLabel = labelGen.getLabel(funcName + thenBB.id.value);
    mv.visitJumpInsn(GOTO, gotoLabel);
}

function generateLambdaMethod(bir:AsyncCall|bir:FPLoad ins, jvm:ClassWriter cw, string lambdaName) {
    bir:BType? lhsType;
    string orgName;
    string moduleName;
    string funcName;
    int paramIndex = 1;
    boolean isVirtual = ins is bir:AsyncCall &&  ins.isVirtual;
    if (ins is bir:AsyncCall) {
        lhsType = ins.lhsOp?.typeValue;
        orgName = ins.pkgID.org;
        moduleName = ins.pkgID.name;
        funcName = ins.name.value;
    } else {
        lhsType = ins.lhsOp.typeValue;
        orgName = ins.pkgID.org;
        moduleName = ins.pkgID.name;
        funcName = ins.name.value;
    }

    boolean isExternFunction =  isExternStaticFunctionCall(ins);
    boolean isBuiltinModule = isBallerinaBuiltinModule(orgName, moduleName);

    bir:BType returnType = bir:TYPE_NIL;
    if (lhsType is bir:BFutureType) {
        returnType = lhsType.returnType;
    } else if (ins is bir:FPLoad) {
        returnType = ins.retType;
        if (returnType is bir:BInvokableType) {
            returnType = <bir:BType> returnType?.retType;
        }
    } else {
        error err = error( "JVM generation is not supported for async return type " +
                                        io:sprintf("%s", lhsType));
        panic err;
    }


    int closureMapsCount = 0;
    if (ins is bir:FPLoad) {
        closureMapsCount = ins.closureMaps.length();
    }
    string closureMapsDesc = getMapValueDesc(closureMapsCount);

    boolean isVoid = returnType is bir:BTypeNil;
    jvm:MethodVisitor mv;
    if (isVoid) {
        mv = cw.visitMethod(ACC_PUBLIC + ACC_STATIC, cleanupFunctionName(lambdaName),
                                io:sprintf("(%s[L%s;)V", closureMapsDesc, OBJECT), (), ());
    } else {
        mv = cw.visitMethod(ACC_PUBLIC + ACC_STATIC, cleanupFunctionName(lambdaName),
                                io:sprintf("(%s[L%s;)L%s;", closureMapsDesc, OBJECT, OBJECT), (), ());
    }

    mv.visitCode();
    // load strand as first arg
    // strand and other args are in a object[] param. This param comes after closure maps.
    // hence the closureMapsCount is equal to the array's param index.
    mv.visitVarInsn(ALOAD, closureMapsCount);
    mv.visitInsn(ICONST_0);
    mv.visitInsn(AALOAD);
    mv.visitTypeInsn(CHECKCAST, STRAND);

    if (isExternFunction) {
        jvm:Label blockedOnExternLabel = new;

        mv.visitInsn(DUP);

        mv.visitMethodInsn(INVOKEVIRTUAL, STRAND, "isBlockedOnExtern", "()Z", false);
        mv.visitJumpInsn(IFEQ, blockedOnExternLabel);

        mv.visitInsn(DUP);
        mv.visitInsn(ICONST_0);
        mv.visitFieldInsn(PUTFIELD, STRAND, "blockedOnExtern", "Z");

        if (!isVoid) {
            mv.visitInsn(DUP);

            mv.visitFieldInsn(GETFIELD, STRAND, "returnValue", "Ljava/lang/Object;");
            mv.visitInsn(ARETURN);
        } else {
            mv.visitInsn(RETURN);
        }

        mv.visitLabel(blockedOnExternLabel);
    }
    bir:BType?[] paramBTypes = [];

    if (ins is bir:AsyncCall) {
        bir:VarRef?[] paramTypes = ins.args;
        if (isVirtual) {
            genLoadDataForObjectAttachedLambdas(ins, mv, closureMapsCount, paramTypes , isBuiltinModule);
            int paramTypeIndex = 1;
            paramIndex = 2;
            while ( paramTypeIndex < paramTypes.length()) {
                generateObjectArgs(mv, paramIndex);
                paramTypeIndex += 1;
                paramIndex += 1;
                if (!isBuiltinModule) {
                    generateObjectArgs(mv, paramIndex);
                    paramIndex += 1;
                }
            }
        } else {
            // load and cast param values
            int argIndex = 1;
            foreach var paramType in paramTypes {
                bir:VarRef ref = getVarRef(paramType);
                mv.visitVarInsn(ALOAD, 0);
                mv.visitIntInsn(BIPUSH, argIndex);
                mv.visitInsn(AALOAD);
                addUnboxInsn(mv, ref.typeValue);
                paramBTypes[paramIndex -1] = paramType?.typeValue;
                paramIndex += 1;

                argIndex += 1;
                if (!isBuiltinModule) {
                    addBooleanTypeToLambdaParamTypes(mv, 0, argIndex);
                    paramBTypes[paramIndex -1] = "boolean";
                    paramIndex += 1;
                }
                argIndex += 1;
            }
        }
    } else {
        //load closureMaps
        int i = 0;
        while (i < closureMapsCount) {
            mv.visitVarInsn(ALOAD, i);
            mv.visitInsn(ICONST_1);
            i += 1;
        }

        bir:VariableDcl?[] paramTypes = ins.params;
        // load and cast param values

        int argIndex = 1;
        foreach var paramType in paramTypes {
            bir:VariableDcl dcl = getVariableDcl(paramType);
            mv.visitVarInsn(ALOAD, closureMapsCount);
            mv.visitIntInsn(BIPUSH, argIndex);
            mv.visitInsn(AALOAD);
            addUnboxInsn(mv, dcl.typeValue);
            paramBTypes[paramIndex -1] = dcl.typeValue;
            paramIndex += 1;
            i += 1;
            argIndex += 1;

            if (!isBuiltinModule) {
                addBooleanTypeToLambdaParamTypes(mv, closureMapsCount, argIndex);
                paramBTypes[paramIndex -1] = "boolean";
                paramIndex += 1;
            }
            argIndex += 1;
        }
    }

    if (isVirtual) {
        string methodDesc = io:sprintf("(L%s;L%s;[L%s;)L%s;", STRAND, STRING_VALUE, OBJECT, OBJECT);
        mv.visitMethodInsn(INVOKEINTERFACE, OBJECT_VALUE, "call", methodDesc, true);
    } else {
        string methodDesc = getLambdaMethodDesc(paramBTypes, returnType, closureMapsCount);
        string jvmClass = lookupFullQualifiedClassName(getPackageName(orgName, moduleName) + funcName);
        mv.visitMethodInsn(INVOKESTATIC, jvmClass, funcName, methodDesc, false);
    }

    if (isVoid) {
        mv.visitInsn(RETURN);
    } else {
        if (!isVirtual) {
            addBoxInsn(mv, returnType);
        }
        mv.visitInsn(ARETURN);
    }

    mv.visitMaxs(0,0);
    mv.visitEnd();
}

function genLoadDataForObjectAttachedLambdas(bir:AsyncCall ins, jvm:MethodVisitor mv, int closureMapsCount,
                    bir:VarRef?[] paramTypes , boolean isBuiltinModule) {
    mv.visitInsn(POP);
    mv.visitVarInsn(ALOAD, closureMapsCount);
    mv.visitInsn(ICONST_1);
    bir:VarRef ref = getVarRef(ins.args[0]);
    mv.visitInsn(AALOAD);
    addUnboxInsn(mv, ref.typeValue);
    mv.visitVarInsn(ALOAD, closureMapsCount);
    mv.visitInsn(ICONST_0);
    mv.visitInsn(AALOAD);
    mv.visitTypeInsn(CHECKCAST, STRAND);

    mv.visitLdcInsn(cleanupObjectTypeName(ins.name.value));
    int objectArrayLength = paramTypes.length() - 1;
    if (!isBuiltinModule) {
        mv.visitIntInsn(BIPUSH, objectArrayLength * 2);
    } else {
        mv.visitIntInsn(BIPUSH, objectArrayLength);
    }
    mv.visitTypeInsn(ANEWARRAY, OBJECT);
}

function generateObjectArgs(jvm:MethodVisitor mv, int paramIndex) {
    mv.visitInsn(DUP);
    mv.visitIntInsn(BIPUSH, paramIndex - 2);
    mv.visitVarInsn(ALOAD, 0);
    mv.visitIntInsn(BIPUSH, paramIndex + 1);
    mv.visitInsn(AALOAD);
    mv.visitInsn(AASTORE);
}

function addBooleanTypeToLambdaParamTypes(jvm:MethodVisitor mv, int arrayIndex, int paramIndex) {
    mv.visitVarInsn(ALOAD, arrayIndex);
    mv.visitIntInsn(BIPUSH, paramIndex);
    mv.visitInsn(AALOAD);
    addUnboxInsn(mv, "boolean");
}

function genDefaultValue(jvm:MethodVisitor mv, bir:BType bType, int index) {
    if (bType is bir:BTypeInt) {
        mv.visitInsn(LCONST_0);
        mv.visitVarInsn(LSTORE, index);
    } else if (bType is bir:BTypeByte) {
        mv.visitInsn(ICONST_0);
        mv.visitVarInsn(ISTORE, index);
    } else if (bType is bir:BTypeFloat) {
        mv.visitInsn(DCONST_0);
        mv.visitVarInsn(DSTORE, index);
    } else if (bType is bir:BTypeString) {
        mv.visitInsn(ACONST_NULL);
        mv.visitVarInsn(ASTORE, index);
    } else if (bType is bir:BTypeBoolean) {
        mv.visitInsn(ICONST_0);
        mv.visitVarInsn(ISTORE, index);
    } else if (bType is bir:BMapType ||
                bType is bir:BArrayType ||
                bType is bir:BTableType ||
                bType is bir:BStreamType ||
                bType is bir:BErrorType ||
                bType is bir:BTypeNil ||
                bType is bir:BTypeAny ||
                bType is bir:BTypeAnyData ||
                bType is bir:BObjectType ||
                bType is bir:BServiceType ||
                bType is bir:BTypeDecimal ||
                bType is bir:BUnionType ||
                bType is bir:BRecordType ||
                bType is bir:BTupleType ||
                bType is bir:BFutureType ||
                bType is bir:BJSONType ||
                bType is bir:BXMLType ||
                bType is bir:BInvokableType ||
                bType is bir:BFiniteType ||
                bType is bir:BTypeHandle ||
                bType is bir:BTypeDesc) {
        mv.visitInsn(ACONST_NULL);
        mv.visitVarInsn(ASTORE, index);
    } else {
        error err = error( "JVM generation is not supported for type " +
                                        io:sprintf("%s", bType));
        panic err;
    }
}

function loadDefaultValue(jvm:MethodVisitor mv, bir:BType bType) {
    if (bType is bir:BTypeInt || bType is bir:BTypeByte) {
        mv.visitInsn(LCONST_0);
    } else if (bType is bir:BTypeFloat) {
        mv.visitInsn(DCONST_0);
    } else if (bType is bir:BTypeBoolean) {
        mv.visitInsn(ICONST_0);
    } else if (bType is bir:BTypeString ||
                bType is bir:BMapType ||
                bType is bir:BArrayType ||
                bType is bir:BTableType ||
                bType is bir:BStreamType ||
                bType is bir:BErrorType ||
                bType is bir:BTypeNil ||
                bType is bir:BTypeAny ||
                bType is bir:BTypeAnyData ||
                bType is bir:BObjectType ||
                bType is bir:BUnionType ||
                bType is bir:BRecordType ||
                bType is bir:BTupleType ||
                bType is bir:BFutureType ||
                bType is bir:BJSONType ||
                bType is bir:BXMLType ||
                bType is bir:BInvokableType ||
                bType is bir:BFiniteType ||
                bType is bir:BTypeHandle ||
                bType is bir:BTypeDesc) {
        mv.visitInsn(ACONST_NULL);
    } else {
        error err = error( "JVM generation is not supported for type " +
                                        io:sprintf("%s", bType));
        panic err;
    }
}

function getMethodDesc(bir:BType?[] paramTypes, bir:BType? retType, bir:BType? attachedType = ()) returns string {
    string desc = "(Lorg/ballerinalang/jvm/scheduling/Strand;";

    if (attachedType is bir:BType) {
        desc = desc + getArgTypeSignature(attachedType);
    }

    int i = 0;
    while (i < paramTypes.length()) {
        bir:BType paramType = getType(paramTypes[i]);
        desc = desc + getArgTypeSignature(paramType);
        i += 1;
    }
    string returnType = generateReturnType(retType);
    desc =  desc + returnType;

    return desc;
}

function getLambdaMethodDesc(bir:BType?[] paramTypes, bir:BType? retType, int closureMapsCount) returns string {
    string desc = "(Lorg/ballerinalang/jvm/scheduling/Strand;";
    int j = 0;
    while (j < closureMapsCount) {
        j += 1;
        desc = desc + "L" + MAP_VALUE + ";" + "Z";
    }

    int i = 0;
    while (i < paramTypes.length()) {
        bir:BType paramType = getType(paramTypes[i]);
        desc = desc + getArgTypeSignature(paramType);
        i += 1;
    }
    string returnType = generateReturnType(retType);
    desc =  desc + returnType;

    return desc;
}

function getArgTypeSignature(bir:BType bType) returns string {
    if (bType is bir:BTypeInt) {
        return "J";
    } else if (bType is bir:BTypeByte) {
        return "I";
    } else if (bType is bir:BTypeFloat) {
        return "D";
    } else if (bType is bir:BTypeString) {
        return io:sprintf("L%s;", STRING_VALUE);
    } else if (bType is bir:BTypeDecimal) {
        return io:sprintf("L%s;", DECIMAL_VALUE);
    } else if (bType is bir:BTypeBoolean) {
        return "Z";
    } else if (bType is bir:BTypeNil) {
        return io:sprintf("L%s;", OBJECT);
    } else if (bType is bir:BArrayType || bType is bir:BTupleType) {
        return io:sprintf("L%s;", ARRAY_VALUE );
    } else if (bType is bir:BErrorType) {
        return io:sprintf("L%s;", ERROR_VALUE);
    } else if (bType is bir:BTypeAnyData ||
                bType is bir:BUnionType ||
                bType is bir:BJSONType ||
                bType is bir:BFiniteType ||
                bType is bir:BTypeAny) {
        return io:sprintf("L%s;", OBJECT);
    } else if (bType is bir:BMapType || bType is bir:BRecordType) {
        return io:sprintf("L%s;", MAP_VALUE);
    } else if (bType is bir:BFutureType) {
        return io:sprintf("L%s;", FUTURE_VALUE);
    } else if (bType is bir:BTableType) {
        return io:sprintf("L%s;", TABLE_VALUE);
    } else if (bType is bir:BStreamType) {
        return io:sprintf("L%s;", STREAM_VALUE);
    } else if (bType is bir:BInvokableType) {
        return io:sprintf("L%s;", FUNCTION_POINTER);
    } else if (bType is bir:BTypeDesc) {
        return io:sprintf("L%s;", TYPEDESC_VALUE);
    } else if (bType is bir:BObjectType || bType is bir:BServiceType) {
        return io:sprintf("L%s;", OBJECT_VALUE);
    } else if (bType is bir:BXMLType) {
        return io:sprintf("L%s;", XML_VALUE);
    } else if (bType is bir:BTypeHandle) {
        return io:sprintf("L%s;", HANDLE_VALUE);
    } else {
        error err = error( "JVM generation is not supported for type " + io:sprintf("%s", bType));
        panic err;
    }
}

function generateReturnType(bir:BType? bType) returns string {
    if (bType is ()) {
        return ")V";
    } else if (bType is bir:BTypeInt) {
        return ")J";
    } else if (bType is bir:BTypeByte) {
        return ")I";
    } else if (bType is bir:BTypeFloat) {
        return ")D";
    } else if (bType is bir:BTypeString) {
        return io:sprintf(")L%s;", STRING_VALUE);
    } else if (bType is bir:BTypeDecimal) {
        return io:sprintf(")L%s;", DECIMAL_VALUE);
    } else if (bType is bir:BTypeBoolean) {
        return ")Z";
    } else if (bType is bir:BTypeNil) {
        return ")V";
    } else if (bType is bir:BArrayType ||
                bType is bir:BTupleType) {
        return io:sprintf(")L%s;", ARRAY_VALUE);
    } else if (bType is bir:BMapType ||
                bType is bir:BRecordType) {
        return io:sprintf(")L%s;", MAP_VALUE);
    } else if (bType is bir:BErrorType) {
        return io:sprintf(")L%s;", ERROR_VALUE);
    } else if (bType is bir:BTableType) {
        return io:sprintf(")L%s;", TABLE_VALUE);
    } else if (bType is bir:BStreamType) {
        return io:sprintf(")L%s;", STREAM_VALUE);
    } else if (bType is bir:BFutureType) {
        return io:sprintf(")L%s;", FUTURE_VALUE);
    } else if (bType is bir:BTypeDesc) {
        return io:sprintf(")L%s;", TYPEDESC_VALUE);
    } else if (bType is bir:BTypeAny ||
                bType is bir:BTypeAnyData ||
                bType is bir:BUnionType ||
                bType is bir:BJSONType ||
                bType is bir:BFiniteType) {
        return io:sprintf(")L%s;", OBJECT);
    } else if (bType is bir:BObjectType || bType is bir:BServiceType) {
        return io:sprintf(")L%s;", OBJECT_VALUE);
    } else if (bType is bir:BInvokableType) {
        return io:sprintf(")L%s;", FUNCTION_POINTER);
    } else if (bType is bir:BXMLType) {
        return io:sprintf(")L%s;", XML_VALUE);
    } else if (bType is bir:BTypeHandle) {
        return io:sprintf(")L%s;", HANDLE_VALUE);
    } else {
        error err = error( "JVM generation is not supported for type " + io:sprintf("%s", bType));
        panic err;
    }
}

function getMainFunc(bir:Function?[] funcs) returns bir:Function? {
    bir:Function? userMainFunc = ();
    foreach var func in funcs {
        if (func is bir:Function && func.name.value == "main") {
            userMainFunc = <@untainted> func;
            break;
        }
    }

    return userMainFunc;
}

function createFunctionPointer(jvm:MethodVisitor mv, string class, string lambdaName, boolean isVoid, int closureMapCount) {
    mv.visitTypeInsn(NEW, FUNCTION_POINTER);
    mv.visitInsn(DUP);
    mv.visitInvokeDynamicInsn(class, cleanupFunctionName(lambdaName), isVoid, closureMapCount);

    // load null here for type, since these are fp's created for internal usages.
    mv.visitInsn(ACONST_NULL);

    if (isVoid) {
        mv.visitMethodInsn(INVOKESPECIAL, FUNCTION_POINTER, "<init>",
                            io:sprintf("(L%s;L%s;)V", CONSUMER, BTYPE), false);
    } else {
        mv.visitMethodInsn(INVOKESPECIAL, FUNCTION_POINTER, "<init>",
                            io:sprintf("(L%s;L%s;)V", FUNCTION, BTYPE), false);
    }
}

function generateMainMethod(bir:Function? userMainFunc, jvm:ClassWriter cw, bir:Package pkg,  string mainClass,
                            string initClass, boolean serviceEPAvailable) {

    jvm:MethodVisitor mv = cw.visitMethod(ACC_PUBLIC + ACC_STATIC, "main", "([Ljava/lang/String;)V", (), ());

    // check for java compatibility
    generateJavaCompatibilityCheck(mv);

    // set system properties
    initConfigurations(mv);
    // start all listeners
    startListeners(mv, serviceEPAvailable);

    // register a shutdown hook to call package stop() method.
    registerShutdownListener(mv, initClass);

    BalToJVMIndexMap indexMap = new;
    string pkgName = getPackageName(pkg.org.value, pkg.name.value);
    ErrorHandlerGenerator errorGen = new(mv, indexMap, pkgName);

    // add main string[] args param first
    bir:VariableDcl argsVar = { typeValue: "any",
                                    name: { value: "argsdummy" },
                                    kind: "ARG" };
    _ = indexMap.getIndex(argsVar);

    boolean isVoidFunction = userMainFunc is bir:Function && userMainFunc.typeValue?.retType is bir:BTypeNil;

    mv.visitTypeInsn(NEW, SCHEDULER);
    mv.visitInsn(DUP);
    mv.visitInsn(ICONST_0);
    mv.visitMethodInsn(INVOKESPECIAL, SCHEDULER, "<init>", "(Z)V", false);
    bir:VariableDcl schedulerVar = { typeValue: "any",
                                    name: { value: "schedulerdummy" },
                                    kind: "ARG" };
    int schedulerVarIndex = indexMap.getIndex(schedulerVar);
    mv.visitVarInsn(ASTORE, schedulerVarIndex);
    mv.visitVarInsn(ALOAD, schedulerVarIndex);

    if (hasInitFunction(pkg)) {
        string initFuncName = MODULE_INIT;
        mv.visitInsn(DUP);
        mv.visitIntInsn(BIPUSH, 1);
        mv.visitTypeInsn(ANEWARRAY, OBJECT);

        // schedule the init method
        string lambdaName = io:sprintf("$lambda$%s$", initFuncName);

        // create FP value
        createFunctionPointer(mv, initClass, lambdaName, false, 0);

        // no parent strand
        mv.visitInsn(ACONST_NULL);
        bir:BType anyType = "any";
        loadType(mv, anyType);
        mv.visitMethodInsn(INVOKEVIRTUAL, SCHEDULER, SCHEDULE_FUNCTION_METHOD,
            io:sprintf("([L%s;L%s;L%s;L%s;)L%s;", OBJECT, FUNCTION_POINTER, STRAND, BTYPE, FUTURE_VALUE), false);
        mv.visitInsn(DUP);
        mv.visitInsn(DUP);
        mv.visitFieldInsn(GETFIELD, FUTURE_VALUE, "strand", io:sprintf("L%s;", STRAND));
        mv.visitIntInsn(BIPUSH, 100);
        mv.visitTypeInsn(ANEWARRAY, OBJECT);
        mv.visitFieldInsn(PUTFIELD, STRAND, "frames", io:sprintf("[L%s;", OBJECT));
        errorGen.printStackTraceFromFutureValue(mv, indexMap);
        mv.visitInsn(POP);

        bir:VariableDcl futureVar = { typeValue: "any",
                                    name: { value: "initdummy" },
                                    kind: "ARG" };
        int futureVarIndex = indexMap.getIndex(futureVar);
        mv.visitVarInsn(ASTORE, futureVarIndex);
        mv.visitVarInsn(ALOAD, futureVarIndex);
        mv.visitFieldInsn(GETFIELD, FUTURE_VALUE, "result", io:sprintf("L%s;", OBJECT));

        mv.visitMethodInsn(INVOKESTATIC, RUNTIME_UTILS, HANDLE_RETURNED_ERROR_METHOD, io:sprintf("(L%s;)V", OBJECT), false);
    }

    if (userMainFunc is bir:Function) {
        mv.visitInsn(DUP);
        loadCLIArgsForMain(mv, userMainFunc.params, userMainFunc.restParamExist, userMainFunc.annotAttachments);

        // invoke the user's main method
        string lambdaName = "$lambda$main$";
        createFunctionPointer(mv, initClass, lambdaName, isVoidFunction, 0);

        // no parent strand
        mv.visitInsn(ACONST_NULL);
        //submit to the scheduler
        if (isVoidFunction) {
            mv.visitMethodInsn(INVOKEVIRTUAL, SCHEDULER, SCHEDULE_CONSUMER_METHOD,
                io:sprintf("([L%s;L%s;L%s;)L%s;", OBJECT, FUNCTION_POINTER, STRAND, FUTURE_VALUE), false);
        } else {
            loadType(mv, userMainFunc.typeValue?.retType);
            mv.visitMethodInsn(INVOKEVIRTUAL, SCHEDULER, SCHEDULE_FUNCTION_METHOD,
                io:sprintf("([L%s;L%s;L%s;L%s;)L%s;", OBJECT, FUNCTION_POINTER, STRAND, BTYPE, FUTURE_VALUE), false);
            mv.visitInsn(DUP);
        }
        mv.visitInsn(DUP);
        mv.visitFieldInsn(GETFIELD, FUTURE_VALUE, "strand", io:sprintf("L%s;", STRAND));
        mv.visitIntInsn(BIPUSH, 100);
        mv.visitTypeInsn(ANEWARRAY, OBJECT);
        mv.visitFieldInsn(PUTFIELD, STRAND, "frames", io:sprintf("[L%s;", OBJECT));
        errorGen.printStackTraceFromFutureValue(mv, indexMap);
        mv.visitInsn(POP);

        // At this point we are done executing all the functions including asyncs
        if (!isVoidFunction) {
            // store future value
            bir:VariableDcl futureVar = { typeValue: "any",
                                    name: { value: "dummy" },
                                    kind: "ARG" };
            int futureVarIndex = indexMap.getIndex(futureVar);
            mv.visitVarInsn(ASTORE, futureVarIndex);
            mv.visitVarInsn(ALOAD, futureVarIndex);
            mv.visitFieldInsn(GETFIELD, FUTURE_VALUE, "result", io:sprintf("L%s;", OBJECT));

            mv.visitMethodInsn(INVOKESTATIC, RUNTIME_UTILS, HANDLE_RETURNED_ERROR_METHOD, io:sprintf("(L%s;)V", OBJECT), false);
        }
    }

    if (hasInitFunction(pkg)) {
        scheduleStartMethod(mv, pkg, initClass, serviceEPAvailable, errorGen, indexMap, schedulerVarIndex);
    }

    // stop all listeners
    stopListeners(mv, serviceEPAvailable);
    if (!serviceEPAvailable) {
        mv.visitMethodInsn(INVOKESTATIC, JAVA_RUNTIME, "getRuntime", io:sprintf("()L%s;", JAVA_RUNTIME), false);
        mv.visitInsn(ICONST_0);
        mv.visitMethodInsn(INVOKEVIRTUAL, JAVA_RUNTIME, "exit", "(I)V", false);
    }
    mv.visitInsn(RETURN);
    mv.visitMaxs(0, 0);
    mv.visitEnd();
}

function initConfigurations(jvm:MethodVisitor mv) {
    mv.visitVarInsn(ALOAD, 0);
    mv.visitMethodInsn(INVOKESTATIC, LAUNCH_UTILS,
                "initConfigurations", io:sprintf("([L%s;)[L%s;", STRING_VALUE, STRING_VALUE), false);
    mv.visitVarInsn(ASTORE, 0);
}

function startListeners(jvm:MethodVisitor mv, boolean isServiceEPAvailable) {
    mv.visitLdcInsn(isServiceEPAvailable);
    mv.visitMethodInsn(INVOKESTATIC, LAUNCH_UTILS, "startListeners", "(Z)V", false);
}

function stopListeners(jvm:MethodVisitor mv, boolean isServiceEPAvailable) {
    mv.visitLdcInsn(isServiceEPAvailable);
    mv.visitMethodInsn(INVOKESTATIC, LAUNCH_UTILS, "stopListeners", "(Z)V", false);
}

function registerShutdownListener(jvm:MethodVisitor mv, string initClass) {
    string shutdownClassName = initClass + "$SignalListener";
    mv.visitMethodInsn(INVOKESTATIC, JAVA_RUNTIME, "getRuntime", io:sprintf("()L%s;", JAVA_RUNTIME), false);
    mv.visitTypeInsn(NEW, shutdownClassName);
    mv.visitInsn(DUP);
    mv.visitMethodInsn(INVOKESPECIAL, shutdownClassName, "<init>", "()V", false);
    mv.visitMethodInsn(INVOKEVIRTUAL, JAVA_RUNTIME, "addShutdownHook", io:sprintf("(L%s;)V", JAVA_THREAD), false);
}

function scheduleStartMethod(jvm:MethodVisitor mv, bir:Package pkg, string initClass, boolean serviceEPAvailable,
    ErrorHandlerGenerator errorGen, BalToJVMIndexMap indexMap, int schedulerVarIndex) {
    // schedule the start method
    string startFuncName = MODULE_START;
    string startLambdaName = io:sprintf("$lambda$%s$", startFuncName);

    mv.visitIntInsn(BIPUSH, 1);
    mv.visitTypeInsn(ANEWARRAY, OBJECT);

    // create FP value
    createFunctionPointer(mv, initClass, startLambdaName, false, 0);

    // no parent strand
    mv.visitInsn(ACONST_NULL);
    bir:BType anyType = "any";
    loadType(mv, anyType);
    mv.visitMethodInsn(INVOKEVIRTUAL, SCHEDULER, SCHEDULE_FUNCTION_METHOD,
        io:sprintf("([L%s;L%s;L%s;L%s;)L%s;", OBJECT, FUNCTION_POINTER, STRAND, BTYPE, FUTURE_VALUE), false);


    mv.visitInsn(DUP);
    mv.visitInsn(DUP);
    mv.visitFieldInsn(GETFIELD, FUTURE_VALUE, "strand", io:sprintf("L%s;", STRAND));
    mv.visitIntInsn(BIPUSH, 100);
    mv.visitTypeInsn(ANEWARRAY, OBJECT);
    mv.visitFieldInsn(PUTFIELD, STRAND, "frames", io:sprintf("[L%s;", OBJECT));
    errorGen.printStackTraceFromFutureValue(mv, indexMap);
    mv.visitInsn(POP);

    bir:VariableDcl futureVar = { typeValue: "any",
                                name: { value: "startdummy" },
                                kind: "ARG" };
    int futureVarIndex = indexMap.getIndex(futureVar);
    mv.visitVarInsn(ASTORE, futureVarIndex);
    mv.visitVarInsn(ALOAD, futureVarIndex);
    mv.visitFieldInsn(GETFIELD, FUTURE_VALUE, "result", io:sprintf("L%s;", OBJECT));

    mv.visitMethodInsn(INVOKESTATIC, RUNTIME_UTILS, HANDLE_RETURNED_ERROR_METHOD, io:sprintf("(L%s;)V", OBJECT), false);
    // need to set immortal=true and start the scheduler again
    if (serviceEPAvailable) {
        mv.visitVarInsn(ALOAD, schedulerVarIndex);
        mv.visitInsn(DUP);
        mv.visitInsn(ICONST_1);
        mv.visitFieldInsn(PUTFIELD, SCHEDULER, "immortal", "Z");

        mv.visitMethodInsn(INVOKEVIRTUAL, SCHEDULER, SCHEDULER_START_METHOD, "()V", false);
    }
}

# Generate a lambda function to invoke ballerina main.
#
# + userMainFunc - ballerina main function
# + cw - class visitor
# + pkg - package
function generateLambdaForMain(bir:Function userMainFunc, jvm:ClassWriter cw, bir:Package pkg,
                               string mainClass, string initClass) {
    string pkgName = getPackageName(pkg.org.value, pkg.name.value);
    bir:BType returnType = <bir:BType> userMainFunc.typeValue?.retType;
    boolean isVoidFunc = returnType is bir:BTypeNil;

    jvm:MethodVisitor mv;
    if (isVoidFunc) {
        mv = cw.visitMethod(ACC_PUBLIC + ACC_STATIC, "$lambda$main$",
                            io:sprintf("([L%s;)V", OBJECT), (), ());
    } else {
        mv = cw.visitMethod(ACC_PUBLIC + ACC_STATIC, "$lambda$main$",
                            io:sprintf("([L%s;)L%s;", OBJECT, OBJECT), (), ());
    }
    mv.visitCode();

    //load strand as first arg
    mv.visitVarInsn(ALOAD, 0);
    mv.visitInsn(ICONST_0);
    mv.visitInsn(AALOAD);
    mv.visitTypeInsn(CHECKCAST, STRAND);

    // load and cast param values
    bir:BType?[] paramTypes = userMainFunc.typeValue.paramTypes;

    int paramIndex = 1;
    foreach var paramType in paramTypes {
        bir:BType pType = getType(paramType);
        mv.visitVarInsn(ALOAD, 0);
        mv.visitIntInsn(BIPUSH, paramIndex);
        mv.visitInsn(AALOAD);
        addUnboxInsn(mv, pType);
        paramIndex += 1;
    }

    mv.visitMethodInsn(INVOKESTATIC, mainClass, userMainFunc.name.value, getMethodDesc(paramTypes, returnType), false);
    if (isVoidFunc) {
        mv.visitInsn(RETURN);
    } else {
        addBoxInsn(mv, returnType);
        mv.visitInsn(ARETURN);
    }
    mv.visitMaxs(0,0);
    mv.visitEnd();
}

function loadCLIArgsForMain(jvm:MethodVisitor mv, bir:FunctionParam?[] params, boolean hasRestParam,
    bir:AnnotationAttachment?[] annotAttachments) {

    // get defaultable arg names from function annotation
    string[] defaultableNames = [];
    int defaultableIndex = 0;
    foreach var attachment in annotAttachments {
        if (attachment is bir:AnnotationAttachment && attachment.annotTagRef.value == DEFAULTABLE_ARGS_ANOT_NAME) {
            var annotRecValue = <bir:AnnotationRecordValue>attachment.annotValues[0];
            var annotFieldMap = annotRecValue.annotValueMap;
            var annotArrayValue = <bir:AnnotationArrayValue>annotFieldMap[DEFAULTABLE_ARGS_ANOT_FIELD];
            foreach var entryOptional in annotArrayValue.annotValueArray {
                var argValue = <bir:AnnotationLiteralValue>entryOptional;
                defaultableNames[defaultableIndex] = <string>argValue.literalValue;
                defaultableIndex += 1;
            }
            break;
        }
    }
    // create function info array
    mv.visitIntInsn(BIPUSH, params.length());
    mv.visitTypeInsn(ANEWARRAY, io:sprintf("%s$ParamInfo", RUNTIME_UTILS));
    int index = 0;
    defaultableIndex = 0;
    foreach var param in params {
        mv.visitInsn(DUP);
        mv.visitIntInsn(BIPUSH, index);
        index += 1;
        mv.visitTypeInsn(NEW, io:sprintf("%s$ParamInfo", RUNTIME_UTILS));
        mv.visitInsn(DUP);
        if (param is bir:FunctionParam) {
            if (param.hasDefaultExpr) {
                mv.visitInsn(ICONST_1);
            } else {
                mv.visitInsn(ICONST_0);
            }
            mv.visitLdcInsn(defaultableNames[defaultableIndex]);
            defaultableIndex += 1;
            // var varIndex = indexMap.getIndex(param);
            loadType(mv, param.typeValue);
        }
        mv.visitMethodInsn(INVOKESPECIAL, io:sprintf("%s$ParamInfo", RUNTIME_UTILS), "<init>",
            io:sprintf("(ZL%s;L%s;)V", STRING_VALUE, BTYPE), false);
        mv.visitInsn(AASTORE);
    }

     // load string[] that got parsed into to java main
    mv.visitVarInsn(ALOAD, 0);
    if (hasRestParam) {
        mv.visitInsn(ICONST_1);
    } else {
        mv.visitInsn(ICONST_0);
    }

     // invoke ArgumentParser.extractEntryFuncArgs()
    mv.visitMethodInsn(INVOKESTATIC, ARGUMENT_PARSER, "extractEntryFuncArgs",
            io:sprintf("([L%s$ParamInfo;[L%s;Z)[L%s;", RUNTIME_UTILS, STRING_VALUE, OBJECT), false);
}

# Generate a lambda function to invoke ballerina main.
#
# + cw - class visitor
# + pkg - package
function generateLambdaForPackageInits(jvm:ClassWriter cw, bir:Package pkg,
                               string mainClass, string initClass, bir:ModuleID[] depMods) {
    //need to generate lambda for package Init as well, if exist
    if (hasInitFunction(pkg)) {
        string initFuncName = MODULE_INIT;
        generateLambdaForModuleFunction(cw, initFuncName, initClass, voidReturn=false);

        // generate another lambda for start function as well
        string startFuncName = MODULE_START;
        generateLambdaForModuleFunction(cw, startFuncName, initClass, voidReturn=false);

        string stopFuncName = "<stop>";
        bir:ModuleID currentModId = packageToModuleId(pkg);
        string fullFuncName = calculateModuleSpecialFuncName(currentModId, stopFuncName);

        generateLambdaForDepModStopFunc(cw, cleanupFunctionName(fullFuncName), initClass);

        foreach var id in depMods {
            fullFuncName = calculateModuleSpecialFuncName(id, stopFuncName);
            string lookupKey = getPackageName(id.org, id.name) + fullFuncName;

            string jvmClass = lookupFullQualifiedClassName(lookupKey);

            generateLambdaForDepModStopFunc(cw, cleanupFunctionName(fullFuncName), jvmClass);
        }
    }
}

function generateLambdaForModuleFunction(jvm:ClassWriter cw, string funcName, string initClass,
                                         boolean voidReturn = true) {
    jvm:MethodVisitor mv;
    if (voidReturn) {
        mv = cw.visitMethod(ACC_PUBLIC + ACC_STATIC,
                        io:sprintf("$lambda$%s$", funcName),
                        io:sprintf("([L%s;)V", OBJECT), (), ());
    } else {
        mv = cw.visitMethod(ACC_PUBLIC + ACC_STATIC,
                        io:sprintf("$lambda$%s$", funcName),
                        io:sprintf("([L%s;)L%s;", OBJECT, OBJECT), (), ());
    }
    mv.visitCode();

    //load strand as first arg
    mv.visitVarInsn(ALOAD, 0);
    mv.visitInsn(ICONST_0);
    mv.visitInsn(AALOAD);
    mv.visitTypeInsn(CHECKCAST, STRAND);

    if (voidReturn) {
        mv.visitMethodInsn(INVOKESTATIC, initClass, funcName, io:sprintf("(L%s;)V", STRAND), false);
        mv.visitInsn(RETURN);
    } else {
        mv.visitMethodInsn(INVOKESTATIC, initClass, funcName, io:sprintf("(L%s;)L%s;", STRAND, OBJECT), false);
        addBoxInsn(mv, errUnion);
        mv.visitInsn(ARETURN);
    }
    mv.visitMaxs(0,0);
    mv.visitEnd();
}

function generateLambdaForDepModStopFunc(jvm:ClassWriter cw, string funcName, string initClass) {
    jvm:MethodVisitor mv;
    mv = cw.visitMethod(ACC_PUBLIC + ACC_STATIC,
                        io:sprintf("$lambda$%s", funcName),
                        io:sprintf("([L%s;)V", OBJECT), (), ());
    mv.visitCode();

    //load strand as first arg
    mv.visitVarInsn(ALOAD, 0);
    mv.visitInsn(ICONST_0);
    mv.visitInsn(AALOAD);
    mv.visitTypeInsn(CHECKCAST, STRAND);

    mv.visitMethodInsn(INVOKESTATIC, initClass, funcName, io:sprintf("(L%s;)V", STRAND), false);
    mv.visitInsn(RETURN);
    mv.visitMaxs(0,0);
    mv.visitEnd();
}

# Generate cast instruction from String to target type
#
# + targetType - target type to be casted
# + mv - method visitor
function castFromString(bir:BType targetType, jvm:MethodVisitor mv) {
    mv.visitTypeInsn(CHECKCAST, STRING_VALUE);
    if (targetType is bir:BTypeInt) {
        mv.visitMethodInsn(INVOKESTATIC, LONG_VALUE, "parseLong", io:sprintf("(L%s;)J", STRING_VALUE), false);
    } else if (targetType is bir:BTypeByte) {
        mv.visitMethodInsn(INVOKESTATIC, INT_VALUE, "parseInt", io:sprintf("(L%s;)I", STRING_VALUE), false);
    } else if (targetType is bir:BTypeFloat) {
        mv.visitMethodInsn(INVOKESTATIC, DOUBLE_VALUE, "parseDouble", io:sprintf("(L%s;)D", STRING_VALUE), false);
    } else if (targetType is bir:BTypeBoolean) {
        mv.visitMethodInsn(INVOKESTATIC, BOOLEAN_VALUE, "parseBoolean", io:sprintf("(L%s;)Z", STRING_VALUE), false);
    } else if (targetType is bir:BTypeDecimal) {
        mv.visitMethodInsn(INVOKESPECIAL, DECIMAL_VALUE, "<init>", io:sprintf("(L%s;)V", STRING_VALUE), false);
    } else if (targetType is bir:BArrayType) {
        mv.visitTypeInsn(CHECKCAST, ARRAY_VALUE);
    } else if (targetType is bir:BMapType) {
        mv.visitTypeInsn(CHECKCAST, MAP_VALUE);
    } else if (targetType is bir:BTableType) {
        mv.visitTypeInsn(CHECKCAST, TABLE_VALUE);
    } else if (targetType is bir:BStreamType) {
        mv.visitTypeInsn(CHECKCAST, STREAM_VALUE);
    } else if (targetType is bir:BTypeAny ||
                targetType is bir:BTypeAnyData ||
                targetType is bir:BTypeNil ||
                targetType is bir:BUnionType ||
                targetType is bir:BTypeString) {
        // do nothing
        return;
    } else {
        error err = error("JVM generation is not supported for type " + io:sprintf("%s", targetType));
        panic err;
    }
}

function hasInitFunction(bir:Package pkg) returns boolean {
    foreach var func in pkg.functions {
        if (func is bir:Function && isModuleInitFunction(pkg, func)) {
            return true;
        }
    }
    return false;
}

function isModuleInitFunction(bir:Package module, bir:Function func) returns boolean {
    string moduleInit = getModuleInitFuncName(module);
    return func.name.value == moduleInit;
}
// TODO: remove and use calculateModuleInitFuncName
function getModuleInitFuncName(bir:Package module) returns string {
     return calculateModuleInitFuncName(packageToModuleId(module));
}

function calculateModuleInitFuncName(bir:ModuleID id) returns string {
    return calculateModuleSpecialFuncName(id, "<init>");
}

function calculateModuleSpecialFuncName(bir:ModuleID id, string funcSuffix) returns string {
    string orgName = id.org;
    string moduleName = id.name;
    string versionValue = id.modVersion;

    string funcName;
    if (moduleName == ".") {
       funcName = ".." + funcSuffix;
    } else if (versionValue == "") {
       funcName = moduleName + "." + funcSuffix;
    } else {
        funcName = moduleName + ":" + versionValue + "." + funcSuffix;
    }

    if (!stringutils:equalsIgnoreCase(orgName, "$anon")) {
        funcName = orgName  + "/" + funcName;
    }

    return funcName;
}
// TODO: remove and use calculateModuleStartFuncName
function getModuleStartFuncName(bir:Package module) returns string {
    return calculateModuleStartFuncName(packageToModuleId(module));
}

function calculateModuleStartFuncName(bir:ModuleID id) returns string {
    return calculateModuleSpecialFuncName(id, "<start>");
}

function getModuleStopFuncName(bir:Package module) returns string {
    return calculateModuleSpecialFuncName(packageToModuleId(module), "<stop>");
}

function addInitAndTypeInitInstructions(bir:Package pkg, bir:Function func) {
    bir:BasicBlock?[] basicBlocks = [];
    nextId = -1;
    bir:BasicBlock nextBB = {id: getNextBBId(), instructions: []};
    basicBlocks[basicBlocks.length()] = nextBB;

    bir:ModuleID modID = packageToModuleId(pkg);

    bir:BasicBlock typeOwnerCreateBB = {id: getNextBBId(), instructions: []};
    basicBlocks[basicBlocks.length()] = typeOwnerCreateBB;

    bir:Call createTypesCallTerm = {pos:{}, args:[], kind:bir:TERMINATOR_CALL, lhsOp:(), pkgID:modID,
                        name:{value:CURRENT_MODULE_INIT}, isVirtual:false, thenBB:typeOwnerCreateBB};
    nextBB.terminator = createTypesCallTerm;

    if (func.basicBlocks.length() == 0) {
        bir:Return ret = {pos:{sLine:999}, kind:bir:TERMINATOR_RETURN};
        typeOwnerCreateBB.terminator = ret;
        func.basicBlocks = basicBlocks;
        return;
    }

    bir:GOTO gotoNext = {pos:{}, kind:bir:TERMINATOR_GOTO, targetBB:<bir:BasicBlock>func.basicBlocks[0]};
    typeOwnerCreateBB.terminator = gotoNext;

    foreach var basicBB in func.basicBlocks {
        basicBlocks[basicBlocks.length()] = basicBB;
    }
    func.basicBlocks = basicBlocks;
}

function enrichPkgWithInitializers(map<JavaClass> jvmClassMap, string typeOwnerClass,
                                        bir:Package pkg, bir:ModuleID[] depModArray) {
    JavaClass javaClass = <JavaClass>jvmClassMap[typeOwnerClass];
    bir:Function initFunc = generateDepModInit(depModArray, pkg, MODULE_INIT, "<init>");
    javaClass.functions[javaClass.functions.length()] = initFunc;
    pkg.functions[pkg.functions.length()] = initFunc;

    bir:Function startFunc = generateDepModInit(depModArray, pkg, MODULE_START, "<start>");
    javaClass.functions[javaClass.functions.length()] = startFunc;
    pkg.functions[pkg.functions.length()] = startFunc;

}

function generateDepModInit(bir:ModuleID[] imprtMods, bir:Package pkg, string funcName,
                                string initName) returns bir:Function {
    nextId = -1;
    nextVarId = -1;

    bir:VariableDcl retVar = {name: {value:"%ret"}, typeValue: errUnion};
    bir:VarRef retVarRef = {variableDcl:retVar, typeValue:errUnion};

    bir:Function modInitFunc = {pos:{}, basicBlocks:[], localVars:[retVar],
                            name:{value:funcName}, typeValue:{retType:errUnion},
                            workerChannels:[], receiver:(), restParamExist:false};
    _ = addAndGetNextBasicBlock(modInitFunc);

    bir:VariableDcl boolVal = addAndGetNextVar(modInitFunc, bir:TYPE_BOOLEAN);
    bir:VarRef boolRef = {variableDcl:boolVal, typeValue:bir:TYPE_BOOLEAN};

    foreach var id in imprtMods {
        string initFuncName = calculateModuleSpecialFuncName(id, initName);
        _ = addCheckedInvocation(modInitFunc, id, initFuncName, retVarRef, boolRef);
    }

    bir:ModuleID currentModId = packageToModuleId(pkg);
    string currentInitFuncName = calculateModuleSpecialFuncName(currentModId, initName);
    bir:BasicBlock lastBB = addCheckedInvocation(modInitFunc, currentModId, currentInitFuncName, retVarRef, boolRef);

    bir:Return ret = {pos:{}, kind:bir:TERMINATOR_RETURN};
    lastBB.terminator = ret;

    return modInitFunc;
}

function getNextBBId() returns bir:Name {
    string bbIdPrefix = "genBB";
    nextId += 1;
    return {value:bbIdPrefix + nextId.toString()};
}

function getNextVarId() returns bir:Name {
    string varIdPrefix = "%";
    nextVarId += 1;
    return {value:varIdPrefix + nextVarId.toString()};
}

function addCheckedInvocation(bir:Function func, bir:ModuleID modId, string initFuncName,
                                    bir:VarRef retVar, bir:VarRef boolRef) returns bir:BasicBlock {
    bir:BasicBlock lastBB = <bir:BasicBlock>func.basicBlocks[func.basicBlocks.length() - 1];
    bir:BasicBlock nextBB = addAndGetNextBasicBlock(func);
    // TODO remove once lang.annotation is fixed
    if (modId.org == BALLERINA && modId.name == BUILT_IN_PACKAGE_NAME) {
        bir:Call initCallTerm = {pos:{}, args:[], kind:bir:TERMINATOR_CALL, lhsOp:(), pkgID:modId,
                            name:{value:initFuncName}, isVirtual:false, thenBB:nextBB};
        lastBB.terminator = initCallTerm;
        return nextBB;
    }
    bir:Call initCallTerm = {pos:{}, args:[], kind:bir:TERMINATOR_CALL, lhsOp:retVar, pkgID:modId,
                        name:{value:initFuncName}, isVirtual:false, thenBB:nextBB};
    lastBB.terminator = initCallTerm;

    bir:TypeTest typeTest = {pos:{}, kind:bir:INS_KIND_TYPE_TEST,
                                lhsOp:boolRef, rhsOp:retVar, typeValue:errType};
    nextBB.instructions[nextBB.instructions.length()] = typeTest;

    bir:BasicBlock trueBB = addAndGetNextBasicBlock(func);

    bir:BasicBlock retBB = addAndGetNextBasicBlock(func);

    bir:Return ret = {pos:{}, kind:bir:TERMINATOR_RETURN};
    retBB.terminator = ret;

    bir:GOTO gotoRet = {pos:{}, kind:bir:TERMINATOR_GOTO, targetBB:retBB};
    trueBB.terminator = gotoRet;

    bir:BasicBlock falseBB = addAndGetNextBasicBlock(func);
    bir:Branch branch = {pos:{}, falseBB:falseBB, kind:bir:TERMINATOR_BRANCH, op:boolRef, trueBB:trueBB};
    nextBB.terminator = branch;
    return falseBB;
}

function addAndGetNextBasicBlock(bir:Function func) returns bir:BasicBlock {
    bir:BasicBlock nextbb = {id: getNextBBId(), instructions: []};
    func.basicBlocks[func.basicBlocks.length()] = nextbb;
    return nextbb;
}

function addAndGetNextVar(bir:Function func, bir:BType typeVal) returns bir:VariableDcl {
    bir:VariableDcl nextLocalVar = {name: getNextVarId(), typeValue: typeVal};
    func.localVars[func.localVars.length()] = nextLocalVar;
    return nextLocalVar;
}

function generateParamCast(int paramIndex, bir:BType targetType, jvm:MethodVisitor mv) {
    // load BValue array
    mv.visitVarInsn(ALOAD, 0);

    // load value[i]
    mv.visitLdcInsn(paramIndex);
    mv.visitInsn(L2I);
    mv.visitInsn(AALOAD);
}

function generateAnnotLoad(jvm:MethodVisitor mv, bir:TypeDef?[] typeDefs, string pkgName) {
    string typePkgName = ".";
    if (pkgName != "") {
        typePkgName = pkgName;
    }

    foreach var optionalTypeDef in typeDefs {
        bir:TypeDef typeDef = getTypeDef(optionalTypeDef);
        bir:BType bType = typeDef.typeValue;

        if (bType is bir:BFiniteType || bType is bir:BServiceType) {
            continue;
        }

        loadAnnots(mv, typePkgName, typeDef);
    }
}

function loadAnnots(jvm:MethodVisitor mv, string pkgName, bir:TypeDef typeDef) {
    string pkgClassName = pkgName == "." || pkgName == "" ? MODULE_INIT_CLASS_NAME :
                            lookupGlobalVarClassName(pkgName + ANNOTATION_MAP_NAME);
    mv.visitFieldInsn(GETSTATIC, pkgClassName, ANNOTATION_MAP_NAME, io:sprintf("L%s;", MAP_VALUE));
    loadExternalOrLocalType(mv, typeDef);
    mv.visitMethodInsn(INVOKESTATIC, io:sprintf("%s", ANNOTATION_UTILS), "processAnnotations",
        io:sprintf("(L%s;L%s;)V", MAP_VALUE, BTYPE), false);
}

type BalToJVMIndexMap object {
    private int localVarIndex = 0;
    private map<int> jvmLocalVarIndexMap = {};

    function add(bir:VariableDcl varDcl) {
        string varRefName = self.getVarRefName(varDcl);
        self.jvmLocalVarIndexMap[varRefName] = self.localVarIndex;

        bir:BType bType = varDcl.typeValue;

        if (bType is bir:BTypeInt ||
            bType is bir:BTypeFloat) {
            self.localVarIndex = self.localVarIndex + 2;
        } else {
            self.localVarIndex = self.localVarIndex + 1;
        }
    }

    function getIndex(bir:VariableDcl varDcl) returns int {
        string varRefName = self.getVarRefName(varDcl);
        if (!(self.jvmLocalVarIndexMap.hasKey(varRefName))) {
            self.add(varDcl);
        }

        return self.jvmLocalVarIndexMap[varRefName] ?: -1;
    }

    function getVarRefName(bir:VariableDcl varDcl) returns string {
        return varDcl.name.value;
    }
};

function generateFrameClasses(bir:Package pkg, map<byte[]> pkgEntries) {
    foreach var func in pkg.functions {
        generateFrameClassForFunction(pkg, func, pkgEntries);
    }

    foreach var typeDef in pkg.typeDefs {
        bir:Function?[]? attachedFuncs = typeDef?.attachedFuncs;
        if (attachedFuncs is bir:Function?[]) {
            bir:BType? attachedType;
            if (typeDef?.typeValue is bir:BRecordType) {
                // Only attach function of records is the record init. That should be
                // generated as a static function.
                attachedType = ();
            } else {
                attachedType = typeDef?.typeValue;
            }
            foreach var func in attachedFuncs {
                generateFrameClassForFunction(pkg, func, pkgEntries, attachedType=attachedType);
            }
        }
    }
}

function generateFrameClassForFunction (bir:Package pkg, bir:Function? func, map<byte[]> pkgEntries,
                                        bir:BType? attachedType = ()) {
    string pkgName = getPackageName(pkg.org.value, pkg.name.value);
    bir:Function currentFunc = getFunction(<@untainted> func);
    if (isExternFunc(currentFunc)) {
        var extFuncWrapper = getExternalFunctionWrapper(pkg, currentFunc, attachedType = attachedType);
        if (!(extFuncWrapper is OldStyleExternalFunctionWrapper)) {
            return;
        }
    }
    string frameClassName = getFrameClassName(pkgName, currentFunc.name.value, attachedType);
    jvm:ClassWriter cw = new(COMPUTE_FRAMES);
    cw.visitSource(currentFunc.pos.sourceFileName);
    currentClass = <@untainted> frameClassName;
    cw.visit(V1_8, ACC_PUBLIC + ACC_SUPER, frameClassName, (), OBJECT, ());
    generateDefaultConstructor(cw, OBJECT);

    int k = 0;
    bir:VariableDcl?[] localVars = currentFunc.localVars;
    while (k < localVars.length()) {
        bir:VariableDcl localVar = getVariableDcl(localVars[k]);
        bir:BType bType = localVar.typeValue;
        var fieldName = stringutils:replace(localVar.name.value, "%","_");
        generateField(cw, bType, fieldName, false);
        k = k + 1;
    }

    jvm:FieldVisitor fv = cw.visitField(ACC_PUBLIC, "state", "I");
    fv.visitEnd();

    cw.visitEnd();

    // panic if there are errors in the frame class. These cannot be logged, since
    // frame classes are internal implementation details.
    pkgEntries[frameClassName + ".class"] = checkpanic cw.toByteArray();
}

function getFrameClassName(string pkgName, string funcName, bir:BType? attachedType) returns string {
    string frameClassName = pkgName;
    if (attachedType is bir:BObjectType) {
        frameClassName += cleanupTypeName(attachedType.name.value) + "_";
    } else if (attachedType is bir:BServiceType) {
        frameClassName += cleanupTypeName(attachedType.oType.name.value) + "_";
    } else if (attachedType is bir:BRecordType) {
        frameClassName += cleanupTypeName(attachedType.name.value) + "_";
    }

    return frameClassName + cleanupFunctionName(funcName) + "Frame";
}

# Cleanup type name by replacing '$' with '_'.
# + return - cleaned name
function cleanupTypeName(string name) returns string {
    return stringutils:replace(name, "$","_");
}

function cleanupBalExt(string name) returns string {
    return stringutils:replace(name, BAL_EXTENSION, "");
}

function cleanupPathSeperators(string name) returns string {
   //TODO: should use file_path:getPathSeparator();
   return stringutils:replace(name, WINDOWS_PATH_SEPERATOR, JAVA_PACKAGE_SEPERATOR);
}

function generateField(jvm:ClassWriter cw, bir:BType bType, string fieldName, boolean isPackage) {
    string typeSig;
    if (bType is bir:BTypeInt) {
        typeSig = "J";
    } else if (bType is bir:BTypeByte) {
        typeSig = "I";
    } else if (bType is bir:BTypeFloat) {
        typeSig = "D";
    } else if (bType is bir:BTypeString) {
        typeSig = io:sprintf("L%s;", STRING_VALUE);
    } else if (bType is bir:BTypeDecimal) {
        typeSig = io:sprintf("L%s;", DECIMAL_VALUE);
    } else if (bType is bir:BTypeBoolean) {
        typeSig = "Z";
    } else if (bType is bir:BTypeNil) {
        typeSig = io:sprintf("L%s;", OBJECT);
    } else if (bType is bir:BMapType) {
        typeSig = io:sprintf("L%s;", MAP_VALUE);
    } else if (bType is bir:BTableType) {
        typeSig = io:sprintf("L%s;", TABLE_VALUE);
    } else if (bType is bir:BStreamType) {
        typeSig = io:sprintf("L%s;", STREAM_VALUE);
    } else if (bType is bir:BRecordType) {
        typeSig = io:sprintf("L%s;", MAP_VALUE);
    } else if (bType is bir:BArrayType ||
                bType is bir:BTupleType) {
        typeSig = io:sprintf("L%s;", ARRAY_VALUE);
    } else if (bType is bir:BErrorType) {
        typeSig = io:sprintf("L%s;", ERROR_VALUE);
    } else if (bType is bir:BFutureType) {
        typeSig = io:sprintf("L%s;", FUTURE_VALUE);
    } else if (bType is bir:BObjectType || bType is bir:BServiceType) {
        typeSig = io:sprintf("L%s;", OBJECT_VALUE);
    } else if (bType is bir:BXMLType) {
        typeSig = io:sprintf("L%s;", XML_VALUE);
    } else if (bType is bir:BTypeDesc) {
        typeSig = io:sprintf("L%s;", TYPEDESC_VALUE);
    } else if (bType is bir:BTypeAny ||
                bType is bir:BTypeAnyData ||
                bType is bir:BUnionType ||
                bType is bir:BJSONType ||
                bType is bir:BFiniteType) {
        typeSig = io:sprintf("L%s;", OBJECT);
    } else if (bType is bir:BInvokableType) {
        typeSig = io:sprintf("L%s;", FUNCTION_POINTER);
    } else if (bType is bir:BTypeHandle) {
        typeSig = io:sprintf("L%s;", HANDLE_VALUE);
    } else {
        error err = error( "JVM generation is not supported for type " +
                                    io:sprintf("%s", bType));
        panic err;
    }

    jvm:FieldVisitor fv;
    if (isPackage) {
        fv = cw.visitField(ACC_PUBLIC + ACC_STATIC, fieldName, typeSig);
    } else {
        fv = cw.visitField(ACC_PUBLIC, fieldName, typeSig);
    }
    fv.visitEnd();
}

function generateDefaultConstructor(jvm:ClassWriter cw, string ownerClass) {
    jvm:MethodVisitor mv = cw.visitMethod(ACC_PUBLIC, "<init>", "()V", (), ());
    mv.visitCode();
    mv.visitVarInsn(ALOAD, 0);
    mv.visitMethodInsn(INVOKESPECIAL, ownerClass, "<init>", "()V", false);
    mv.visitInsn(RETURN);
    mv.visitMaxs(1, 1);
    mv.visitEnd();
}

function generateDiagnosticPos(bir:DiagnosticPos pos, jvm:MethodVisitor mv) {
    if (pos.sLine != 2147483648) {
        jvm:Label label = new;
        mv.visitLabel(label);
        mv.visitLineNumber(pos.sLine, label);
    }
}

function cleanupFunctionName(string functionName) returns string {
    return stringutils:replaceAll(functionName, "[\\.:/<>]", "_");
}

function getVariableDcl(bir:VariableDcl? localVar) returns bir:VariableDcl {
    if (localVar is bir:VariableDcl) {
        return localVar;
    } else {
        error err = error("Invalid variable declarion");
        panic err;
    }
}

function getFunctionParam(bir:FunctionParam? localVar) returns bir:FunctionParam {
    if (localVar is bir:FunctionParam) {
        return localVar;
    } else {
        error err = error("Invalid function parameter");
        panic err;
    }
}

function getBasicBlock(bir:BasicBlock? bb) returns bir:BasicBlock {
    if (bb is bir:BasicBlock) {
        return bb;
    } else {
        error err = error("Invalid basic block");
        panic err;
    }
}

function getFunction(bir:Function? bfunction) returns bir:Function {
    if (bfunction is bir:Function) {
        return bfunction;
    } else {
        error err = error("Invalid function");
        panic err;
    }
}

function getTypeDef(bir:TypeDef? typeDef) returns bir:TypeDef {
    if (typeDef is bir:TypeDef) {
        return typeDef;
    } else {
        error err = error("Invalid type definition");
        panic err;
    }
}

function getObjectField(bir:BObjectField? objectField) returns bir:BObjectField {
    if (objectField is bir:BObjectField) {
        return objectField;
    } else {
        error err = error("Invalid object field");
        panic err;
    }
}

function getRecordField(bir:BRecordField? recordField) returns bir:BRecordField {
    if (recordField is bir:BRecordField) {
        return recordField;
    } else {
        error err = error("Invalid record field");
        panic err;
    }
}

function isExternFunc(bir:Function func) returns boolean {
    return (func.flags & bir:NATIVE) == bir:NATIVE;
}

function getVarRef(bir:VarRef? varRef) returns bir:VarRef {
    if (varRef is ()) {
        error err = error("Invalid variable reference");
        panic err;
    } else {
        return varRef;
    }
}

function getType(bir:BType? bType) returns bir:BType {
    if (bType is ()) {
        error err = error("Invalid type");
        panic err;
    } else {
        return bType;
    }
}

function getMapValueDesc(int count) returns string{
    int i = count;
    string desc = "";
    while(i > 0) {
        desc = desc + "L" + MAP_VALUE + ";";
        i -= 1;
    }

    return desc;
}

function isInitInvoked(string item) returns boolean {
    foreach var listItem in generatedInitFuncs {
        if (stringutils:equalsIgnoreCase(listItem, item)) {
            return true;
        }
    }

    return false;
}

function getFunctions(bir:Function?[]? functions) returns bir:Function?[] {
    if (functions is ()) {
        error err = error(io:sprintf("Invalid functions: %s", functions));
        panic err;
    } else {
        return functions;
    }
}

function checkStrandCancelled(jvm:MethodVisitor mv, int localVarOffset) {
    mv.visitVarInsn(ALOAD, localVarOffset);
    mv.visitFieldInsn(GETFIELD, STRAND, "cancel", "Z");
    jvm:Label notCancelledLabel = new;
    mv.visitJumpInsn(IFEQ, notCancelledLabel);
    mv.visitMethodInsn(INVOKESTATIC, BAL_ERRORS, "createCancelledFutureError", io:sprintf("()L%s;", ERROR_VALUE), false);
    mv.visitInsn(ATHROW);

    mv.visitLabel(notCancelledLabel);
}

function stringArrayContains(string[] array, string item) returns boolean {
    foreach var listItem in array {
        if (stringutils:equalsIgnoreCase(listItem, item)) {
            return true;
        }
    }
    return false;
}

function logCompileError(error compileError, bir:Package|bir:TypeDef|bir:Function src, bir:Package currentModule) {
    string reason = compileError.reason();
    map<anydata|error> detail = compileError.detail();
    error err;
    bir:DiagnosticPos pos;
    string name;
    if (reason == ERROR_REASON_METHOD_TOO_LARGE) {
        name = <string> detail.get("name");
        bir:Function? func = findBIRFunction(src, name);
        if (func is ()) {
            panic compileError;
        } else {
            err = error(io:sprintf("method is too large: '%s'", func.name.value));
            pos = func.pos;
        }
    } else if (reason == ERROR_REASON_CLASS_TOO_LARGE) {
        name = <string> detail.get("name");
        err = error(io:sprintf("file is too large: '%s'", name));
        pos = {};
    } else {
        panic compileError;
    }

    dlogger.logError(<@untainted> err, <@untainted> pos, <@untainted> currentModule);
}

function findBIRFunction(bir:Package|bir:TypeDef|bir:Function src, string name) returns bir:Function? {
    if (src is bir:Function) {
        return src;
    } else if (src is bir:Package) {
        foreach var func in src.functions {
            if (func is bir:Function && cleanupFunctionName(func.name.value) == name) {
                return func;
            }
        }
    } else {
        bir:Function?[]? attachedFuncs = src.attachedFuncs;
        if (attachedFuncs is bir:Function?[]) {
            foreach var func in attachedFuncs {
                if (func is bir:Function && cleanupFunctionName(func.name.value) == name) {
                    return func;
                }
            }
        }
    }

    return ();
}

function generateModuleInitializer(jvm:ClassWriter cw, bir:Package module) {
    string orgName = module.org.value;
    string moduleName = module.name.value;
    string versionValue = module.versionValue.value;
    string pkgName = getPackageName(orgName, moduleName);
    jvm:MethodVisitor mv = cw.visitMethod(ACC_PUBLIC + ACC_STATIC, CURRENT_MODULE_INIT, io:sprintf("(L%s;)V", STRAND), (), ());
    mv.visitCode();

    mv.visitMethodInsn(INVOKESTATIC, typeOwnerClass, "$createTypes", "()V", false);
    mv.visitTypeInsn(NEW, typeOwnerClass);
    mv.visitInsn(DUP);
    mv.visitMethodInsn(INVOKESPECIAL, typeOwnerClass, "<init>", "()V", false);
    mv.visitVarInsn(ASTORE, 1);
    mv.visitLdcInsn(orgName);
    mv.visitLdcInsn(moduleName);
    mv.visitLdcInsn(versionValue);
    mv.visitVarInsn(ALOAD, 1);
    mv.visitMethodInsn(INVOKESTATIC, io:sprintf("%s", VALUE_CREATOR), "addValueCreator",
                       io:sprintf("(L%s;L%s;L%s;L%s;)V", STRING_VALUE, STRING_VALUE, STRING_VALUE, VALUE_CREATOR),
                       false);

    mv.visitInsn(RETURN);
    mv.visitMaxs(0,0);
    mv.visitEnd();

    //Adding this java method to the function map because this is getting called from a bir instruction.
    bir:Function func = {pos:{}, basicBlocks:[], localVars:[],
                            name:{value:CURRENT_MODULE_INIT}, typeValue:{retType:"()"},
                            workerChannels:[], receiver:(), restParamExist:false};
    birFunctionMap[pkgName + CURRENT_MODULE_INIT] = getFunctionWrapper(func, orgName, moduleName,
                                                                    versionValue, typeOwnerClass);
}

function generateExecutionStopMethod(jvm:ClassWriter cw, string initClass, bir:Package module, bir:ModuleID[] imprtMods) {
    string orgName = module.org.value;
    string moduleName = module.name.value;
    string versionValue = module.versionValue.value;
    string pkgName = getPackageName(orgName, moduleName);
    jvm:MethodVisitor mv = cw.visitMethod(ACC_PUBLIC + ACC_STATIC, MODULE_STOP, "()V", (), ());
    mv.visitCode();

    BalToJVMIndexMap indexMap = new;
    ErrorHandlerGenerator errorGen = new(mv, indexMap, pkgName);

    bir:VariableDcl argsVar = { typeValue: "any",
                                    name: { value: "schedulerVar" },
                                    kind: "ARG" };
    int schedulerIndex = indexMap.getIndex(argsVar);
    bir:VariableDcl futureVar = { typeValue: "any",
                                    name: { value: "futureVar" },
                                    kind: "ARG" };
    int futureIndex = indexMap.getIndex(futureVar);

    mv.visitTypeInsn(NEW, SCHEDULER);
    mv.visitInsn(DUP);
    mv.visitInsn(ICONST_1);
    mv.visitInsn(ICONST_0);
    mv.visitMethodInsn(INVOKESPECIAL, SCHEDULER, "<init>", "(IZ)V", false);

    mv.visitVarInsn(ASTORE, schedulerIndex);


    string stopFuncName = "<stop>";

    bir:ModuleID currentModId = packageToModuleId(module);
    string fullFuncName = calculateModuleSpecialFuncName(currentModId, stopFuncName);

    scheduleMethod(mv, initClass, cleanupFunctionName(fullFuncName), errorGen, indexMap, schedulerIndex, futureIndex);

    int i = imprtMods.length() - 1;
    while i >= 0 {
        bir:ModuleID id = imprtMods[i];
        i -= 1;
        fullFuncName = calculateModuleSpecialFuncName(id, stopFuncName);

        scheduleMethod(mv, initClass, cleanupFunctionName(fullFuncName), errorGen, indexMap, schedulerIndex, futureIndex);
    }

    mv.visitInsn(RETURN);
    mv.visitMaxs(0,0);
    mv.visitEnd();

    //Adding this java method to the function map because this is getting called from a bir instruction.
    bir:Function func = {pos:{}, basicBlocks:[], localVars:[],
                            name:{value:MODULE_STOP}, typeValue:{retType:"()"},
                            workerChannels:[], receiver:(), restParamExist:false};
    birFunctionMap[pkgName + MODULE_STOP] = getFunctionWrapper(func, orgName, moduleName,
                                                                    versionValue, typeOwnerClass);
}

function scheduleMethod(jvm:MethodVisitor mv, string initClass, string stopFuncName, ErrorHandlerGenerator errorGen,
                            BalToJVMIndexMap indexMap, int schedulerIndex, int futureIndex) {
    string lambdaFuncName = "$lambda$" + stopFuncName;
    // Create a schedular. A new schedular is used here, to make the stop function to not to
    // depend/wait on whatever is being running on the background. eg: a busy loop in the main.

    mv.visitVarInsn(ALOAD, schedulerIndex);

    mv.visitIntInsn(BIPUSH, 1);
    mv.visitTypeInsn(ANEWARRAY, OBJECT);

    // create FP value
    createFunctionPointer(mv, initClass, lambdaFuncName, true, 0);

    // no parent strand
    mv.visitInsn(ACONST_NULL);

    mv.visitMethodInsn(INVOKEVIRTUAL, SCHEDULER, SCHEDULE_CONSUMER_METHOD,
        io:sprintf("([L%s;L%s;L%s;)L%s;", OBJECT, FUNCTION_POINTER, STRAND, FUTURE_VALUE), false);

    mv.visitVarInsn(ASTORE, futureIndex);

    mv.visitVarInsn(ALOAD, futureIndex);

    mv.visitFieldInsn(GETFIELD, FUTURE_VALUE, "strand", io:sprintf("L%s;", STRAND));
    mv.visitIntInsn(BIPUSH, 100);
    mv.visitTypeInsn(ANEWARRAY, OBJECT);
    mv.visitFieldInsn(PUTFIELD, STRAND, "frames", io:sprintf("[L%s;", OBJECT));

    mv.visitVarInsn(ALOAD, futureIndex);
    mv.visitFieldInsn(GETFIELD, FUTURE_VALUE, "strand", io:sprintf("L%s;", STRAND));
    mv.visitFieldInsn(GETFIELD, STRAND, "scheduler", io:sprintf("L%s;", SCHEDULER));
    mv.visitMethodInsn(INVOKEVIRTUAL, SCHEDULER, SCHEDULER_START_METHOD, "()V", false);

    mv.visitVarInsn(ALOAD, futureIndex);
    mv.visitFieldInsn(GETFIELD, FUTURE_VALUE, PANIC_FIELD, io:sprintf("L%s;", THROWABLE));

    // handle any runtime errors
    jvm:Label labelIf = new;
    mv.visitJumpInsn(IFNULL, labelIf);

    mv.visitVarInsn(ALOAD, futureIndex);
    mv.visitFieldInsn(GETFIELD, FUTURE_VALUE, PANIC_FIELD, io:sprintf("L%s;", THROWABLE));
    mv.visitMethodInsn(INVOKESTATIC, RUNTIME_UTILS, HANDLE_STOP_PANIC_METHOD, io:sprintf("(L%s;)V", THROWABLE),
                        false);
    mv.visitLabel(labelIf);
}

function generateJavaCompatibilityCheck(jvm:MethodVisitor mv) {
    mv.visitLdcInsn(getJavaVersion());
    mv.visitMethodInsn(INVOKESTATIC, COMPATIBILITY_CHECKER, "verifyJavaCompatibility", 
                        io:sprintf("(L%s;)V", STRING_VALUE), false);
}

function getJavaVersion() returns string {
    handle versionProperty = java:fromString("java.version");
    string? javaVersion = java:toString(getProperty(versionProperty));
    if (javaVersion is string) {
        return javaVersion;
    } else {
        return "";
    }
}

function getProperty(handle propertyName) returns handle = @java:Method {
    class: "java.lang.System",
    name: "getProperty"
} external;<|MERGE_RESOLUTION|>--- conflicted
+++ resolved
@@ -649,11 +649,7 @@
                 } else if (insKind == bir:INS_KIND_CONST_LOAD) {
                     instGen.generateConstantLoadIns(<bir:ConstantLoad> inst);
                 } else if (insKind == bir:INS_KIND_NEW_MAP) {
-<<<<<<< HEAD
-                    instGen.generateMapNewIns(<bir:NewMap> inst);
-=======
                     instGen.generateMapNewIns(<bir:NewMap> inst, localVarOffset);
->>>>>>> 7a45dd00
                 } else if (insKind == bir:INS_KIND_NEW_INST) {
                     instGen.generateObjectNewIns(<bir:NewInstance> inst, localVarOffset);
                 } else if (insKind == bir:INS_KIND_MAP_STORE) {
