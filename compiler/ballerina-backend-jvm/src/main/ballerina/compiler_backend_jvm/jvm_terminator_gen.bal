// Copyright (c) 2019 WSO2 Inc. (http://www.wso2.org) All Rights Reserved.
//
// WSO2 Inc. licenses this file to you under the Apache License,
// Version 2.0 (the "License"); you may not use this file except
// in compliance with the License.
// You may obtain a copy of the License at
//
// http://www.apache.org/licenses/LICENSE-2.0
//
// Unless required by applicable law or agreed to in writing,
// software distributed under the License is distributed on an
// "AS IS" BASIS, WITHOUT WARRANTIES OR CONDITIONS OF ANY
// KIND, either express or implied.  See the License for the
// specific language governing permissions and limitations
// under the License.

type TerminatorGenerator object {
    jvm:MethodVisitor mv;
    BalToJVMIndexMap indexMap;
    LabelGenerator labelGen;
    ErrorHandlerGenerator errorGen;
    int lambdaIndex = 0;
    bir:Package module;


    public function __init(jvm:MethodVisitor mv, BalToJVMIndexMap indexMap, LabelGenerator labelGen, 
                            ErrorHandlerGenerator errorGen, bir:Package module) {
        self.mv = mv;
        self.indexMap = indexMap;
        self.labelGen = labelGen;
        self.errorGen = errorGen;
        self.module = module;
    }

    function genGoToTerm(bir:GOTO gotoIns, string funcName) {
        jvm:Label gotoLabel = self.labelGen.getLabel(funcName + gotoIns.targetBB.id.value);
        self.mv.visitJumpInsn(GOTO, gotoLabel);
    }

    function genReturnTerm(bir:Return returnIns, int returnVarRefIndex, bir:Function func) {
        bir:BType bType = func.typeValue.retType;
        if (bType is bir:BTypeNil) {
            self.mv.visitInsn(RETURN);
        } else if (bType is bir:BTypeInt || bType is bir:BTypeByte) {
            self.mv.visitVarInsn(LLOAD, returnVarRefIndex);
            self.mv.visitInsn(LRETURN);
        } else if (bType is bir:BTypeFloat) {
            self.mv.visitVarInsn(DLOAD, returnVarRefIndex);
            self.mv.visitInsn(DRETURN);
        } else if (bType is bir:BTypeString) {
            self.mv.visitVarInsn(ALOAD, returnVarRefIndex);
            self.mv.visitInsn(ARETURN);
        } else if (bType is bir:BTypeBoolean) {
            self.mv.visitVarInsn(ILOAD, returnVarRefIndex);
            self.mv.visitInsn(IRETURN);
        } else if (bType is bir:BMapType ||
                bType is bir:BArrayType ||
                bType is bir:BTypeAny ||
                bType is bir:BTypeAnyData ||
                bType is bir:BErrorType ||
                bType is bir:BObjectType ||
                bType is bir:BUnionType ||
                bType is bir:BRecordType ||
                bType is bir:BTupleType ||
                bType is bir:BJSONType ||
                bType is bir:BFutureType ||
<<<<<<< HEAD
                bType is bir:BXMLType ||
                bType is bir:BFiniteType) {
=======
                bType is bir:BInvokableType ||
                bType is bir:BXMLType) {
>>>>>>> b5bbf42e
            self.mv.visitVarInsn(ALOAD, returnVarRefIndex);
            self.mv.visitInsn(ARETURN);
        } else {
            error err = error( "JVM generation is not supported for type " +
                            io:sprintf("%s", func.typeValue.retType));
            panic err;
        }
    }

    function genBranchTerm(bir:Branch branchIns, string funcName) {
        string trueBBId = branchIns.trueBB.id.value;
        string falseBBId = branchIns.falseBB.id.value;

        int opIndex = self.getJVMIndexOfVarRef(branchIns.op.variableDcl);
        self.mv.visitVarInsn(ILOAD, opIndex);

        jvm:Label trueBBLabel = self.labelGen.getLabel(funcName + trueBBId);
        self.mv.visitJumpInsn(IFGT, trueBBLabel);

        jvm:Label falseBBLabel = self.labelGen.getLabel(funcName + falseBBId);
        self.mv.visitJumpInsn(GOTO, falseBBLabel);
    }

    function genCallTerm(bir:Call callIns, string funcName, boolean isInTryBlock, bir:ErrorEntry? currentEE, 
                         jvm:Label endLabel, jvm:Label handlerLabel, jvm:Label jumpLabel, int localVarOffset) {
        //io:println("Call Ins : " + io:sprintf("%s", callIns));
        string orgName = callIns.pkgID.org;
        string moduleName = callIns.pkgID.name;
        if (callIns.isVirtual) {
            self.genVirtualCall(callIns, orgName, moduleName, localVarOffset);
        } else {
            self.genStaticCall(callIns, orgName, moduleName, localVarOffset);
        }

        // store return
        bir:VariableDcl? lhsOpVarDcl = callIns.lhsOp.variableDcl;

        if (lhsOpVarDcl is bir:VariableDcl) {
            int lhsLndex = self.getJVMIndexOfVarRef(lhsOpVarDcl);
            bir:BType? bType = callIns.lhsOp.typeValue;

            if (bType is bir:BTypeInt || bType is bir:BTypeByte) {
                self.mv.visitVarInsn(LSTORE, lhsLndex);
            } else if (bType is bir:BTypeFloat) {
                self.mv.visitVarInsn(DSTORE, lhsLndex);
            } else if (bType is bir:BTypeString) {
                self.mv.visitVarInsn(ASTORE, lhsLndex);
            } else if (bType is bir:BTypeBoolean) {
                self.mv.visitVarInsn(ISTORE, lhsLndex);
            } else if (bType is bir:BArrayType ||
                        bType is bir:BMapType ||
                        bType is bir:BErrorType ||
                        bType is bir:BTypeAny ||
                        bType is bir:BTypeAnyData ||
                        bType is bir:BTypeNil ||
                        bType is bir:BObjectType ||
                        bType is bir:BUnionType ||
                        bType is bir:BRecordType || 
                        bType is bir:BTupleType ||
                        bType is bir:BFutureType ||
                        bType is bir:BJSONType ||
<<<<<<< HEAD
                        bType is bir:BXMLType ||
                        bType is bir:BFiniteType) {
=======
                        bType is bir:BInvokableType ||
                        bType is bir:BXMLType) {
>>>>>>> b5bbf42e
                self.mv.visitVarInsn(ASTORE, lhsLndex);
            } else {
                error err = error( "JVM generation is not supported for type " +
                                            io:sprintf("%s", callIns.lhsOp.typeValue));
                panic err;
            }

        }
        
        // handle trapped function calls.
        if (isInTryBlock &&  currentEE is bir:ErrorEntry) {
            self.errorGen.generateCatchInsForTrap(currentEE, endLabel, handlerLabel, jumpLabel);
        }
        
        self.mv.visitVarInsn(ALOAD, localVarOffset);
        self.mv.visitFieldInsn(GETFIELD, "org/ballerinalang/jvm/Strand", "yield", "Z");
        jvm:Label yieldLabel = self.labelGen.getLabel(funcName + "yield");
        self.mv.visitJumpInsn(IFNE, yieldLabel);

        // goto thenBB
        jvm:Label gotoLabel = self.labelGen.getLabel(funcName + callIns.thenBB.id.value);
        self.mv.visitJumpInsn(GOTO, gotoLabel);
    }

    function genStaticCall(bir:Call callIns, string orgName, string moduleName, int localVarOffset) {
        string methodName = callIns.name.value;
        string methodDesc = "(Lorg/ballerinalang/jvm/Strand;";

        // load strand
        self.mv.visitVarInsn(ALOAD, localVarOffset);

        int argsCount = callIns.args.length();
        int i = 0;
        while (i < argsCount) {
            bir:VarRef? arg = callIns.args[i];
            methodDesc += self.visitArg(arg);
            i += 1;
        }

        bir:BType? returnType = callIns.lhsOp.typeValue;
        string returnTypeDesc = generateReturnType(returnType);
        methodDesc = methodDesc + returnTypeDesc;
        string jvmClass = lookupFullQualifiedClassName(getPackageName(orgName, moduleName) + methodName);
        self.mv.visitMethodInsn(INVOKESTATIC, jvmClass, methodName, methodDesc, false);
    }

    function genVirtualCall(bir:Call callIns, string orgName, string moduleName, int localVarOffset) {
        bir:VariableDcl selfArg = getVariableDcl(callIns.args[0].variableDcl);
        int argIndex = self.getJVMIndexOfVarRef(selfArg);

        // load self
        self.mv.visitVarInsn(ALOAD, argIndex);
        self.mv.visitTypeInsn(CHECKCAST, OBJECT_VALUE);

        // load the strand
        self.mv.visitVarInsn(ALOAD, localVarOffset);

        // load the function name as the second argument
        self.mv.visitLdcInsn(callIns.name.value);

        // create an Object[] for the rest params
        int argsCount = callIns.args.length() - 1;
        self.mv.visitLdcInsn(argsCount);
        self.mv.visitInsn(L2I);
        self.mv.visitTypeInsn(ANEWARRAY, OBJECT);

        int i = 0;
        while (i < argsCount) {
            self.mv.visitInsn(DUP);
            self.mv.visitLdcInsn(i);
            self.mv.visitInsn(L2I);

            // i + 1 is used since we skip the first argument (self)
            bir:VarRef? arg = callIns.args[i + 1];
            _ = self.visitArg(arg);

            // Add the to the rest params array
            addBoxInsn(self.mv, arg.typeValue);
            self.mv.visitInsn(AASTORE);
            i += 1;
        }

        // call method
        string methodDesc = io:sprintf("(L%s;L%s;[L%s;)L%s;", STRAND, STRING_VALUE, OBJECT, OBJECT);
        self.mv.visitMethodInsn(INVOKEINTERFACE, OBJECT_VALUE, "call", methodDesc, true);

        bir:BType? returnType = callIns.lhsOp.typeValue;
        if (returnType is ()) {
            self.mv.visitInsn(POP);
        } else {
            addUnboxInsn(self.mv, returnType);
        }
    }

    function visitArg(bir:VarRef? arg) returns string {
        bir:VarRef argRef = getVarRef(arg);
        bir:BType bType = argRef.typeValue;
        int argIndex = self.getJVMIndexOfVarRef(getVariableDcl(argRef.variableDcl));
        if (bType is bir:BTypeInt || bType is bir:BTypeByte) {
            self.mv.visitVarInsn(LLOAD, argIndex);
            return "J";
        } else if (bType is bir:BTypeFloat) {
            self.mv.visitVarInsn(DLOAD, argIndex);
            return "D";
        } else if (bType is bir:BTypeString) {
            self.mv.visitVarInsn(ALOAD, argIndex);
            return "Ljava/lang/String;";
        } else if (bType is bir:BTypeBoolean) {
            self.mv.visitVarInsn(ILOAD, argIndex);
            return "Z";
        } else if (bType is bir:BArrayType ||
                    bType is bir:BTupleType) {
            self.mv.visitVarInsn(ALOAD, argIndex);
            return io:sprintf("L%s;", ARRAY_VALUE);
        } else if (bType is bir:BRecordType) {
            self.mv.visitVarInsn(ALOAD, argIndex);
            return io:sprintf("L%s;", MAP_VALUE);
        } else if (bType is bir:BMapType) {
            self.mv.visitVarInsn(ALOAD, argIndex);
            return io:sprintf("L%s;", MAP_VALUE);
        } else if (bType is bir:BObjectType) {
            self.mv.visitVarInsn(ALOAD, argIndex);
            return io:sprintf("L%s;", OBJECT_VALUE);
        } else if (bType is bir:BFutureType) {
            self.mv.visitVarInsn(ALOAD, argIndex);
            return io:sprintf("L%s;", FUTURE_VALUE);
        } else if (bType is bir:BErrorType) {
            self.mv.visitVarInsn(ALOAD, argIndex);
            return io:sprintf("L%s;", ERROR_VALUE);
        } else if (bType is bir:BInvokableType) {
            self.mv.visitVarInsn(ALOAD, argIndex);
            if (bType.retType is bir:BTypeNil) {
                return io:sprintf("L%s;", CONSUMER);
            } else {
                return io:sprintf("L%s;", FUNCTION);
            }   
        } else if (bType is bir:BTypeAny ||
                    bType is bir:BTypeAnyData ||
                    bType is bir:BTypeNil ||
                    bType is bir:BUnionType ||
                    bType is bir:BJSONType ||
                    bType is bir:BXMLType ||
                    bType is bir:BFiniteType) {
            self.mv.visitVarInsn(ALOAD, argIndex);
            return io:sprintf("L%s;", OBJECT);
        } else {
            error err = error( "JVM generation is not supported for type " +
                                                io:sprintf("%s", argRef.typeValue));
            panic err;
        }
    }

    function genAsyncCallTerm(bir:AsyncCall callIns, string funcName) {

        // Load the scheduler from strand
        self.mv.visitVarInsn(ALOAD, 0);
        self.mv.visitFieldInsn(GETFIELD, STRAND, "scheduler", io:sprintf("L%s;", SCHEDULER));

        //create an object array of args
        self.mv.visitIntInsn(BIPUSH, callIns.args.length() + 1);
        self.mv.visitTypeInsn(ANEWARRAY, OBJECT);
        
        int paramIndex = 1;
        foreach var arg in callIns.args {
            bir:VarRef argRef = getVarRef(arg);
            self.mv.visitInsn(DUP);
            self.mv.visitIntInsn(BIPUSH, paramIndex);

            int argIndex = self.getJVMIndexOfVarRef(getVariableDcl(argRef.variableDcl));
            bir:BType bType = argRef.typeValue;

            if (bType is bir:BTypeInt) {
                self.mv.visitVarInsn(LLOAD, argIndex);
            } else if (bType is bir:BTypeFloat) {
                self.mv.visitVarInsn(DLOAD, argIndex);
            } else if (bType is bir:BTypeString) {
                self.mv.visitVarInsn(ALOAD, argIndex);
            } else if (bType is bir:BTypeBoolean) {
                self.mv.visitVarInsn(ILOAD, argIndex);
            } else if (bType is bir:BTypeByte) {
                self.mv.visitVarInsn(ILOAD, argIndex);
            } else if (bType is bir:BArrayType ||
                        bType is bir:BTupleType) {
                self.mv.visitVarInsn(ALOAD, argIndex);
            } else if (bType is bir:BRecordType) {
                self.mv.visitVarInsn(ALOAD, argIndex);
            } else if (bType is bir:BMapType) {
                self.mv.visitVarInsn(ALOAD, argIndex);
            } else if (bType is bir:BObjectType) {
                self.mv.visitVarInsn(ALOAD, argIndex);
            } else if (bType is bir:BErrorType) {
                self.mv.visitVarInsn(ALOAD, argIndex);
            } else if (bType is bir:BTypeAny ||
                        bType is bir:BTypeAnyData ||
                        bType is bir:BTypeNil ||
                        bType is bir:BUnionType ||
<<<<<<< HEAD
                        bType is bir:BJSONType ||
                        bType is bir:BXMLType ||
                        bType is bir:BFiniteType) {
=======
                        bType is bir:BInvokableType) {
>>>>>>> b5bbf42e
                self.mv.visitVarInsn(ALOAD, argIndex);
            } else {
                error err = error( "JVM generation is not supported for type " +
                                                    io:sprintf("%s", argRef.typeValue));
                panic err;
            }
            generateObjectCast(bType, self.mv);
            self.mv.visitInsn(AASTORE);
            paramIndex += 1;
        }

        string lambdaName = "$" + funcName + "$lambda$" + self.lambdaIndex + "$";
        string currentPackageName = getPackageName(self.module.org.value, self.module.name.value);
        string methodClass = lookupFullQualifiedClassName(currentPackageName + funcName);
        bir:BType? futureType = callIns.lhsOp.typeValue;
        bir:BType returnType = bir:TYPE_NIL;
        if (futureType is bir:BFutureType) {
            returnType = futureType.returnType;
        }
        boolean isVoid = returnType is bir:BTypeNil;
        self.mv.visitInvokeDynamicInsn(methodClass, lambdaName, isVoid);
        lambdas[lambdaName] = (callIns, methodClass);
        self.lambdaIndex += 1;
        
        if (isVoid) {
            self.mv.visitMethodInsn(INVOKEVIRTUAL, SCHEDULER, "schedule", 
                io:sprintf("([L%s;L%s;)L%s;", OBJECT, CONSUMER, FUTURE_VALUE), false);
        } else {
            self.mv.visitMethodInsn(INVOKEVIRTUAL, SCHEDULER, "schedule", 
                io:sprintf("([L%s;L%s;)L%s;", OBJECT, FUNCTION, FUTURE_VALUE), false);
        }

        // store return
        bir:VariableDcl? lhsOpVarDcl = callIns.lhsOp.variableDcl;
        // store the returned strand as the future
        self.mv.visitVarInsn(ASTORE, self.getJVMIndexOfVarRef(getVariableDcl(lhsOpVarDcl)));

        self.mv.visitVarInsn(ALOAD, 0);
        self.mv.visitFieldInsn(GETFIELD, "org/ballerinalang/jvm/Strand", "yield", "Z");
        jvm:Label yieldLabel = self.labelGen.getLabel(funcName + "yield");
        self.mv.visitJumpInsn(IFNE, yieldLabel);

        // goto thenBB
        jvm:Label gotoLabel = self.labelGen.getLabel(funcName + callIns.thenBB.id.value);
        self.mv.visitJumpInsn(GOTO, gotoLabel);
    }

    function generateWaitIns(bir:Wait waitInst, string funcName) {
        // TODO : need to fix to support multiple waits
        bir:VarRef? futureVal = waitInst.exprList[0];
        string currentPackageName = getPackageName(self.module.org.value, self.module.name.value);
        if (futureVal is bir:VarRef) {
            generateVarLoad(self.mv, futureVal.variableDcl, currentPackageName, 
                self.getJVMIndexOfVarRef(futureVal.variableDcl));
        }

        self.mv.visitFieldInsn(GETFIELD, FUTURE_VALUE, "isDone", "Z");
        jvm:Label label = new;
        self.mv.visitJumpInsn(IFNE, label);
        jvm:Label label2 = new;
        self.mv.visitLabel(label2);
        // strand.blocked = true
        self.mv.visitVarInsn(ALOAD, 0);
        self.mv.visitInsn(ICONST_1);
        self.mv.visitFieldInsn(PUTFIELD, STRAND, "blocked", "Z");

        // strand.blockedOn = future.strand
        self.mv.visitVarInsn(ALOAD, 0);
        if (futureVal is bir:VarRef) {
            bir:VariableDcl? varDecl = futureVal.variableDcl;
            if (varDecl is bir:VariableDcl) {
                generateVarLoad(self.mv, varDecl, currentPackageName, 
                    self.getJVMIndexOfVarRef(varDecl));
            }  
        }
        self.mv.visitFieldInsn(GETFIELD, FUTURE_VALUE, "strand", io:sprintf("L%s;", STRAND));
        self.mv.visitFieldInsn(PUTFIELD, STRAND, "blockedOn", io:sprintf("L%s;", STRAND));

        // strand.yield = true
        self.mv.visitVarInsn(ALOAD, 0);
        self.mv.visitInsn(ICONST_1);
        self.mv.visitFieldInsn(PUTFIELD, STRAND, "yield", "Z");
        jvm:Label yieldLabel = self.labelGen.getLabel(funcName + "yield");
        self.mv.visitJumpInsn(GOTO, yieldLabel);
        self.mv.visitLabel(label);

        // future.result = lhs
        if (futureVal is bir:VarRef) {
            bir:VariableDcl? varDecl = futureVal.variableDcl;
            if (varDecl is bir:VariableDcl) {
                generateVarLoad(self.mv, varDecl, currentPackageName, 
                    self.getJVMIndexOfVarRef(varDecl));
            }  
        }
        self.mv.visitFieldInsn(GETFIELD, FUTURE_VALUE, "result", io:sprintf("L%s;", OBJECT));
        checkCastFromObject(waitInst.lhsOp.typeValue, self.mv);
        generateVarStore(self.mv, waitInst.lhsOp.variableDcl, currentPackageName, 
                    self.getJVMIndexOfVarRef(waitInst.lhsOp.variableDcl));
    }

    function genFPCallIns(bir:FPCall fpCall) {
        // load function ref
        int fpIndex = self.getJVMIndexOfVarRef(getVariableDcl(fpCall.fp.variableDcl));
        self.mv.visitVarInsn(ALOAD, fpIndex);
        
        // create an object array of args
        self.mv.visitIntInsn(BIPUSH, fpCall.args.length() + 1);
        self.mv.visitTypeInsn(ANEWARRAY, OBJECT);
        
        // load strand
        self.mv.visitInsn(DUP);
        self.mv.visitIntInsn(BIPUSH, 0);
        self.mv.visitVarInsn(ALOAD, 0);
        self.mv.visitInsn(AASTORE);

        // load args
        int paramIndex = 1;
        foreach var arg in fpCall.args {
            self.mv.visitInsn(DUP);
            self.mv.visitIntInsn(BIPUSH, paramIndex);
            
            int argIndex = self.getJVMIndexOfVarRef(getVariableDcl(arg.variableDcl));
            bir:BType? bType = arg.typeValue;

            if (bType is bir:BTypeInt) {
                self.mv.visitVarInsn(LLOAD, argIndex);
            } else if (bType is bir:BTypeFloat) {
                self.mv.visitVarInsn(DLOAD, argIndex);
            } else if (bType is bir:BTypeString) {
                self.mv.visitVarInsn(ALOAD, argIndex);
            } else if (bType is bir:BTypeBoolean) {
                self.mv.visitVarInsn(ILOAD, argIndex);
            } else if (bType is bir:BTypeByte) {
                self.mv.visitVarInsn(ILOAD, argIndex);
            } else if (bType is bir:BArrayType ||
                        bType is bir:BTupleType) {
                self.mv.visitVarInsn(ALOAD, argIndex);
            } else if (bType is bir:BRecordType) {
                self.mv.visitVarInsn(ALOAD, argIndex);
            } else if (bType is bir:BMapType) {
                self.mv.visitVarInsn(ALOAD, argIndex);
            } else if (bType is bir:BObjectType) {
                self.mv.visitVarInsn(ALOAD, argIndex);
            } else if (bType is bir:BErrorType) {
                self.mv.visitVarInsn(ALOAD, argIndex);
            } else if (bType is bir:BTypeAny ||
                        bType is bir:BTypeAnyData ||
                        bType is bir:BTypeNil ||
                        bType is bir:BUnionType) {
                self.mv.visitVarInsn(ALOAD, argIndex);
            } else {
                error err = error( "JVM generation is not supported for type " +
                                                    io:sprintf("%s", arg.typeValue));
                panic err;
            }
            generateObjectCast(bType, self.mv);
            self.mv.visitInsn(AASTORE);
            paramIndex += 1;
        }

        // call function.apply with array
        if (fpCall.lhsOp is ()) {
            self.mv.visitMethodInsn(INVOKEINTERFACE, CONSUMER, "accept", io:sprintf("(L%s;)V", OBJECT), true);
        } else {
            self.mv.visitMethodInsn(INVOKEINTERFACE, FUNCTION, "apply", io:sprintf("(L%s;)L%s;", OBJECT, OBJECT), true);
            // store reult
            int lhsIndex = self.getJVMIndexOfVarRef(getVariableDcl(fpCall.lhsOp.variableDcl));
            checkCastFromObject(fpCall.lhsOp.typeValue, self.mv);
            string currentPackageName = getPackageName(self.module.org.value, self.module.name.value);
            bir:VariableDcl? lhsVar = fpCall.lhsOp.variableDcl;
            if (lhsVar is bir:VariableDcl) {
                generateVarStore(self.mv, lhsVar, currentPackageName, lhsIndex);
            }
        }    
    }

    function getJVMIndexOfVarRef(bir:VariableDcl varDcl) returns int {
        return self.indexMap.getIndex(varDcl);
    }
};<|MERGE_RESOLUTION|>--- conflicted
+++ resolved
@@ -64,13 +64,9 @@
                 bType is bir:BTupleType ||
                 bType is bir:BJSONType ||
                 bType is bir:BFutureType ||
-<<<<<<< HEAD
                 bType is bir:BXMLType ||
+                bType is bir:BInvokableType ||
                 bType is bir:BFiniteType) {
-=======
-                bType is bir:BInvokableType ||
-                bType is bir:BXMLType) {
->>>>>>> b5bbf42e
             self.mv.visitVarInsn(ALOAD, returnVarRefIndex);
             self.mv.visitInsn(ARETURN);
         } else {
@@ -132,13 +128,9 @@
                         bType is bir:BTupleType ||
                         bType is bir:BFutureType ||
                         bType is bir:BJSONType ||
-<<<<<<< HEAD
                         bType is bir:BXMLType ||
+                        bType is bir:BInvokableType ||
                         bType is bir:BFiniteType) {
-=======
-                        bType is bir:BInvokableType ||
-                        bType is bir:BXMLType) {
->>>>>>> b5bbf42e
                 self.mv.visitVarInsn(ASTORE, lhsLndex);
             } else {
                 error err = error( "JVM generation is not supported for type " +
@@ -335,13 +327,10 @@
                         bType is bir:BTypeAnyData ||
                         bType is bir:BTypeNil ||
                         bType is bir:BUnionType ||
-<<<<<<< HEAD
                         bType is bir:BJSONType ||
                         bType is bir:BXMLType ||
+                        bType is bir:BInvokableType ||
                         bType is bir:BFiniteType) {
-=======
-                        bType is bir:BInvokableType) {
->>>>>>> b5bbf42e
                 self.mv.visitVarInsn(ALOAD, argIndex);
             } else {
                 error err = error( "JVM generation is not supported for type " +
