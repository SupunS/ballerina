// Copyright (c) 2019 WSO2 Inc. (http://www.wso2.org) All Rights Reserved.
//
// WSO2 Inc. licenses this file to you under the Apache License,
// Version 2.0 (the "License"); you may not use this file except
// in compliance with the License.
// You may obtain a copy of the License at
//
// http://www.apache.org/licenses/LICENSE-2.0
//
// Unless required by applicable law or agreed to in writing,
// software distributed under the License is distributed on an
// "AS IS" BASIS, WITHOUT WARRANTIES OR CONDITIONS OF ANY
// KIND, either express or implied.  See the License for the
// specific language governing permissions and limitations
// under the License.

public type ObjectGenerator object {

    private bir:Package module;
    private bir:BObjectType? currentObjectType = ();
    private bir:BRecordType? currentRecordType = ();

    public function __init(bir:Package module) {
        self.module = module;
    }

    public function generateValueClasses(bir:TypeDef?[] typeDefs, map<byte[]> jarEntries) {
        foreach var optionalTypeDef in typeDefs {
            bir:TypeDef typeDef = getTypeDef(optionalTypeDef);
            bir:BType bType = typeDef.typeValue;
            if (bType is bir:BObjectType && !bType.isAbstract) {
                self.currentObjectType = bType;
                string className = self.getTypeValueClassName(typeDef.name.value);
                byte[] bytes = self.createObjectValueClass(bType, className, typeDef);
                jarEntries[className + ".class"] = bytes;
            } else if (bType is bir:BServiceType) {
                self.currentObjectType = bType.oType;
                string className = self.getTypeValueClassName(typeDef.name.value);
                byte[] bytes = self.createObjectValueClass(bType.oType, className, typeDef);
                jarEntries[className + ".class"] = bytes;
            } else if (bType is bir:BRecordType) {
                self.currentRecordType = bType;
                string className = self.getTypeValueClassName(typeDef.name.value);
                byte[] bytes = self.createRecordValueClass(bType, className, typeDef);
                jarEntries[className + ".class"] = bytes;
            }
        }
    }

    // Private methods

    private function getTypeValueClassName(string typeName) returns string {
        return getPackageName(self.module.org.value, self.module.name.value) + cleanupTypeName(typeName);
    }

    private function createObjectValueClass(bir:BObjectType objectType, string className, bir:TypeDef typeDef) 
            returns byte[] {
        jvm:ClassWriter cw = new(COMPUTE_FRAMES);
        cw.visitSource(typeDef.pos.sourceFileName);
        currentClass = className;
        cw.visit(V1_8, ACC_PUBLIC + ACC_SUPER, className, (), ABSTRACT_OBJECT_VALUE, [OBJECT_VALUE]);

        bir:BObjectField?[] fields = objectType.fields;
        self.createObjectFields(cw, fields);

        bir:Function?[]? attachedFuncs = typeDef.attachedFuncs;
        if (attachedFuncs is bir:Function?[]) {
            self.createObjectMethods(cw, attachedFuncs);
        }

        self.createObjectInit(cw);
        self.createCallMethod(cw, attachedFuncs, className, objectType.name.value);
        self.createGetMethod(cw, fields, className);
        self.createSetMethod(cw, fields, className);
        self.createLambdas(cw);
        
        cw.visitEnd();
        return cw.toByteArray();
    }

    private function createLambdas(jvm:ClassWriter cw) {
        // generate lambdas created during generating methods
<<<<<<< HEAD
        foreach var [name, call] in lambdas.entries() {
            generateLambdaMethod(call[0], cw, call[1], name);
=======
        foreach var [name, call] in lambdas {
            generateLambdaMethod(call, cw, name);
>>>>>>> 1ca86c8b
        }
        // clear the lambdas
        lambdas = {};
    }

    private function createObjectFields(jvm:ClassWriter cw, bir:BObjectField?[] fields) {
        foreach var field in fields {
            if (field is bir:BObjectField) {
                jvm:FieldVisitor fv = cw.visitField(0, field.name.value, getTypeDesc(field.typeValue));
                fv.visitEnd();
            }
        }
    }

    private function createObjectMethods(jvm:ClassWriter cw, bir:Function?[] attachedFuncs) {
        foreach var func in attachedFuncs {
            if (func is bir:Function) {
                if !isExternFunc(func) {
                    addDefaultableBooleanVarsToSignature(func);
                }
                generateMethod(func, cw, self.module, attachedType = self.currentObjectType);
            }
        }
    }

    private function createObjectInit(jvm:ClassWriter cw) {
        jvm:MethodVisitor mv = cw.visitMethod(ACC_PUBLIC, "<init>", io:sprintf("(L%s;)V", OBJECT_TYPE), (), ());
        mv.visitCode();

        // load super
        mv.visitVarInsn(ALOAD, 0);
        // load type
        mv.visitVarInsn(ALOAD, 1);
        // invoke super(type);
        mv.visitMethodInsn(INVOKESPECIAL, ABSTRACT_OBJECT_VALUE, "<init>", io:sprintf("(L%s;)V", OBJECT_TYPE), false);

        mv.visitInsn(RETURN);
        mv.visitMaxs(5, 5);
        mv.visitEnd();
    }

    private function createCallMethod(jvm:ClassWriter cw, bir:Function?[]? functions, string objClassName,
                                        string objTypeName) {

        bir:Function?[] funcs = getFunctions(functions);

        jvm:MethodVisitor mv = cw.visitMethod(ACC_PUBLIC, "call",
                io:sprintf("(L%s;L%s;[L%s;)L%s;", STRAND, STRING_VALUE, OBJECT, OBJECT), (), ());
        mv.visitCode();

        int funcNameRegIndex = 2;

        jvm:Label defaultCaseLabel = new jvm:Label();

        // sort the fields before generating switch case
        NodeSorter sorter = new();
        sorter.sortByHash(funcs);

        jvm:Label[] labels = createLabelsforSwitch(mv, funcNameRegIndex, funcs, defaultCaseLabel);
        jvm:Label[] targetLabels = createLabelsForEqualCheck(mv, funcNameRegIndex, funcs, labels,
                defaultCaseLabel);

        // case body
        int i = 0;
        foreach var optionalFunc in funcs {
            bir:Function func = getFunction(optionalFunc);
            jvm:Label targetLabel = targetLabels[i];
            mv.visitLabel(targetLabel);

            string methodName = getName(func);
            bir:BType?[] paramTypes = func.typeValue.paramTypes;
            bir:BType? retType = func.typeValue["retType"];

            string methodSig = "";

            if (isExternFunc(func)) {
                mv.visitVarInsn(ALOAD, 1);
                mv.visitFieldInsn(GETFIELD, "org/ballerinalang/jvm/Strand", "blockedOnExtern", "Z");
                jvm:Label blockedOnExternLabel = new;
                mv.visitJumpInsn(IFEQ, blockedOnExternLabel);

                mv.visitVarInsn(ALOAD, 1);
                mv.visitInsn(ICONST_0);
                mv.visitFieldInsn(PUTFIELD, "org/ballerinalang/jvm/Strand", "blockedOnExtern", "Z");

                if (!(retType is () || retType is bir:BTypeNil)) {
                    mv.visitVarInsn(ALOAD, 1);
                    mv.visitFieldInsn(GETFIELD, "org/ballerinalang/jvm/Strand", "returnValue", "Ljava/lang/Object;");
                    mv.visitInsn(ARETURN);
                } else {
                    mv.visitInsn(ACONST_NULL);
                    mv.visitInsn(ARETURN);
                }

                mv.visitLabel(blockedOnExternLabel);
            }

            // use index access, since retType can be nil.
            methodSig = getMethodDesc(paramTypes, retType);

            // load self
            mv.visitVarInsn(ALOAD, 0);

            // load strand
            mv.visitVarInsn(ALOAD, 1);
            int j = 0;
            foreach var paramType in paramTypes {
                bir:BType pType = getType(paramType);
                // load parameters
                mv.visitVarInsn(ALOAD, 3);

                // load j'th parameter
                mv.visitLdcInsn(j);
                mv.visitInsn(L2I);
                mv.visitInsn(AALOAD);
                addUnboxInsn(mv, pType);
                j += 1;
            }

            mv.visitMethodInsn(INVOKEVIRTUAL, objClassName, getName(func), methodSig, false);
            if (retType is () || retType is bir:BTypeNil) {
                mv.visitInsn(ACONST_NULL);
            } else {
                addBoxInsn(mv, retType);
            }
            mv.visitInsn(ARETURN);
            i += 1;
        }

        createDefaultCase(mv, defaultCaseLabel, funcNameRegIndex);
        mv.visitMaxs(funcs.length() + 10, funcs.length() + 10);
        mv.visitEnd();
    }

    private function createGetMethod(jvm:ClassWriter cw, bir:BObjectField?[] fields, string className) {
        jvm:MethodVisitor mv = cw.visitMethod(ACC_PUBLIC, "get",
                io:sprintf("(L%s;)L%s;", STRING_VALUE, OBJECT), (), ());
        mv.visitCode();

        int fieldNameRegIndex = 1;
        jvm:Label defaultCaseLabel = new jvm:Label();

        // sort the fields before generating switch case
        NodeSorter sorter = new();
        bir:BObjectField?[] sortedFields = fields.clone();
        sorter.sortByHash(sortedFields);

        jvm:Label[] labels = createLabelsforSwitch(mv, fieldNameRegIndex, sortedFields, defaultCaseLabel);
        jvm:Label[] targetLabels = createLabelsForEqualCheck(mv, fieldNameRegIndex, sortedFields, labels,
                defaultCaseLabel);

        int i = 0;
        foreach var optionalField in sortedFields {
            bir:BObjectField field = getObjectField(optionalField);
            jvm:Label targetLabel = targetLabels[i];
            mv.visitLabel(targetLabel);
            mv.visitVarInsn(ALOAD, 0);
            mv.visitFieldInsn(GETFIELD, className, field.name.value, getTypeDesc(field.typeValue));
            addBoxInsn(mv, field.typeValue);
            mv.visitInsn(ARETURN);
            i += 1;
        }

        createDefaultCase(mv, defaultCaseLabel, fieldNameRegIndex);
        mv.visitMaxs(sortedFields.length() + 10, sortedFields.length() + 10);
        mv.visitEnd();
    }

    private function createSetMethod(jvm:ClassWriter cw, bir:BObjectField?[] fields, string className) {
        jvm:MethodVisitor mv = cw.visitMethod(ACC_PUBLIC, "set",
                io:sprintf("(L%s;L%s;)V", STRING_VALUE, OBJECT), (), ());
        mv.visitCode();
        int fieldNameRegIndex = 1;
        int valueRegIndex = 2;
        jvm:Label defaultCaseLabel = new jvm:Label();

        // code gen type checking for inserted value
        mv.visitVarInsn(ALOAD, 0);
        mv.visitVarInsn(ALOAD, fieldNameRegIndex);
        mv.visitVarInsn(ALOAD, valueRegIndex);
        mv.visitMethodInsn(INVOKEVIRTUAL, className, "checkFieldUpdate", 
                io:sprintf("(L%s;L%s;)V", STRING_VALUE, OBJECT), false);

        // sort the fields before generating switch case
        NodeSorter sorter = new();
        bir:BObjectField?[] sortedFields = fields.clone();
        sorter.sortByHash(sortedFields);

        jvm:Label[] labels = createLabelsforSwitch(mv, fieldNameRegIndex, sortedFields, defaultCaseLabel);
        jvm:Label[] targetLabels = createLabelsForEqualCheck(mv, fieldNameRegIndex, sortedFields, labels,
                defaultCaseLabel);

        // case body
        int i = 0;
        foreach var optionalField in sortedFields {
            bir:BObjectField field = getObjectField(optionalField);
            jvm:Label targetLabel = targetLabels[i];
            mv.visitLabel(targetLabel);
            mv.visitVarInsn(ALOAD, 0);
            mv.visitVarInsn(ALOAD, valueRegIndex);
            addUnboxInsn(mv, field.typeValue);
            mv.visitFieldInsn(PUTFIELD, className, field.name.value, getTypeDesc(field.typeValue));
            mv.visitInsn(RETURN);
            i += 1;
        }

        createDefaultCase(mv, defaultCaseLabel, fieldNameRegIndex);
        mv.visitMaxs(sortedFields.length() + 10, sortedFields.length() + 10);
        mv.visitEnd();
    }

    private function getFunction(bir:BAttachedFunction? func) returns bir:BAttachedFunction {
        if (func is bir:BAttachedFunction) {
            return func;
        } else {
            error err = error(io:sprintf("Invalid function: %s", func));
            panic err;
        }
    }

    private function createRecordValueClass(bir:BRecordType recordType, string className, bir:TypeDef typeDef)
            returns byte[] {
        jvm:ClassWriter cw = new(COMPUTE_FRAMES);
        cw.visitSource(typeDef.pos.sourceFileName);
        currentClass = <@untainted> className;
        cw.visit(V1_8, ACC_PUBLIC + ACC_SUPER, className, (), MAP_VALUE_IMPL, [MAP_VALUE]);

        bir:Function?[]? attachedFuncs = typeDef.attachedFuncs;
        if (attachedFuncs is bir:Function?[]) {
            self.createRecordMethods(cw, attachedFuncs);
        }

        self.createRecordConstructor(cw, className);
        self.createLambdas(cw);
        cw.visitEnd();
        return cw.toByteArray();
    }

    private function createRecordMethods(jvm:ClassWriter cw, bir:Function?[] attachedFuncs) {
        foreach var func in attachedFuncs {
            if (func is bir:Function) {
                generateMethod(func, cw, self.module, attachedType = self.currentRecordType);
            }
        }
    }

    private function createRecordConstructor(jvm:ClassWriter cw, string className) {
        jvm:MethodVisitor mv = cw.visitMethod(ACC_PUBLIC, "<init>", io:sprintf("(L%s;)V", BTYPE), (), ());
        mv.visitCode();

        // load super
        mv.visitVarInsn(ALOAD, 0);
        // load type
        mv.visitVarInsn(ALOAD, 1);

        // invoke super(type);
        mv.visitMethodInsn(INVOKESPECIAL, MAP_VALUE_IMPL, "<init>", io:sprintf("(L%s;)V", BTYPE), false);
        mv.visitVarInsn(ALOAD, 0);

        mv.visitTypeInsn(NEW, "org/ballerinalang/jvm/Strand");
        mv.visitInsn(DUP);
        mv.visitTypeInsn(NEW, "org/ballerinalang/jvm/Scheduler");
        mv.visitInsn(DUP);
        mv.visitInsn(ICONST_4);
        //TODO remove this and load the strand from ALOAD
        mv.visitInsn(ICONST_0);
        mv.visitMethodInsn(INVOKESPECIAL, SCHEDULER, "<init>", "(IZ)V", false);

        mv.visitMethodInsn(INVOKESPECIAL, "org/ballerinalang/jvm/Strand", "<init>",
                            "(Lorg/ballerinalang/jvm/Scheduler;)V", false);
        mv.visitMethodInsn(INVOKEVIRTUAL, className, "__init_", "(Lorg/ballerinalang/jvm/Strand;)V", false);

        mv.visitInsn(RETURN);
        mv.visitMaxs(5, 5);
        mv.visitEnd();
    }
};

function createLabelsforSwitch(jvm:MethodVisitor mv, int nameRegIndex, NamedNode?[] nodes,
        jvm:Label defaultCaseLabel) returns jvm:Label[] {
    mv.visitVarInsn(ALOAD, nameRegIndex);
    mv.visitMethodInsn(INVOKEVIRTUAL, STRING_VALUE, "hashCode", "()I", false);

    // Create labels for the cases
    int i = 0;
    jvm:Label[] labels = [];
    int[] hashCodes = [];
    foreach var node in nodes {
        if (node is NamedNode) {
            labels[i] = new jvm:Label();
            hashCodes[i] = internal:hashCode(getName(node));
            i += 1;
        }
    }
    mv.visitLookupSwitchInsn(defaultCaseLabel, hashCodes, labels);
    return labels;
}

function createDefaultCase(jvm:MethodVisitor mv, jvm:Label defaultCaseLabel, int nameRegIndex) {
    mv.visitLabel(defaultCaseLabel);
    mv.visitTypeInsn(NEW, BLANG_RUNTIME_EXCEPTION);
    mv.visitInsn(DUP);

    // Create error message
    mv.visitTypeInsn(NEW, STRING_BUILDER);
    mv.visitInsn(DUP);
    mv.visitLdcInsn("No such field or method: ");
    mv.visitMethodInsn(INVOKESPECIAL, STRING_BUILDER, "<init>", io:sprintf("(L%s;)V", STRING_VALUE), false);
    mv.visitVarInsn(ALOAD, nameRegIndex);
    mv.visitMethodInsn(INVOKEVIRTUAL, STRING_BUILDER, "append", io:sprintf("(L%s;)L%s;", STRING_VALUE, STRING_BUILDER), false);
    mv.visitMethodInsn(INVOKEVIRTUAL, STRING_BUILDER, "toString", io:sprintf("()L%s;", STRING_VALUE), false);

    mv.visitMethodInsn(INVOKESPECIAL, BLANG_RUNTIME_EXCEPTION, "<init>",
            io:sprintf("(L%s;)V", STRING_VALUE), false);
    mv.visitInsn(ATHROW);
}

function createLabelsForEqualCheck(jvm:MethodVisitor mv, int nameRegIndex, NamedNode?[] nodes,
        jvm:Label[] labels, jvm:Label defaultCaseLabel) returns jvm:Label[] {
    jvm:Label[] targetLabels = [];
    int i = 0;
    foreach var node in nodes {
        if (node is NamedNode) {
            mv.visitLabel(labels[i]);
            mv.visitVarInsn(ALOAD, nameRegIndex);
            mv.visitLdcInsn(getName(node));
            mv.visitMethodInsn(INVOKEVIRTUAL, STRING_VALUE, "equals",
                    io:sprintf("(L%s;)Z", OBJECT), false);
            jvm:Label targetLabel = new jvm:Label();
            mv.visitJumpInsn(IFNE, targetLabel);
            mv.visitJumpInsn(GOTO, defaultCaseLabel);
            targetLabels[i] = targetLabel;
            i += 1;
        }
    }

    return targetLabels;
}

function getName(any node) returns string {
    if (node is NamedNode) {
        return node.name.value;
    } else {
        error err = error(io:sprintf("Invalid node: %s", node));
        panic err;
    }
}

// --------------------- Sorting ---------------------------

type NamedNode record {
    bir:Name name = {};
};

type NodeSorter object {

    function sortByHash(NamedNode?[] arr) {
        self.quickSort(arr, 0, arr.length() - 1);
    }

    private function quickSort(NamedNode?[] arr, int low, int high) { 
        if (low < high) { 
            // pi is partitioning index, arr[pi] is now at right place
            int pi = self.partition(arr, low, high); 

            // Recursively sort elements before partition and after partition 
            self.quickSort(arr, low, pi - 1); 
            self.quickSort(arr, pi + 1, high); 
        } 
    }

    private function partition(NamedNode?[] arr, int begin, int end) returns int {
        int pivot = self.getHash(arr[end]);
        int i = begin - 1;

        int j = begin;
        while (j < end) {
            if (self.getHash(arr[j]) <= pivot) {
                i += 1;
                self.swap(arr, i, j);
            }
            j += 1;
        }
        self.swap(arr, i+1, end);
        return i + 1;
    }

    private function getHash(any node) returns int {
        return internal:hashCode(getName(node));
    }

    private function swap(NamedNode?[] arr, int i, int j) {
        NamedNode? swapTemp = arr[i];
        arr[i] = arr[j];
        arr[j] = swapTemp;
    }
};<|MERGE_RESOLUTION|>--- conflicted
+++ resolved
@@ -80,13 +80,8 @@
 
     private function createLambdas(jvm:ClassWriter cw) {
         // generate lambdas created during generating methods
-<<<<<<< HEAD
         foreach var [name, call] in lambdas.entries() {
-            generateLambdaMethod(call[0], cw, call[1], name);
-=======
-        foreach var [name, call] in lambdas {
             generateLambdaMethod(call, cw, name);
->>>>>>> 1ca86c8b
         }
         // clear the lambdas
         lambdas = {};
