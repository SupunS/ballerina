// Copyright (c) 2019 WSO2 Inc. (http://www.wso2.org) All Rights Reserved.
//
// WSO2 Inc. licenses this file to you under the Apache License,
// Version 2.0 (the "License"); you may not use this file except
// in compliance with the License.
// You may obtain a copy of the License at
//
// http://www.apache.org/licenses/LICENSE-2.0
//
// Unless required by applicable law or agreed to in writing,
// software distributed under the License is distributed on an
// "AS IS" BASIS, WITHOUT WARRANTIES OR CONDITIONS OF ANY
// KIND, either express or implied.  See the License for the
// specific language governing permissions and limitations
// under the License.

import ballerina/io;

type InstructionGenerator object {
    jvm:MethodVisitor mv;
    BalToJVMIndexMap indexMap;
    string currentPackageName;

    public function __init(jvm:MethodVisitor mv, BalToJVMIndexMap indexMap, string currentPackageName) {
        self.mv = mv;
        self.indexMap = indexMap;
        self.currentPackageName = currentPackageName;
    }

    function generateConstantLoadIns(bir:ConstantLoad loadIns) {
        bir:BType bType = loadIns.typeValue;

        if (bType is bir:BTypeInt || bType is bir:BTypeByte) {
            any val = loadIns.value;
            self.mv.visitLdcInsn(val);
        } else if (bType is bir:BTypeFloat) {
            any val = loadIns.value;
            self.mv.visitLdcInsn(val);
        } else if (bType is bir:BTypeString) {
            any val = loadIns.value;
            self.mv.visitLdcInsn(val);
        } else if (bType is bir:BTypeBoolean) {
            any val = loadIns.value;
            self.mv.visitLdcInsn(val);
        } else if (bType is bir:BTypeNil) {
            self.mv.visitInsn(ACONST_NULL);
        } else {
            error err = error( "JVM generation is not supported for type : " + io:sprintf("%s", bType));
            panic err;
        }

        self.storeToVar(loadIns.lhsOp.variableDcl);
    }

    function generateMoveIns(bir:Move moveIns) {
        self.loadVar(moveIns.rhsOp.variableDcl);
        self.storeToVar(moveIns.lhsOp.variableDcl);
    }


    function generateBinaryOpIns(bir:BinaryOp binaryIns) {
        if (binaryIns.kind == bir:BINARY_LESS_THAN) {
            self.generateLessThanIns(binaryIns);
        } else if (binaryIns.kind == bir:BINARY_ADD) {
            self.generateAddIns(binaryIns);
        } else if (binaryIns.kind == bir:BINARY_EQUAL) {
            self.generateEqualIns(binaryIns);
        } else if (binaryIns.kind == bir:BINARY_SUB) {
            self.generateSubIns(binaryIns);
        } else if (binaryIns.kind == bir:BINARY_DIV) {
            self.generateDivIns(binaryIns);
        } else if (binaryIns.kind == bir:BINARY_MUL) {
            self.generateMulIns(binaryIns);
        } else if (binaryIns.kind == bir:BINARY_AND) {
            self.generateAndIns(binaryIns);
        } else if (binaryIns.kind == bir:BINARY_OR) {
            self.generateOrIns(binaryIns);
        } else if (binaryIns.kind == bir:BINARY_LESS_EQUAL) {
            self.generateLessEqualIns(binaryIns);
        } else {
            error err = error("JVM generation is not supported for type : " + io:sprintf("%s", binaryIns.kind));
            panic err;
        }
    }

    function generateBinaryRhsAndLhsLoad(bir:BinaryOp binaryIns) {
        self.loadVar(binaryIns.rhsOp1.variableDcl);
        self.loadVar(binaryIns.rhsOp2.variableDcl);
    }

    function generateLessThanIns(bir:BinaryOp binaryIns) {
        self.generateBinaryRhsAndLhsLoad(binaryIns);

        jvm:Label label1 = new;
        jvm:Label label2 = new;

        self.mv.visitInsn(LCMP);
        self.mv.visitJumpInsn(IFLT, label1);

        self.mv.visitInsn(ICONST_0);
        self.mv.visitJumpInsn(GOTO, label2);

        self.mv.visitLabel(label1);
        self.mv.visitInsn(ICONST_1);

        self.mv.visitLabel(label2);
        self.storeToVar(binaryIns.lhsOp.variableDcl);
    }

    function generateLessEqualIns(bir:BinaryOp binaryIns) {
        self.generateBinaryRhsAndLhsLoad(binaryIns);

        jvm:Label label1 = new;
        jvm:Label label2 = new;

        self.mv.visitInsn(LCMP);
        self.mv.visitJumpInsn(IFLE, label1);

        self.mv.visitInsn(ICONST_0);
        self.mv.visitJumpInsn(GOTO, label2);

        self.mv.visitLabel(label1);
        self.mv.visitInsn(ICONST_1);

        self.mv.visitLabel(label2);
        self.storeToVar(binaryIns.lhsOp.variableDcl);
    }

    function generateEqualIns(bir:BinaryOp binaryIns) {
        self.generateBinaryRhsAndLhsLoad(binaryIns);

        jvm:Label label1 = new;
        jvm:Label label2 = new;

        // It is assumed that both operands are of same type
        bir:BType opType = binaryIns.rhsOp1.variableDcl.typeValue;
        if (opType is bir:BTypeInt) {
            self.mv.visitInsn(LCMP);
            self.mv.visitJumpInsn(IFNE, label1);
        } else if (opType is bir:BTypeFloat ||
                    opType is bir:BTypeString ||
                    opType is bir:BTypeBoolean ||
                    opType is bir:BTypeByte ) {
            error err = error( "equal operator is not supported for type " +
                    io:sprintf("%s", opType));
            panic err;
        } else {
            self.mv.visitJumpInsn(IF_ACMPNE, label1);
        }

        self.mv.visitInsn(ICONST_1);
        self.mv.visitJumpInsn(GOTO, label2);

        self.mv.visitLabel(label1);
        self.mv.visitInsn(ICONST_0);

        self.mv.visitLabel(label2);
        self.storeToVar(binaryIns.lhsOp.variableDcl);
    }

    function generateAddIns(bir:BinaryOp binaryIns) {
        //io:println("ADD Ins " + io:sprintf("%s", binaryIns));

        bir:BType bType = binaryIns.lhsOp.typeValue;

        if (bType is bir:BTypeInt || bType is bir:BTypeByte) {
            self.generateBinaryRhsAndLhsLoad(binaryIns);

            self.mv.visitInsn(LADD);
            self.storeToVar(binaryIns.lhsOp.variableDcl);
        } else if (bType is bir:BTypeString) {
            self.loadVar(binaryIns.rhsOp1.variableDcl);
            self.loadVar(binaryIns.rhsOp2.variableDcl);
            self.mv.visitMethodInsn(INVOKEVIRTUAL, "java/lang/String", "concat",
                                         "(Ljava/lang/String;)Ljava/lang/String;", false);
            self.storeToVar(binaryIns.lhsOp.variableDcl);
        } else if (bType is bir:BTypeFloat) {
            self.generateBinaryRhsAndLhsLoad(binaryIns);

            self.mv.visitInsn(DADD);
            self.storeToVar(binaryIns.lhsOp.variableDcl);
        } else {
            error err = error( "JVM generation is not supported for type " +
                            io:sprintf("%s", binaryIns.lhsOp.typeValue));
            panic err;
        }
    }

    function generateSubIns(bir:BinaryOp binaryIns) {
        bir:BType bType = binaryIns.lhsOp.typeValue;
        self.generateBinaryRhsAndLhsLoad(binaryIns);
        if (bType is bir:BTypeInt) {
            self.mv.visitInsn(LSUB);
        } else if (bType is bir:BTypeFloat) {
            self.mv.visitInsn(DSUB);
        } else {
            error err = error( "JVM generation is not supported for type " +
                            io:sprintf("%s", binaryIns.lhsOp.typeValue));
            panic err;
        }
        self.storeToVar(binaryIns.lhsOp.variableDcl);
    }

    function generateDivIns(bir:BinaryOp binaryIns) {
        bir:BType bType = binaryIns.lhsOp.typeValue;
        self.generateBinaryRhsAndLhsLoad(binaryIns);
        if (bType is bir:BTypeInt) {
            self.mv.visitInsn(LDIV);
        } else if (bType is bir:BTypeFloat) {
            self.mv.visitInsn(DDIV);
        } else {
            error err = error( "JVM generation is not supported for type " +
                            io:sprintf("%s", binaryIns.lhsOp.typeValue));
            panic err;
        }
        self.storeToVar(binaryIns.lhsOp.variableDcl);
    }

    function generateMulIns(bir:BinaryOp binaryIns) {
        bir:BType bType = binaryIns.lhsOp.typeValue;
        self.generateBinaryRhsAndLhsLoad(binaryIns);
        if (bType is bir:BTypeInt) {
            self.mv.visitInsn(LMUL);
        } else if (bType is bir:BTypeFloat) {
            self.mv.visitInsn(DMUL);
        } else {
            error err = error( "JVM generation is not supported for type " +
                            io:sprintf("%s", binaryIns.lhsOp.typeValue));
            panic err;
        }
        self.storeToVar(binaryIns.lhsOp.variableDcl);
    }

    function generateAndIns(bir:BinaryOp binaryIns) {
        // ILOAD
        // ICONST_1
        // IF_ICMPNE L0
        // ILOAD
        // ICONST_1
        // IF_ICMPNE L0
        // ICONST_1
        // ISTORE

        //io:println("AND ins : " + io:sprintf("%s", binaryIns));

        jvm:Label label1 = new;
        jvm:Label label2 = new;

        self.loadVar(binaryIns.rhsOp1.variableDcl);

        self.mv.visitInsn(ICONST_1);
        self.mv.visitJumpInsn(IF_ICMPNE, label1);

        self.loadVar(binaryIns.rhsOp2.variableDcl);

        self.mv.visitInsn(ICONST_1);
        self.mv.visitJumpInsn(IF_ICMPNE, label1);

        self.mv.visitInsn(ICONST_1);
        self.mv.visitJumpInsn(GOTO, label2);

        self.mv.visitLabel(label1);
        self.mv.visitInsn(ICONST_0);

        self.mv.visitLabel(label2);

        self.storeToVar(binaryIns.lhsOp.variableDcl);
    }

    function generateOrIns(bir:BinaryOp binaryIns) {
        // ILOAD
        // ICONST_1
        // IF_ICMPNE L0
        // ILOAD
        // ICONST_1
        // IF_ICMPNE L0
        // ICONST_1
        // ISTORE

        //io:println("OR ins : " + io:sprintf("%s", binaryIns));

        jvm:Label label1 = new;
        jvm:Label label2 = new;

        self.loadVar(binaryIns.rhsOp1.variableDcl);

        self.mv.visitInsn(ICONST_1);
        self.mv.visitJumpInsn(IF_ICMPEQ, label1);

        self.loadVar(binaryIns.rhsOp2.variableDcl);

        self.mv.visitInsn(ICONST_1);
        self.mv.visitJumpInsn(IF_ICMPEQ, label1);

        self.mv.visitInsn(ICONST_0);
        self.mv.visitJumpInsn(GOTO, label2);

        self.mv.visitLabel(label1);
        self.mv.visitInsn(ICONST_1);

        self.mv.visitLabel(label2);

        self.storeToVar(binaryIns.lhsOp.variableDcl);
    }

    function getJVMIndexOfVarRef(bir:VariableDcl varDcl) returns int {
        return self.indexMap.getIndex(varDcl);
    }

    function generateMapNewIns(bir:NewMap mapNewIns) {
        self.mv.visitTypeInsn(NEW, MAP_VALUE);
        self.mv.visitInsn(DUP);
        loadType(self.mv, mapNewIns.typeValue);
        self.mv.visitMethodInsn(INVOKESPECIAL, MAP_VALUE, "<init>", io:sprintf("(L%s;)V", BTYPE), false);
        self.storeToVar(mapNewIns.lhsOp.variableDcl);
    }

    function generateMapStoreIns(bir:FieldAccess mapStoreIns) {
        // visit map_ref
        self.loadVar(mapStoreIns.lhsOp.variableDcl);
        bir:BType varRefType = mapStoreIns.lhsOp.variableDcl.typeValue;

        // visit key_expr
        self.loadVar(mapStoreIns.keyOp.variableDcl);

        // visit value_expr
        bir:BType valueType = mapStoreIns.rhsOp.variableDcl.typeValue;
        self.loadVar(mapStoreIns.rhsOp.variableDcl);
        addBoxInsn(self.mv, valueType);

        if (varRefType is bir:BJSONType) {
            self.mv.visitMethodInsn(INVOKESTATIC, JSON_UTILS, "setElement",
                    io:sprintf("(L%s;L%s;L%s;)V", OBJECT, STRING_VALUE, OBJECT), false);
        } else {
            self.mv.visitMethodInsn(INVOKEVIRTUAL, MAP_VALUE, "put",
                    io:sprintf("(L%s;L%s;)L%s;", OBJECT, OBJECT, OBJECT), false);

            // emit a pop, since we are not using the return value from the map.put()
            self.mv.visitInsn(POP);
        }
    }

    function generateMapLoadIns(bir:FieldAccess mapLoadIns) {
        // visit map_ref
        self.loadVar(mapLoadIns.rhsOp.variableDcl);
        bir:BType varRefType = mapLoadIns.rhsOp.variableDcl.typeValue;
        addUnboxInsn(self.mv, varRefType);

        // visit key_expr
        self.loadVar(mapLoadIns.keyOp.variableDcl);

        if (varRefType is bir:BJSONType) {
            self.mv.visitTypeInsn(CHECKCAST, STRING_VALUE);
            self.mv.visitMethodInsn(INVOKESTATIC, JSON_UTILS, "getElement",
                    io:sprintf("(L%s;L%s;)L%s;", OBJECT, STRING_VALUE, OBJECT), false);
        } else {
            self.mv.visitMethodInsn(INVOKEVIRTUAL, MAP_VALUE, "get",
                    io:sprintf("(L%s;)L%s;", OBJECT, OBJECT), false);
        }

        // store in the target reg
        bir:BType targetType = mapLoadIns.lhsOp.variableDcl.typeValue;
        addUnboxInsn(self.mv, targetType);
        self.storeToVar(mapLoadIns.lhsOp.variableDcl);
    }

    function generateObjectLoadIns(bir:FieldAccess objectLoadIns) {
        // visit object_ref
        self.loadVar(objectLoadIns.rhsOp.variableDcl);
        bir:BType varRefType = objectLoadIns.rhsOp.variableDcl.typeValue;

        // visit key_expr
        self.loadVar(objectLoadIns.keyOp.variableDcl);

        // invoke get() method, and unbox if needed
        self.mv.visitMethodInsn(INVOKEINTERFACE, OBJECT_VALUE, "get",
                io:sprintf("(L%s;)L%s;", STRING_VALUE, OBJECT), true);
        bir:BType targetType = objectLoadIns.lhsOp.variableDcl.typeValue;
        addUnboxInsn(self.mv, targetType);

        // store in the target reg
        self.storeToVar(objectLoadIns.lhsOp.variableDcl);
    }

    function generateObjectStoreIns(bir:FieldAccess objectStoreIns) {
        // visit object_ref
        self.loadVar(objectStoreIns.lhsOp.variableDcl);
        bir:BType varRefType = objectStoreIns.lhsOp.variableDcl.typeValue;

        // visit key_expr
        self.loadVar(objectStoreIns.keyOp.variableDcl);

        // visit value_expr
        bir:BType valueType = objectStoreIns.rhsOp.variableDcl.typeValue;
        self.loadVar(objectStoreIns.rhsOp.variableDcl);
        addBoxInsn(self.mv, valueType);

        // invoke set() method
        self.mv.visitMethodInsn(INVOKEINTERFACE, OBJECT_VALUE, "set",
                io:sprintf("(L%s;L%s;)V", STRING_VALUE, OBJECT), true);
    }

    # Generate a new instance of an array value
    # 
    # + inst - the new array instruction
    function generateArrayNewIns(bir:NewArray inst) {
        self.mv.visitTypeInsn(NEW, ARRAY_VALUE);
        self.mv.visitInsn(DUP);
        loadType(self.mv, inst.typeValue);
        self.loadVar(inst.sizeOp.variableDcl);
        self.mv.visitMethodInsn(INVOKESPECIAL, ARRAY_VALUE, "<init>", io:sprintf("(L%s;J)V", BTYPE), false);
        self.storeToVar(inst.lhsOp.variableDcl);
    }

    # Generate adding a new value to an array
    # 
    # + inst - array store instruction
    function generateArrayStoreIns(bir:FieldAccess inst) {
        self.loadVar(inst.lhsOp.variableDcl);
        self.loadVar(inst.keyOp.variableDcl);
        self.loadVar(inst.rhsOp.variableDcl);

        bir:BType varRefType = inst.lhsOp.variableDcl.typeValue;
        if (varRefType is bir:BJSONType ||
                (varRefType is bir:BArrayType && varRefType.eType  is bir:BJSONType)) {
            self.mv.visitMethodInsn(INVOKESTATIC, JSON_UTILS, "setArrayElement",
                    io:sprintf("(L%s;JL%s;)V", OBJECT, OBJECT), false);
            return;
        }

        string valueDesc;
        if (varRefType is bir:BArrayType) {
            if (varRefType.eType is bir:BTypeByte) {
                self.mv.visitInsn(L2I);
                self.mv.visitInsn(I2B);
                valueDesc = "B";
            } else if (varRefType.eType is bir:BTypeInt) {
                valueDesc = "J";
            } else if (varRefType.eType is bir:BTypeString) {
                valueDesc = io:sprintf("L%s;", STRING_VALUE);
            } else if (varRefType.eType is bir:BTypeBoolean) {
                valueDesc = "Z";
            } else if (varRefType.eType is bir:BTypeFloat) {
                valueDesc = "D";
            } else {
                valueDesc = io:sprintf("L%s;", OBJECT);
            }
        } else {
            valueDesc = io:sprintf("L%s;", OBJECT);
        }

        self.mv.visitMethodInsn(INVOKEVIRTUAL, ARRAY_VALUE, "add", io:sprintf("(J%s)V", valueDesc), false);
    }

    # Generating loading a new value from an array to the top of the stack
    # 
    # + inst - field access instruction
    function generateArrayValueLoad(bir:FieldAccess inst) {
        self.loadVar(inst.rhsOp.variableDcl);
        self.loadVar(inst.keyOp.variableDcl);
        bir:BType bType = inst.lhsOp.variableDcl.typeValue;

        bir:BType varRefType = inst.rhsOp.variableDcl.typeValue;
        if (varRefType is bir:BJSONType ||
                (varRefType is bir:BArrayType && varRefType.eType  is bir:BJSONType)) {
            self.mv.visitMethodInsn(INVOKESTATIC, JSON_UTILS, "getArrayElement",
                        io:sprintf("(L%s;J)L%s;", OBJECT, OBJECT), false);
        } else if (bType is bir:BTypeInt) {
            self.mv.visitMethodInsn(INVOKEVIRTUAL, ARRAY_VALUE, "getInt", "(J)J", false);
        } else if (bType is bir:BTypeString) {
            self.mv.visitMethodInsn(INVOKEVIRTUAL, ARRAY_VALUE, "getString", io:sprintf("(J)L%s;", STRING_VALUE),
                                        false);
        } else if (bType is bir:BTypeBoolean) {
            self.mv.visitMethodInsn(INVOKEVIRTUAL, ARRAY_VALUE, "getBoolean", "(J)Z", false);
        } else if (bType is bir:BTypeByte) {
            self.mv.visitMethodInsn(INVOKEVIRTUAL, ARRAY_VALUE, "getByte", "(J)B", false);
        } else if (bType is bir:BTypeFloat) {
            self.mv.visitMethodInsn(INVOKEVIRTUAL, ARRAY_VALUE, "getFloat", "(J)D", false);
        } else if (bType is bir:BRecordType) {
            self.mv.visitMethodInsn(INVOKEVIRTUAL, ARRAY_VALUE, "getRefValue", io:sprintf("(J)L%s;", OBJECT), false);
            self.mv.visitTypeInsn(CHECKCAST, MAP_VALUE);
        } else if (bType is bir:BXMLType) {
            self.mv.visitMethodInsn(INVOKEVIRTUAL, ARRAY_VALUE, "getRefValue", io:sprintf("(J)L%s;", OBJECT), false);
            self.mv.visitTypeInsn(CHECKCAST, XML_VALUE);
        } else {
            self.mv.visitMethodInsn(INVOKEVIRTUAL, ARRAY_VALUE, "getRefValue", io:sprintf("(J)L%s;", OBJECT), false);
        }

        self.storeToVar(inst.lhsOp.variableDcl);
    }

    function generateNewErrorIns(bir:NewError newErrorIns) {
        self.mv.visitTypeInsn(NEW, ERROR_VALUE);
        self.mv.visitInsn(DUP);
        self.loadVar(newErrorIns.reasonOp.variableDcl);
        self.loadVar(newErrorIns.detailsOp.variableDcl);
        self.mv.visitMethodInsn(INVOKESPECIAL, ERROR_VALUE, "<init>",
                           io:sprintf("(L%s;L%s;)V", STRING_VALUE, OBJECT), false);
        self.storeToVar(newErrorIns.lhsOp.variableDcl);
    }

    function generateCastIns(bir:TypeCast typeCastIns) {
        // load source value
        self.loadVar(typeCastIns.rhsOp.variableDcl);
        generateCheckCast(self.mv, typeCastIns.rhsOp.typeValue, typeCastIns.lhsOp.typeValue);
        self.storeToVar(typeCastIns.lhsOp.variableDcl);
    }

    function generateTypeTestIns(bir:TypeTest typeTestIns) {
        // load source value
        self.loadVar(typeTestIns.rhsOp.variableDcl);

        // load targetType
        loadType(self.mv, typeTestIns.typeValue);

        self.mv.visitMethodInsn(INVOKESTATIC, TYPE_CHECKER, "checkIsType",
                io:sprintf("(L%s;L%s;)Z", OBJECT, BTYPE, OBJECT), false);
        self.storeToVar(typeTestIns.lhsOp.variableDcl);
    }

    function generateObjectNewIns(bir:NewInstance objectNewIns) {
        string className = self.currentPackageName + cleanupTypeName(objectNewIns.typeDef.name.value);
        self.mv.visitTypeInsn(NEW, className);
        self.mv.visitInsn(DUP);
        loadType(self.mv, objectNewIns.typeDef.typeValue);
        self.mv.visitTypeInsn(CHECKCAST, OBJECT_TYPE);
        self.mv.visitMethodInsn(INVOKESPECIAL, className, "<init>", io:sprintf("(L%s;)V", OBJECT_TYPE), false);
        self.storeToVar(objectNewIns.lhsOp.variableDcl);

        // todo : check if this is a new service object creation and process its annotation
        boolean isServiceType = false;

        if (isServiceType) {
            string varName = "#0";
            string pkgClassName = lookupFullQualifiedClassName(self.currentPackageName + varName);
            self.mv.visitFieldInsn(GETSTATIC, pkgClassName, varName, io:sprintf("L%s;", MAP_VALUE));
            loadType(self.mv, objectNewIns.typeDef.typeValue);
            self.mv.visitTypeInsn(CHECKCAST, OBJECT_TYPE);
            self.mv.visitMethodInsn(INVOKESTATIC, io:sprintf("%s", ANNOTATION_UTILS), "processObjectAnnotations",
                                        io:sprintf("(L%s;L%s;)V", MAP_VALUE, OBJECT_TYPE), false);
        }
    }

    function generateNewXMLElementIns(bir:NewXMLElement newXMLElement) {
        self.loadVar(newXMLElement.startTagOp.variableDcl);
        self.loadVar(newXMLElement.endTagOp.variableDcl);
        self.loadVar(newXMLElement.defaultNsURIOp.variableDcl);
        self.mv.visitMethodInsn(INVOKESTATIC, XML_FACTORY, "createXMLElement",
                io:sprintf("(L%s;L%s;L%s;)L%s;", XML_QNAME, XML_QNAME, STRING_VALUE, XML_VALUE), false);
        self.storeToVar(newXMLElement.lhsOp.variableDcl);
    }

    function generateNewXMLQNameIns(bir:NewXMLQName newXMLQName) {
        self.mv.visitTypeInsn(NEW, XML_QNAME);
        self.mv.visitInsn(DUP);
        self.loadVar(newXMLQName.localnameOp.variableDcl);
        self.loadVar(newXMLQName.nsURIOp.variableDcl);
        self.loadVar(newXMLQName.prefixOp.variableDcl);
        self.mv.visitMethodInsn(INVOKESPECIAL, XML_QNAME, "<init>",
                io:sprintf("(L%s;L%s;L%s;)V", STRING_VALUE, STRING_VALUE, STRING_VALUE), false);
        self.storeToVar(newXMLQName.lhsOp.variableDcl);
    }

    function generateNewStringXMLQNameIns(bir:NewStringXMLQName newStringXMLQName) {
        self.mv.visitTypeInsn(NEW, XML_QNAME);
        self.mv.visitInsn(DUP);
        self.loadVar(newStringXMLQName.stringQNameOp.variableDcl);
        self.mv.visitMethodInsn(INVOKESPECIAL, XML_QNAME, "<init>",
                io:sprintf("(L%s;)V", STRING_VALUE), false);
        self.storeToVar(newStringXMLQName.lhsOp.variableDcl);
    }

    function generateNewXMLTextIns(bir:NewXMLText newXMLText) {
        self.loadVar(newXMLText.textOp.variableDcl);
        self.mv.visitMethodInsn(INVOKESTATIC, XML_FACTORY, "createXMLText",
                io:sprintf("(L%s;)L%s;", STRING_VALUE, XML_VALUE), false);
        self.storeToVar(newXMLText.lhsOp.variableDcl);
    }

    function generateNewXMLCommentIns(bir:NewXMLComment newXMLComment) {
        self.loadVar(newXMLComment.textOp.variableDcl);
        self.mv.visitMethodInsn(INVOKESTATIC, XML_FACTORY, "createXMLComment",
                io:sprintf("(L%s;)L%s;", STRING_VALUE, XML_VALUE), false);
        self.storeToVar(newXMLComment.lhsOp.variableDcl);
    }

    function generateNewXMLProcIns(bir:NewXMLPI newXMLPI) {
        self.loadVar(newXMLPI.targetOp.variableDcl);
        self.loadVar(newXMLPI.dataOp.variableDcl);
        self.mv.visitMethodInsn(INVOKESTATIC, XML_FACTORY, "createXMLProcessingInstruction",
                io:sprintf("(L%s;L%s;)L%s;", STRING_VALUE, STRING_VALUE, XML_VALUE), false);
        self.storeToVar(newXMLPI.lhsOp.variableDcl);
    }

    function generateXMLStoreIns(bir:XMLAccess xmlStoreIns) {
        self.loadVar(xmlStoreIns.lhsOp.variableDcl);
        self.loadVar(xmlStoreIns.rhsOp.variableDcl);
        self.mv.visitMethodInsn(INVOKEVIRTUAL, XML_VALUE, "addChildren", io:sprintf("(L%s;)V", XML_VALUE),
                                        false);
    }

    function generateXMLLoadAllIns(bir:XMLAccess xmlLoadAllIns) {
        self.loadVar(xmlLoadAllIns.rhsOp.variableDcl);
        self.mv.visitMethodInsn(INVOKEVIRTUAL, XML_VALUE, "children", io:sprintf("()L%s;", XML_VALUE),
                                        false);
        self.storeToVar(xmlLoadAllIns.lhsOp.variableDcl);
    }

    function generateXMLAttrLoadIns(bir:FieldAccess xmlAttrStoreIns) {
        // visit xml_ref
        self.loadVar(xmlAttrStoreIns.rhsOp.variableDcl);

        // visit attribute name expr
        self.loadVar(xmlAttrStoreIns.keyOp.variableDcl);

        // invoke getAttribute() method
        self.mv.visitMethodInsn(INVOKEVIRTUAL, XML_VALUE, "getAttribute",
                io:sprintf("(L%s;)L%s;", XML_QNAME, STRING_VALUE), false);

        // store in the target reg
        bir:BType targetType = xmlAttrStoreIns.lhsOp.variableDcl.typeValue;
        self.storeToVar(xmlAttrStoreIns.lhsOp.variableDcl);
    }

    function generateXMLAttrStoreIns(bir:FieldAccess xmlAttrStoreIns) {
        // visit xml_ref
        self.loadVar(xmlAttrStoreIns.lhsOp.variableDcl);

        // visit attribute name expr
        self.loadVar(xmlAttrStoreIns.keyOp.variableDcl);

        // visit attribute value expr
        self.loadVar(xmlAttrStoreIns.rhsOp.variableDcl);

        // invoke setAttribute() method
        self.mv.visitMethodInsn(INVOKEVIRTUAL, XML_VALUE, "setAttribute",
                io:sprintf("(L%s;L%s;)V", XML_QNAME, STRING_VALUE), false);
    }

    function generateXMLLoadIns(bir:FieldAccess xmlLoadIns) {
        // visit xml_ref
        self.loadVar(xmlLoadIns.rhsOp.variableDcl);

        // visit element name/index expr
        self.loadVar(xmlLoadIns.keyOp.variableDcl);

        if (xmlLoadIns.keyOp.variableDcl.typeValue is bir:BTypeString) {
            // invoke `children(name)` method
            self.mv.visitMethodInsn(INVOKEVIRTUAL, XML_VALUE, "children",
                io:sprintf("(L%s;)L%s;", STRING_VALUE, XML_VALUE), false);
        } else {
            // invoke `getItem(index)` method
            self.mv.visitInsn(L2I);
            self.mv.visitMethodInsn(INVOKEVIRTUAL, XML_VALUE, "getItem",
                io:sprintf("(I)L%s;", XML_VALUE), false);
        }

        // store in the target reg
        bir:BType targetType = xmlLoadIns.lhsOp.variableDcl.typeValue;
        self.storeToVar(xmlLoadIns.lhsOp.variableDcl);
    }

    private function loadVar(bir:VariableDcl varDcl) {
        generateVarLoad(self.mv, varDcl, self.currentPackageName, self.getJVMIndexOfVarRef(varDcl));
    }

    private function storeToVar(bir:VariableDcl varDcl) {
        generateVarStore(self.mv, varDcl, self.currentPackageName, self.getJVMIndexOfVarRef(varDcl));
    }
};

function addBoxInsn(jvm:MethodVisitor mv, bir:BType? bType) {
    if (bType is bir:BType) {
        generateCast(mv, bType, "any");
    }
}

function addUnboxInsn(jvm:MethodVisitor mv, bir:BType bType) {
    generateCast(mv, "any", bType);
}

function generateVarLoad(jvm:MethodVisitor mv, bir:VariableDcl varDcl, string currentPackageName, int valueIndex) {
    bir:BType bType = varDcl.typeValue;

    if (varDcl.kind == bir:VAR_KIND_GLOBAL) {
        string varName = varDcl.name.value;
        string className = lookupFullQualifiedClassName(currentPackageName + varName);
        string typeSig = getTypeDesc(bType);
        mv.visitFieldInsn(GETSTATIC, className, varName, typeSig);
        return;
    } else if (varDcl.kind == bir:VAR_KIND_SELF) {
        mv.visitVarInsn(ALOAD, 0);
        return;
    }

    if (bType is bir:BTypeInt || bType is bir:BTypeByte) {
        mv.visitVarInsn(LLOAD, valueIndex);
    } else if (bType is bir:BTypeFloat) {
        mv.visitVarInsn(DLOAD, valueIndex);
    } else if (bType is bir:BTypeBoolean) {
        mv.visitVarInsn(ILOAD, valueIndex);
    } else if (bType is bir:BArrayType ||
                bType is bir:BTypeString ||
                bType is bir:BMapType ||
                bType is bir:BTypeAny ||
                bType is bir:BTypeAnyData ||
                bType is bir:BTypeNil ||
                bType is bir:BUnionType ||
                bType is bir:BTupleType ||
                bType is bir:BRecordType ||
                bType is bir:BErrorType ||
                bType is bir:BJSONType ||
                bType is bir:BFutureType ||
                bType is bir:BObjectType ||
<<<<<<< HEAD
                bType is bir:BTypeTypedesc) {
=======
                bType is bir:BXMLType ) {
>>>>>>> 1d08095e
        mv.visitVarInsn(ALOAD, valueIndex);
    } else {
        error err = error( "JVM generation is not supported for type " +io:sprintf("%s", bType));
        panic err;
    }
}

function generateVarStore(jvm:MethodVisitor mv, bir:VariableDcl varDcl, string currentPackageName, int valueIndex) {
    bir:BType bType = varDcl.typeValue;

    if (varDcl.kind == "GLOBAL") {
        string varName = varDcl.name.value;
        string className = lookupFullQualifiedClassName(currentPackageName + varName);
        string typeSig = getTypeDesc(bType);
        mv.visitFieldInsn(PUTSTATIC, className, varName, typeSig);
        return;
    }

    if (bType is bir:BTypeInt || bType is bir:BTypeByte) {
        mv.visitVarInsn(LSTORE, valueIndex);
    } else if (bType is bir:BTypeFloat) {
        mv.visitVarInsn(DSTORE, valueIndex);
    } else if (bType is bir:BTypeBoolean) {
        mv.visitVarInsn(ISTORE, valueIndex);
    } else if (bType is bir:BArrayType ||
                    bType is bir:BTypeString ||
                    bType is bir:BMapType ||
                    bType is bir:BTypeAny ||
                    bType is bir:BTypeAnyData ||
                    bType is bir:BTypeNil ||
                    bType is bir:BUnionType ||
                    bType is bir:BTupleType ||
                    bType is bir:BRecordType ||
                    bType is bir:BErrorType ||
                    bType is bir:BJSONType ||
                    bType is bir:BFutureType ||
                    bType is bir:BObjectType ||
<<<<<<< HEAD
                    bType is bir:BTypeTypedesc) {
=======
                    bType is bir:BXMLType) {
>>>>>>> 1d08095e
        mv.visitVarInsn(ASTORE, valueIndex);
    } else {
        error err = error("JVM generation is not supported for type " +io:sprintf("%s", bType));
        panic err;
    }
}<|MERGE_RESOLUTION|>--- conflicted
+++ resolved
@@ -712,11 +712,8 @@
                 bType is bir:BJSONType ||
                 bType is bir:BFutureType ||
                 bType is bir:BObjectType ||
-<<<<<<< HEAD
-                bType is bir:BTypeTypedesc) {
-=======
-                bType is bir:BXMLType ) {
->>>>>>> 1d08095e
+                bType is bir:BXMLType ||
+                bType is bir:BTypeDesc) {
         mv.visitVarInsn(ALOAD, valueIndex);
     } else {
         error err = error( "JVM generation is not supported for type " +io:sprintf("%s", bType));
@@ -754,11 +751,8 @@
                     bType is bir:BJSONType ||
                     bType is bir:BFutureType ||
                     bType is bir:BObjectType ||
-<<<<<<< HEAD
-                    bType is bir:BTypeTypedesc) {
-=======
-                    bType is bir:BXMLType) {
->>>>>>> 1d08095e
+                    bType is bir:BXMLType ||
+                    bType is bir:BTypeDesc) {
         mv.visitVarInsn(ASTORE, valueIndex);
     } else {
         error err = error("JVM generation is not supported for type " +io:sprintf("%s", bType));
