--- conflicted
+++ resolved
@@ -236,32 +236,17 @@
     return "$lock" + varName;
 }
 
-<<<<<<< HEAD
-function lookupModule(bir:ModuleID modId) returns (bir:Package, boolean) {
+function lookupModule(bir:ModuleID modId) returns [bir:Package, boolean] {
     string orgName = modId.org;
     string moduleName = modId.name;
 
     var pkgFromCache = compiledPkgCache[orgName + moduleName];
     if (pkgFromCache is bir:Package) {
-        return (pkgFromCache, true);
+        return [pkgFromCache, true];
     }
     var parsedPkg = currentBIRContext.lookupBIRModule(modId);
     compiledPkgCache[orgName + moduleName] = parsedPkg;
-    return (parsedPkg, false);
-=======
-function lookupModule(bir:ModuleID modId) returns [bir:Package, boolean] {
-        string orgName = modId.org;
-        string moduleName = modId.name;
-
-        var pkgFromCache = compiledPkgCache[orgName + moduleName];
-        if (pkgFromCache is bir:Package) {
-            return [pkgFromCache, true];
-        }
-        var parsedPkg = currentBIRContext.lookupBIRModule(modId);
-        compiledPkgCache[orgName + moduleName] = parsedPkg;
-        return [parsedPkg, false];
->>>>>>> f09c5107
-
+    return [parsedPkg, false];
 }
 
 function getModuleLevelClassName(string orgName, string moduleName, string sourceFileName) returns string {
