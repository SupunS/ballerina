--- conflicted
+++ resolved
@@ -104,7 +104,7 @@
     string moduleName = moduleId.name;
     string pkgName = getPackageName(orgName, moduleName);
 
-    var (module, isFromCache) = lookupModule(moduleId);
+    var [module, isFromCache] = lookupModule(moduleId);
 
     if (!isEntry && isFromCache) {
         return;
@@ -123,15 +123,9 @@
 
     // generate object value classes
     ObjectGenerator objGen = new(module);
-<<<<<<< HEAD
-    objGen.generateValueClasses(module.typeDefs, pkgEntries);
-    generateFrameClasses(module, pkgEntries);
-    foreach var [moduleClass, v] in jvmClassMap {
-=======
     objGen.generateValueClasses(module.typeDefs, jarFile.pkgEntries);
     generateFrameClasses(module, jarFile.pkgEntries);
-    foreach var (moduleClass, v) in jvmClassMap {
->>>>>>> b022a8a3
+    foreach var [moduleClass, v] in jvmClassMap {
         jvm:ClassWriter cw = new(COMPUTE_FRAMES);
         currentClass = untaint moduleClass;
         if (moduleClass == typeOwnerClass) {
@@ -146,66 +140,6 @@
                     generateLockForVariable(globalVar, cw);
                 }
             }
-<<<<<<< HEAD
-            generateStaticInitializer(module.globalVars, cw, moduleClass, false);
-        } else {
-            cw.visit(V1_8, ACC_PUBLIC + ACC_SUPER, moduleClass, (), OBJECT, ());
-            generateDefaultConstructor(cw, OBJECT);
-        }
-        cw.visitSource(v.sourceFileName);
-        // generate methods
-        foreach var func in v.functions {
-            generateMethod(getFunction(func), cw, module);
-        }
-        // generate lambdas created during generating methods
-        foreach var [name, call] in lambdas {
-            generateLambdaMethod(call[0], cw, call[1], name);
-        }
-        // clear the lambdas
-        lambdas = {};
-        cw.visitEnd();
-        byte[] classContent = cw.toByteArray();
-        pkgEntries[moduleClass + ".class"] = classContent;
-    }
-}
-
-public function generateEntryPackage(bir:Package module, string sourceFileName, map<byte[]> pkgEntries,
-        map<string> manifestEntries) {
-
-    string orgName = module.org.value;
-    string moduleName = module.name.value;
-    string pkgName = getPackageName(orgName, moduleName);
-
-    foreach var func in module.functions {
-        addDefaultableBooleanVarsToSignature(func);
-    }
-    typeOwnerClass = getModuleLevelClassName(untaint orgName, untaint moduleName, MODULE_INIT_CLASS_NAME);
-    map<JavaClass> jvmClassMap = generateClassNameMappings(module, pkgName, typeOwnerClass, untaint lambdas);
-
-    // generate object value classes
-    ObjectGenerator objGen = new(module);
-    objGen.generateValueClasses(module.typeDefs, pkgEntries);
-    generateFrameClasses(module, pkgEntries);
-    bir:Function? mainFunc = getMainFunc(module.functions);
-    string mainClass = "";
-    if (mainFunc is bir:Function) {
-        mainClass = getModuleLevelClassName(untaint orgName, untaint moduleName,
-                                            cleanupBalExt(mainFunc.pos.sourceFileName));
-    }
-    foreach var [moduleClass, v] in jvmClassMap {
-        jvm:ClassWriter cw = new(COMPUTE_FRAMES);
-        currentClass = moduleClass;
-        if (moduleClass == typeOwnerClass) {
-            cw.visit(V1_8, ACC_PUBLIC + ACC_SUPER, moduleClass, (), VALUE_CREATOR, ());
-            generateDefaultConstructor(cw, VALUE_CREATOR);
-            generateUserDefinedTypeFields(cw, module.typeDefs);
-            generateValueCreatorMethods(cw, module.typeDefs, pkgName);
-            // populate global variable to class name mapping and generate them
-            foreach var globalVar in module.globalVars {
-                if (globalVar is bir:GlobalVariableDcl) {
-                    generatePackageVariable(globalVar, cw);
-                    generateLockForVariable(globalVar, cw);
-=======
             boolean serviceEPAvailable = false;
             if (isEntry) {
                 bir:Function? mainFunc = getMainFunc(module.functions);
@@ -217,7 +151,6 @@
                 generateMainMethod(mainFunc, cw, module, mainClass, moduleClass);
                 if (mainFunc is bir:Function) {
                     generateLambdaForMain(mainFunc, cw, module, mainClass, moduleClass);
->>>>>>> b022a8a3
                 }
                 generateLambdaForPackageInits(cw, module, mainClass, moduleClass);
                 jarFile.manifestEntries["Main-Class"] = moduleClass;
@@ -233,14 +166,8 @@
         foreach var func in v.functions {
             generateMethod(getFunction(func), cw, module);
         }
-<<<<<<< HEAD
-        
-        // generate lambdas
+        // generate lambdas created during generating methods
         foreach var [name, call] in lambdas {
-=======
-        // generate lambdas created during generating methods
-        foreach var (name, call) in lambdas {
->>>>>>> b022a8a3
             generateLambdaMethod(call[0], cw, call[1], name);
         }
         // clear the lambdas
@@ -307,17 +234,17 @@
     return "$lock" + varName;
 }
 
-function lookupModule(bir:ModuleID modId) returns (bir:Package, boolean) {
+function lookupModule(bir:ModuleID modId) returns [bir:Package, boolean] {
         string orgName = modId.org;
         string moduleName = modId.name;
 
         var pkgFromCache = compiledPkgCache[orgName + moduleName];
         if (pkgFromCache is bir:Package) {
-            return (pkgFromCache, true);
+            return [pkgFromCache, true];
         }
         var parsedPkg = currentBIRContext.lookupBIRModule(modId);
         compiledPkgCache[orgName + moduleName] = parsedPkg;
-        return (parsedPkg, false);
+        return [parsedPkg, false];
 
 }
 
