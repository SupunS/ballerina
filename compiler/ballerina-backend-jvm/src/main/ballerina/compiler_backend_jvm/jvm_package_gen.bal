--- conflicted
+++ resolved
@@ -105,21 +105,9 @@
 
     string orgName = module.org.value;
     string moduleName = module.name.value;
-<<<<<<< HEAD
     string pkgName = getPackageName(orgName, moduleName);
     map<JavaClass> jvmClassMap = generateJavaClassMap(module, untaint lambdas);
     
-=======
-    string moduleClass = getModuleLevelClassName(untaint orgName, untaint moduleName, untaint sourceFileName);
-    string pkgName = getPackageName(orgName, moduleName);
-
-    // generate class name mappings for functions and global vars
-    generateClassNameMappings(module, pkgName, moduleClass);
-
-    // TODO: remove once the package init class is introduced
-    typeOwnerClass = moduleClass;
-
->>>>>>> 3e1adc8a
     // generate object value classes
     ObjectGenerator objGen = new(module);
     bir:Function? mainFunc = getMainFunc(module.functions);
@@ -156,60 +144,26 @@
             }
         }
 
-<<<<<<< HEAD
-        // populate function to class name mapping
+        // generate methods
         foreach var func in v.functions {
             fullQualifiedClassNames[pkgName + getFunction(func).name.value] = moduleClass;
-        }
-
-       
+            generateMethod(getFunction(func), cw, module);
+        }
+
         if (isInitClass && mainFunc is bir:Function) {
             generateMainMethod(mainFunc, cw, module, mainClass, moduleClass);
+            generateLambdaForMain(mainFunc, cw, module, mainClass, moduleClass);
             manifestEntries["Main-Class"] = moduleClass;
-=======
-    // generate global variables
-    foreach var globalVar in module.globalVars {
-        if (globalVar is bir:GlobalVariableDcl) {
-            generatePackageVariable(globalVar, cw);
->>>>>>> 3e1adc8a
-        }
-
-<<<<<<< HEAD
-        // generate methods
-        foreach var func in v.functions {
-            generateMethod(getFunction(func), cw, module);
-        }
-
+        }
+        
         foreach var (name, call) in v.lambdaCalls {
             generateLambdaMethod(call[0], cw, call[1], name);
         }
-=======
-    bir:Function? mainFunc = getMainFunc(module.functions);
-    if (mainFunc is bir:Function) {
-        generateMainMethod(mainFunc, cw, module);
-        generateLambdaForMain(mainFunc, cw, module);
-        manifestEntries["Main-Class"] = getMainClassName(orgName, moduleName, sourceFileName);
-    }
->>>>>>> 3e1adc8a
 
         cw.visitEnd();
 
         byte[] classContent = cw.toByteArray();
         pkgEntries[moduleClass + ".class"] = classContent;
-    }
-}
-
-function generateClassNameMappings(bir:Package module, string pkgName, string moduleClass) {
-    // populate global variable to class name mapping
-    foreach var globalVar in module.globalVars {
-        if (globalVar is bir:GlobalVariableDcl) {
-            fullQualifiedClassNames[pkgName + globalVar.name.value] = moduleClass;
-        }
-    }
-
-    // populate function to class name mapping
-    foreach var func in module.functions {
-        fullQualifiedClassNames[pkgName + getFunction(func).name.value] = moduleClass;
     }
 }
 
