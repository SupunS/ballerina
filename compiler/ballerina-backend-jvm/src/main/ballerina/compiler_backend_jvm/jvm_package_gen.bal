--- conflicted
+++ resolved
@@ -606,9 +606,5 @@
 function readFileFully(string path) returns byte[]  = external;
 
 public function lookupExternClassName(string pkgName, string functionName) returns string? {
-<<<<<<< HEAD
-    return externalMapCache[cleanupName(pkgName + "/" + functionName)];
-=======
     return externalMapCache[cleanupName(pkgName) + "/" + functionName];
->>>>>>> 72d85ce6
 }