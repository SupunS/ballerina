function generateMethod(bir:Function func, jvm:ClassWriter cw, bir:Package module) {
    string currentPackageName = getPackageName(module.org.value, module.name.value);

    BalToJVMIndexMap indexMap = new;
    string funcName = cleanupFunctionName(untaint func.name.value);
    int returnVarRefIndex = -1;

    // generate method desc
    string desc = getMethodDesc(func);
    jvm:MethodVisitor mv = cw.visitMethod(ACC_PUBLIC + ACC_STATIC, funcName, desc, null, null);
    mv.visitCode();

    // generate method body
    int k = 1;
    boolean isVoidFunc = false;
    if (func.typeValue.retType is bir:BTypeNil) {
        isVoidFunc = true;
        k = 0;
    }
    bir:VariableDcl stranVar = { typeValue: "string", // should be record
                                 name: { value: "srand" },
                                 kind: "ARG" };
    _ = indexMap.getIndex(stranVar);

    bir:VariableDcl[] localVars = func.localVars;
    while (k < localVars.length()) {
        bir:VariableDcl localVar = localVars[k];
        var index = indexMap.getIndex(localVar);
        if(localVar.kind != "ARG"){
            bir:BType bType = localVar.typeValue;
            genDefaultValue(mv, bType, index);
        }
        k += 1;
    }
    bir:VariableDcl stateVar = { typeValue: "string", //should  be javaInt
                                 name: { value: "state" },
                                 kind: "TEMP" };
    var stateVarIndex = indexMap.getIndex(stateVar);
    mv.visitInsn(ICONST_0);
    mv.visitVarInsn(ISTORE, stateVarIndex);

    LabelGenerator labelGen = new();

    mv.visitVarInsn(ALOAD, 0);
    mv.visitFieldInsn(GETFIELD, "org/ballerinalang/jvm/Strand", "resumeIndex", "I");
    jvm:Label resumeLable = labelGen.getLabel(funcName + "resume");
    mv.visitJumpInsn(IFGT, resumeLable);

    jvm:Label varinitLable = labelGen.getLabel(funcName + "varinit");
    mv.visitLabel(varinitLable);

    if (!isVoidFunc) {
        returnVarRefIndex = indexMap.getIndex(localVars[0]);
        bir:BType returnType = func.typeValue.retType;
        genDefaultValue(mv, returnType, returnVarRefIndex);
    }

    // uncomment to test yield
    // mv.visitFieldInsn(GETSTATIC, className, "i", "I");
    // mv.visitInsn(ICONST_1);
    // mv.visitInsn(IADD);
    // mv.visitFieldInsn(PUTSTATIC, className, "i", "I");

    // process basic blocks
    int j = 0;
    bir:BasicBlock[] basicBlocks = func.basicBlocks;

    jvm:Label[] lables = [];
    int[] states = [];

    int i = 0;
    while (i < basicBlocks.length()) {
        bir:BasicBlock bb = basicBlocks[i];
        if(i == 0){
            lables[i] = labelGen.getLabel(funcName + bb.id.value);
        } else {
            lables[i] = labelGen.getLabel(funcName + bb.id.value + "beforeTerm");
        }
        states[i] = i;
        i = i + 1;
    }

    TerminatorGenerator termGen = new(mv, indexMap, labelGen);

    // uncomment to test yield
    // mv.visitFieldInsn(GETSTATIC, className, "i", "I");
    // mv.visitIntInsn(BIPUSH, 100);
    // jvm:Label l0 = labelGen.getLabel(funcName + "l0");
    // mv.visitJumpInsn(IF_ICMPNE, l0);
    // mv.visitVarInsn(ALOAD, 0);
    // mv.visitInsn(ICONST_1);
    // mv.visitFieldInsn(PUTFIELD, "org/ballerinalang/jvm/Strand", "yield", "Z");
    // termGen.genReturnTerm({kind:"RETURN"}, returnVarRefIndex, func);
    // mv.visitLabel(l0);

    mv.visitVarInsn(ILOAD, stateVarIndex);
    jvm:Label yieldLable = labelGen.getLabel(funcName + "yield");
    mv.visitLookupSwitchInsn(yieldLable, states, lables);



    while (j < basicBlocks.length()) {
        bir:BasicBlock bb = basicBlocks[j];
        //io:println("Basic Block Is : ", bb.id.value);
        string currentBBName = io:sprintf("%s", bb.id.value);

        // create jvm label
        jvm:Label bbLabel = labelGen.getLabel(funcName + bb.id.value);
        mv.visitLabel(bbLabel);

        // generate instructions
        int m = 0;
        while (m < bb.instructions.length()) {
            bir:Instruction inst = bb.instructions[m];
            InstructionGenerator instGen = new(mv, indexMap, currentPackageName);
            if (inst is bir:ConstantLoad) {
                instGen.generateConstantLoadIns(inst);
            } else if (inst is bir:Move) {
                if (inst.kind == "TYPE_CAST") {
                    instGen.generateCastIns(inst);
                } else {
                    instGen.generateMoveIns(inst);
                }
            } else if (inst is bir:BinaryOp) {
                instGen.generateBinaryOpIns(inst);
            } else if (inst is bir:NewArray) {
                instGen.generateArrayNewIns(inst);
            } else if (inst is bir:NewMap) {
                instGen.generateMapNewIns(inst);
            } else if (inst is bir:NewError) {
                instGen.generateNewErrorIns(inst);
            } else if (inst is bir:FieldAccess) {
                if (inst.kind == "MAP_STORE") {
                    instGen.generateMapStoreIns(inst);
                } else if (inst.kind == "MAP_LOAD") {
                    instGen.generateMapLoadIns(inst);
                } else if (inst.kind == "ARRAY_STORE") {
                    instGen.generateArrayStoreIns(inst);
                } else if (inst.kind == "ARRAY_LOAD") {
                    instGen.generateArrayValueLoad(inst);
                }
            } else if (inst is bir:TypeTest) {
                instGen.generateTypeTestIns(inst);
            } else {
                error err = error("JVM generation is not supported for operation " + io:sprintf("%s", inst));
                panic err;
            }
            m += 1;
        }

        jvm:Label bbEndLable = labelGen.getLabel(funcName + bb.id.value + "beforeTerm");
        mv.visitLabel(bbEndLable);

        mv.visitIntInsn(BIPUSH, j);
        mv.visitVarInsn(ISTORE, stateVarIndex);

        // process terminator
        bir:Terminator terminator = bb.terminator;
        if (terminator is bir:GOTO) {
            termGen.genGoToTerm(terminator, funcName);
        } else if (terminator is bir:Call) {
            termGen.genCallTerm(terminator, funcName);
        } else if (terminator is bir:Branch) {
            termGen.genBranchTerm(terminator, funcName);
        } else if (terminator is bir:Return) {
            termGen.genReturnTerm(terminator, returnVarRefIndex, func);
        }
        j += 1;
    }

    var frameName = funcName + "Frame";
    mv.visitLabel(resumeLable);
    mv.visitVarInsn(ALOAD, 0);
    mv.visitFieldInsn(GETFIELD, "org/ballerinalang/jvm/Strand", "frames", "[Ljava/lang/Object;");
    mv.visitVarInsn(ALOAD, 0);
    mv.visitInsn(DUP);
    mv.visitFieldInsn(GETFIELD, "org/ballerinalang/jvm/Strand", "resumeIndex", "I");
    mv.visitInsn(ICONST_1);
    mv.visitInsn(ISUB);
    mv.visitInsn(DUP_X1);
    mv.visitFieldInsn(PUTFIELD, "org/ballerinalang/jvm/Strand", "resumeIndex", "I");
    mv.visitInsn(AALOAD);
    mv.visitTypeInsn(CHECKCAST, frameName);

    k = 0;
    while (k < localVars.length()) {
        bir:VariableDcl localVar = localVars[k];
        var index = indexMap.getIndex(localVar);
        bir:BType bType = localVar.typeValue;
        mv.visitInsn(DUP);
        if (bType is bir:BTypeInt) {
            mv.visitFieldInsn(GETFIELD, frameName, localVar.name.value.replace("%","_"), "J");
            mv.visitVarInsn(LSTORE, index);
        } else if (bType is bir:BTypeFloat) {
            mv.visitFieldInsn(GETFIELD, frameName, localVar.name.value.replace("%","_"), "D");
            mv.visitVarInsn(DSTORE, index);
        } else if (bType is bir:BTypeString) {
            mv.visitFieldInsn(GETFIELD, frameName, localVar.name.value.replace("%","_"), 
                    io:sprintf("L%s;", STRING_VALUE));
            mv.visitVarInsn(ASTORE, index);
        } else if (bType is bir:BTypeBoolean) {
            mv.visitFieldInsn(GETFIELD, frameName, localVar.name.value.replace("%","_"), "Z");
            mv.visitVarInsn(ISTORE, index);
        } else if (bType is bir:BTypeByte) {
            mv.visitFieldInsn(GETFIELD, frameName, localVar.name.value.replace("%","_"), "B");
            mv.visitVarInsn(ISTORE, index);
        } else if (bType is bir:BMapType || bType is bir:BRecordType) {
            mv.visitFieldInsn(GETFIELD, frameName, localVar.name.value.replace("%","_"), 
                    io:sprintf("L%s;", MAP_VALUE));
            mv.visitVarInsn(ASTORE, index);
        } else if (bType is bir:BArrayType ||
                    bType is bir:BTupleType) {
            mv.visitFieldInsn(GETFIELD, frameName, localVar.name.value.replace("%","_"), 
                    io:sprintf("L%s;", ARRAY_VALUE));
            mv.visitVarInsn(ASTORE, index);
        } else if (bType is bir:BObjectType) {
            mv.visitFieldInsn(GETFIELD, frameName, localVar.name.value.replace("%","_"), 
                    io:sprintf("L%s;", OBJECT_VALUE));
            mv.visitVarInsn(ASTORE, index);
        } else if (bType is bir:BErrorType) {
            mv.visitFieldInsn(GETFIELD, frameName, localVar.name.value.replace("%","_"), 
                    io:sprintf("L%s;", ERROR_VALUE));
            mv.visitVarInsn(ASTORE, index);
        } else if (bType is bir:BTypeNil ||
                    bType is bir:BTypeAny ||
                    bType is bir:BTypeAnyData ||
                    bType is bir:BUnionType) {
            mv.visitFieldInsn(GETFIELD, frameName, localVar.name.value.replace("%","_"), 
                    io:sprintf("L%s;", OBJECT));
            mv.visitVarInsn(ASTORE, index);
        } else {
            error err = error( "JVM generation is not supported for type " +
                                        io:sprintf("%s", bType));
            panic err;
        }
        k = k + 1;
    }
    mv.visitFieldInsn(GETFIELD, frameName, "state", "I");
    mv.visitVarInsn(ISTORE, stateVarIndex);
    mv.visitJumpInsn(GOTO, varinitLable);


    mv.visitLabel(yieldLable);
    mv.visitTypeInsn(NEW, frameName);
    mv.visitInsn(DUP);
    mv.visitMethodInsn(INVOKESPECIAL, frameName, "<init>", "()V", false);


    k = 0;
    while (k < localVars.length()) {
        bir:VariableDcl localVar = localVars[k];
        var index = indexMap.getIndex(localVar);
        mv.visitInsn(DUP);

        bir:BType bType = localVar.typeValue;

        if (bType is bir:BTypeInt) {
            mv.visitVarInsn(LLOAD, index);
            mv.visitFieldInsn(PUTFIELD, frameName, localVar.name.value.replace("%","_"), "J");
        } else if (bType is bir:BTypeFloat) {
            mv.visitVarInsn(DLOAD, index);
            mv.visitFieldInsn(PUTFIELD, frameName, localVar.name.value.replace("%","_"), "D");
        } else if (bType is bir:BTypeString) {
            mv.visitVarInsn(ALOAD, index);
            mv.visitFieldInsn(PUTFIELD, frameName, localVar.name.value.replace("%","_"),
                    io:sprintf("L%s;", STRING_VALUE));
        } else if (bType is bir:BTypeBoolean) {
            mv.visitVarInsn(ILOAD, index);
            mv.visitFieldInsn(PUTFIELD, frameName, localVar.name.value.replace("%","_"), "Z");
        } else if (bType is bir:BTypeByte) {
            mv.visitVarInsn(ILOAD, index);
            mv.visitFieldInsn(PUTFIELD, frameName, localVar.name.value.replace("%","_"), "B");
        } else if (bType is bir:BMapType) {
            mv.visitVarInsn(ALOAD, index);
            mv.visitFieldInsn(PUTFIELD, frameName, localVar.name.value.replace("%","_"),
                    io:sprintf("L%s;", MAP_VALUE));
        } else if (bType is bir:BArrayType || 
                    bType is bir:BTupleType) {
            mv.visitVarInsn(ALOAD, index);
            mv.visitFieldInsn(PUTFIELD, frameName, localVar.name.value.replace("%","_"),
                    io:sprintf("L%s;", ARRAY_VALUE));
        } else if (bType is bir:BErrorType) {
            mv.visitVarInsn(ALOAD, index);
            mv.visitFieldInsn(PUTFIELD, frameName, localVar.name.value.replace("%","_"),
                    io:sprintf("L%s;", ERROR_VALUE));
        } else if (bType is bir:BObjectType) {
            mv.visitVarInsn(ALOAD, index);
            mv.visitFieldInsn(PUTFIELD, frameName, localVar.name.value.replace("%","_"),
                    io:sprintf("L%s;", OBJECT_VALUE));
        } else if (bType is bir:BTypeNil ||
                    bType is bir:BTypeAny ||
                    bType is bir:BTypeAnyData ||
                    bType is bir:BUnionType ||
                    bType is bir:BObjectType ||
                    bType is bir:BRecordType) {
            mv.visitVarInsn(ALOAD, index);
            mv.visitFieldInsn(PUTFIELD, frameName, localVar.name.value.replace("%","_"),
                    io:sprintf("L%s;", OBJECT));
        } else {
            error err = error( "JVM generation is not supported for type " +
                                        io:sprintf("%s", bType));
            panic err;
        }

        k = k + 1;
    }

    mv.visitInsn(DUP);
    mv.visitVarInsn(ILOAD, stateVarIndex);
    mv.visitFieldInsn(PUTFIELD, frameName, "state", "I");


    bir:VariableDcl frameVar = { typeValue: "string", // should be record or something
                                 name: { value: "frame" },
                                 kind: "TEMP" };
    var frameVarIndex = indexMap.getIndex(frameVar);
    mv.visitVarInsn(ASTORE, frameVarIndex);

    mv.visitVarInsn(ALOAD, 0);
    mv.visitFieldInsn(GETFIELD, "org/ballerinalang/jvm/Strand", "frames", "[Ljava/lang/Object;");
    mv.visitVarInsn(ALOAD, 0);
    mv.visitInsn(DUP);
    mv.visitFieldInsn(GETFIELD, "org/ballerinalang/jvm/Strand", "resumeIndex", "I");
    mv.visitInsn(DUP_X1);
    mv.visitInsn(ICONST_1);
    mv.visitInsn(IADD);
    mv.visitFieldInsn(PUTFIELD, "org/ballerinalang/jvm/Strand", "resumeIndex", "I");
    mv.visitVarInsn(ALOAD, frameVarIndex);
    mv.visitInsn(AASTORE);


    termGen.genReturnTerm({kind:"RETURN"}, returnVarRefIndex, func);
    mv.visitMaxs(0, 0);
    mv.visitEnd();
}

function genDefaultValue(jvm:MethodVisitor mv, bir:BType bType, int index) {
    if (bType is bir:BTypeInt) {
        mv.visitInsn(LCONST_0);
        mv.visitVarInsn(LSTORE, index);
    } else if (bType is bir:BTypeFloat) {
        mv.visitInsn(DCONST_0);
        mv.visitVarInsn(DSTORE, index);
    } else if (bType is bir:BTypeString) {
        mv.visitInsn(ACONST_NULL);
        mv.visitVarInsn(ASTORE, index);
    } else if (bType is bir:BTypeBoolean) {
        mv.visitInsn(ICONST_0);
        mv.visitVarInsn(ISTORE, index);
    } else if (bType is bir:BTypeByte) {
        mv.visitInsn(ICONST_0);
        mv.visitVarInsn(ISTORE, index);
    } else if (bType is bir:BMapType ||
                bType is bir:BArrayType ||
                bType is bir:BErrorType ||
                bType is bir:BTypeNil ||
                bType is bir:BTypeAny ||
                bType is bir:BTypeAnyData ||
                bType is bir:BObjectType ||
                bType is bir:BUnionType ||
                bType is bir:BRecordType ||
                bType is bir:BTupleType ||
                bType is bir:BTypeAnyData) {
        mv.visitInsn(ACONST_NULL);
        mv.visitVarInsn(ASTORE, index);
    } else {
        error err = error( "JVM generation is not supported for type " +
                                        io:sprintf("%s", bType));
        panic err;
    }
}

function getMethodDesc(bir:Function func) returns string {
    string desc = "(Lorg/ballerinalang/jvm/Strand;";
    int i = 0;
    while (i < func.argsCount) {
        desc = desc + getArgTypeSignature(func.typeValue.paramTypes[i]);
        i += 1;
    }
    string returnType = generateReturnType(func.typeValue.retType);
    desc =  desc + returnType;

    return desc;
}

function getArgTypeSignature(bir:BType bType) returns string {
    if (bType is bir:BTypeInt) {
        return "J";
    } else if (bType is bir:BTypeFloat) {
        return "D";
    } else if (bType is bir:BTypeString) {
        return io:sprintf("L%s;", STRING_VALUE);
    } else if (bType is bir:BTypeBoolean) {
        return "Z";
    } else if (bType is bir:BTypeByte) {
        return "B";
    } else if (bType is bir:BTypeNil) {
        return io:sprintf("L%s;", OBJECT);
    } else if (bType is bir:BArrayType || bType is bir:BTupleType) {
        return io:sprintf("L%s;", ARRAY_VALUE );
    } else if (bType is bir:BErrorType) {
        return io:sprintf("L%s;", ERROR_VALUE);
    } else if (bType is bir:BTypeAny || bType is bir:BTypeAnyData || bType is bir:BUnionType) {
        return io:sprintf("L%s;", OBJECT);
    } else if (bType is bir:BMapType || bType is bir:BRecordType) {
        return io:sprintf("L%s;", MAP_VALUE);
    } else {
        error err = error( "JVM generation is not supported for type " + io:sprintf("%s", bType));
        panic err;
    }
}

function generateReturnType(bir:BType? bType) returns string {
    if (bType is ()) {
        return ")V";
    } else if (bType is bir:BTypeInt) {
        return ")J";
    } else if (bType is bir:BTypeFloat) {
        return ")D";
    } else if (bType is bir:BTypeString) {
        return io:sprintf(")L%s;", STRING_VALUE);
    } else if (bType is bir:BTypeBoolean) {
        return ")Z";
    } else if (bType is bir:BTypeByte) {
        return ")B";
    } else if (bType is bir:BTypeNil) {
        return ")V";
    } else if (bType is bir:BArrayType ||
                bType is bir:BTupleType) {
        return io:sprintf(")L%s;", ARRAY_VALUE);
    } else if (bType is bir:BMapType || 
                bType is bir:BRecordType) {
        return io:sprintf(")L%s;", MAP_VALUE);
    } else if (bType is bir:BErrorType) {
        return io:sprintf(")L%s;", ERROR_VALUE);
    } else if (bType is bir:BTypeAny ||
                bType is bir:BTypeAnyData ||
                bType is bir:BUnionType) {
        return io:sprintf(")L%s;", OBJECT);
    } else {
        error err = error( "JVM generation is not supported for type " + io:sprintf("%s", bType));
        panic err;
    }
}

function getMainFunc(bir:Function[] funcs) returns bir:Function? {
    bir:Function? userMainFunc = ();
    foreach var func in funcs {
        if (func.name.value == "main") {
            userMainFunc = untaint func;
            break;
        }
    }

    return userMainFunc;
}

function generateMainMethod(bir:Function userMainFunc, jvm:ClassWriter cw, bir:Package pkg) {
    jvm:MethodVisitor mv = cw.visitMethod(ACC_PUBLIC + ACC_STATIC, "main", "([Ljava/lang/String;)V", null, null);

    string pkgName = getPackageName(pkg.org.value, pkg.name.value);
    string mainClass = lookupFullQualifiedClassName(pkgName + userMainFunc.name.value);

    if (hasInitFunction(pkg)) {
        mv.visitTypeInsn(NEW, "org/ballerinalang/jvm/Strand");
        mv.visitInsn(DUP);
        mv.visitMethodInsn(INVOKESPECIAL, "org/ballerinalang/jvm/Strand", "<init>", "()V", false);
        mv.visitMethodInsn(INVOKESTATIC, mainClass, "__init_", "(Lorg/ballerinalang/jvm/Strand;)Ljava/lang/Object;",
                            false);
        mv.visitInsn(POP);
    }

    generateUserDefinedTypes(mv, pkg.typeDefs);

    boolean isVoidFunction = userMainFunc.typeValue.retType is bir:BTypeNil;

    if (!isVoidFunction) {
        mv.visitFieldInsn(GETSTATIC, "java/lang/System", "out", "Ljava/io/PrintStream;");
    }

    string desc = getMethodDesc(userMainFunc);
    bir:BType[] paramTypes = userMainFunc.typeValue.paramTypes;

    mv.visitTypeInsn(NEW, "org/ballerinalang/jvm/Strand");
    mv.visitInsn(DUP);
    mv.visitInsn(DUP);
    mv.visitMethodInsn(INVOKESPECIAL, "org/ballerinalang/jvm/Strand", "<init>", "()V", false);
    mv.visitIntInsn(BIPUSH, 100);
    mv.visitTypeInsn(ANEWARRAY, "java/lang/Object");
    mv.visitFieldInsn(PUTFIELD, "org/ballerinalang/jvm/Strand", "frames", "[Ljava/lang/Object;");

    // load and cast param values
    int paramIndex = 0;
    foreach var paramType in paramTypes {
        generateParamCast(paramIndex, paramType, mv);
        paramIndex += 1;
    }

    // invoke the user's main method
    mv.visitMethodInsn(INVOKESTATIC, mainClass, "main", desc, false);

    if (!isVoidFunction) {
        bir:BType returnType = userMainFunc.typeValue.retType;
        if (returnType is bir:BTypeInt) {
            mv.visitMethodInsn(INVOKEVIRTUAL, "java/io/PrintStream", "println", "(J)V", false);
        } else if (returnType is bir:BTypeFloat) {
            mv.visitMethodInsn(INVOKEVIRTUAL, "java/io/PrintStream", "println", "(D)V", false);
        } else if (returnType is bir:BTypeBoolean) {
            mv.visitMethodInsn(INVOKEVIRTUAL, "java/io/PrintStream", "println", "(Z)V", false);
        } else if (returnType is bir:BTypeByte) {
            mv.visitMethodInsn(INVOKEVIRTUAL, "java/io/PrintStream", "println", "(I)V", false);
        } else {
            mv.visitMethodInsn(INVOKEVIRTUAL, "java/io/PrintStream", "println", "(Ljava/lang/Object;)V", false);
        }
    }

    mv.visitInsn(RETURN);
    mv.visitMaxs(paramTypes.length() + 5, 10);
    mv.visitEnd();
}

<<<<<<< HEAD
function generateParamCast(int paramIndex, bir:BType targetType, jvm:MethodVisitor mv) {
=======
function hasInitFunction(bir:Package pkg) returns boolean {
    foreach var func in pkg.functions {
        if (func.name.value == "..<init>") {
            return true;
        }
    }
    return false;
}

function generateCast(int paramIndex, bir:BType targetType, jvm:MethodVisitor mv) {
>>>>>>> 935bd533
    // load BValue array
    mv.visitVarInsn(ALOAD, 0);

    // load value[i]
    mv.visitLdcInsn(paramIndex);
    mv.visitInsn(L2I);
    mv.visitInsn(AALOAD);

    if (targetType is bir:BTypeInt) {
        mv.visitMethodInsn(INVOKESTATIC, LONG_VALUE, "parseLong", "(Ljava/lang/String;)J", false);
    } else if (targetType is bir:BTypeFloat) {
        mv.visitMethodInsn(INVOKESTATIC, DOUBLE_VALUE, "parseDouble", "(Ljava/lang/String;)D", false);
    } else if (targetType is bir:BTypeString) {
        mv.visitTypeInsn(CHECKCAST, STRING_VALUE);
    } else if (targetType is bir:BTypeBoolean) {
        mv.visitMethodInsn(INVOKESTATIC, BOOLEAN_VALUE, "parseBoolean", "(Ljava/lang/String;)Z", false);
    } else if (targetType is bir:BTypeByte) {
        mv.visitMethodInsn(INVOKESTATIC, BYTE_VALUE, "parseByte", "(Ljava/lang/String;)B", false);
    } else if (targetType is bir:BArrayType) {
        mv.visitTypeInsn(CHECKCAST, ARRAY_VALUE);
    } else if (targetType is bir:BMapType) {
        mv.visitTypeInsn(CHECKCAST, MAP_VALUE);
    } else if (targetType is bir:BTypeAny ||
                targetType is bir:BTypeAnyData ||
                targetType is bir:BTypeNil ||
                targetType is bir:BUnionType) {
        // do nothing
        return;
    } else {
        error err = error("JVM generation is not supported for type " + io:sprintf("%s", targetType));
        panic err;
    }
}

type BalToJVMIndexMap object {
    private int localVarIndex = 0;
    private map<int> jvmLocalVarIndexMap = {};

    function add(bir:VariableDcl varDcl) {
        string varRefName = self.getVarRefName(varDcl);
        self.jvmLocalVarIndexMap[varRefName] = self.localVarIndex;

        bir:BType bType = varDcl.typeValue;

        if (bType is bir:BTypeInt || bType is bir:BTypeFloat) {
            self.localVarIndex = self.localVarIndex + 2;
        } else {
            self.localVarIndex = self.localVarIndex + 1;
        }
    }

    function getIndex(bir:VariableDcl varDcl) returns int {
        string varRefName = self.getVarRefName(varDcl);
        if (!(self.jvmLocalVarIndexMap.hasKey(varRefName))) {
            self.add(varDcl);
        }

        return self.jvmLocalVarIndexMap[varRefName] ?: -1;
    }

    function getVarRefName(bir:VariableDcl varDcl) returns string {
        return io:sprintf("%s", varDcl);
    }
};

function generateFrameClasses(bir:Package pkg, map<byte[]> pkgEntries) {
    foreach var func in pkg.functions {
        var currentFunc = untaint func;
        var frameName = cleanupFunctionName(currentFunc.name.value) + "Frame";
        jvm:ClassWriter cw = new(COMPUTE_FRAMES);
        cw.visit(V1_8, ACC_PUBLIC + ACC_SUPER, frameName, null, OBJECT_VALUE, null);
        generateDefaultConstructor(cw);

        int k = 0;
        bir:VariableDcl[] localVars = func.localVars;
        while (k < localVars.length()) {
            bir:VariableDcl localVar = localVars[k];
            bir:BType bType = localVar.typeValue;
            var fieldName = localVar.name.value.replace("%","_");
            if (bType is bir:BTypeInt) {
                jvm:FieldVisitor fv = cw.visitField(ACC_PUBLIC, fieldName, "J");
                fv.visitEnd();
            } else if (bType is bir:BTypeFloat) {
                jvm:FieldVisitor fv = cw.visitField(ACC_PUBLIC, fieldName, "D");
                fv.visitEnd();
            } else if (bType is bir:BTypeString) {
                jvm:FieldVisitor fv = cw.visitField(ACC_PUBLIC, fieldName, io:sprintf("L%s;", STRING_VALUE));
                fv.visitEnd();
            } else if (bType is bir:BTypeBoolean) {
                jvm:FieldVisitor fv = cw.visitField(ACC_PUBLIC, fieldName, "Z");
                fv.visitEnd();
            } else if (bType is bir:BTypeByte) {
                jvm:FieldVisitor fv = cw.visitField(ACC_PUBLIC, fieldName, "B");
                fv.visitEnd();
            } else if (bType is bir:BTypeNil) {
                jvm:FieldVisitor fv = cw.visitField(ACC_PUBLIC, fieldName, io:sprintf("L%s;", OBJECT));
                fv.visitEnd();
            } else if (bType is bir:BMapType) {
                jvm:FieldVisitor fv = cw.visitField(ACC_PUBLIC, fieldName, io:sprintf("L%s;", MAP_VALUE));
                fv.visitEnd();
            } else if (bType is bir:BRecordType) {
                jvm:FieldVisitor fv = cw.visitField(ACC_PUBLIC, fieldName, io:sprintf("L%s;", MAP_VALUE));
                fv.visitEnd();
            } else if (bType is bir:BArrayType ||
                        bType is bir:BTupleType) {
                jvm:FieldVisitor fv = cw.visitField(ACC_PUBLIC, fieldName, io:sprintf("L%s;", ARRAY_VALUE));
                fv.visitEnd();
            } else if (bType is bir:BErrorType) {
                jvm:FieldVisitor fv = cw.visitField(ACC_PUBLIC, fieldName, io:sprintf("L%s;", ERROR_VALUE));
                fv.visitEnd();
            } else if (bType is bir:BObjectType) {
                jvm:FieldVisitor fv = cw.visitField(ACC_PUBLIC, fieldName, io:sprintf("L%s;", OBJECT_VALUE));
                fv.visitEnd();
            } else if (bType is bir:BTypeAny ||
                        bType is bir:BTypeAnyData ||
                        bType is bir:BUnionType) {
                jvm:FieldVisitor fv = cw.visitField(ACC_PUBLIC, fieldName, io:sprintf("L%s;", OBJECT));
                fv.visitEnd();
            } else {
                error err = error( "JVM generation is not supported for type " +
                                            io:sprintf("%s", bType));
                panic err;
            }

            k = k + 1;
        }

        jvm:FieldVisitor fv = cw.visitField(ACC_PUBLIC, "state", "I");
        fv.visitEnd();

        cw.visitEnd();
        pkgEntries[frameName + ".class"] = cw.toByteArray();
    }
}

function generateDefaultConstructor(jvm:ClassWriter cw) {
    jvm:MethodVisitor mv = cw.visitMethod(ACC_PUBLIC, "<init>", "()V", null, null);
    mv.visitCode();
    mv.visitVarInsn(ALOAD, 0);
    mv.visitMethodInsn(INVOKESPECIAL, OBJECT, "<init>", "()V", false);
    mv.visitInsn(RETURN);
    mv.visitMaxs(1, 1);
    mv.visitEnd();
}

function cleanupFunctionName(string functionName) returns string {
    return functionName.replaceFirst("..<", "__").replaceFirst(">", "_");
}<|MERGE_RESOLUTION|>--- conflicted
+++ resolved
@@ -519,9 +519,6 @@
     mv.visitEnd();
 }
 
-<<<<<<< HEAD
-function generateParamCast(int paramIndex, bir:BType targetType, jvm:MethodVisitor mv) {
-=======
 function hasInitFunction(bir:Package pkg) returns boolean {
     foreach var func in pkg.functions {
         if (func.name.value == "..<init>") {
@@ -531,8 +528,7 @@
     return false;
 }
 
-function generateCast(int paramIndex, bir:BType targetType, jvm:MethodVisitor mv) {
->>>>>>> 935bd533
+function generateParamCast(int paramIndex, bir:BType targetType, jvm:MethodVisitor mv) {
     // load BValue array
     mv.visitVarInsn(ALOAD, 0);
 
