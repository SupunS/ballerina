--- conflicted
+++ resolved
@@ -773,58 +773,7 @@
             bir:VariableDcl localVar = getVariableDcl(localVars[k]);
             bir:BType bType = localVar.typeValue;
             var fieldName = localVar.name.value.replace("%","_");
-<<<<<<< HEAD
-            if (bType is bir:BTypeInt) {
-                jvm:FieldVisitor fv = cw.visitField(ACC_PUBLIC, fieldName, "J");
-                fv.visitEnd();
-            } else if (bType is bir:BTypeFloat) {
-                jvm:FieldVisitor fv = cw.visitField(ACC_PUBLIC, fieldName, "D");
-                fv.visitEnd();
-            } else if (bType is bir:BTypeString) {
-                jvm:FieldVisitor fv = cw.visitField(ACC_PUBLIC, fieldName, io:sprintf("L%s;", STRING_VALUE));
-                fv.visitEnd();
-            } else if (bType is bir:BTypeBoolean) {
-                jvm:FieldVisitor fv = cw.visitField(ACC_PUBLIC, fieldName, "Z");
-                fv.visitEnd();
-            } else if (bType is bir:BTypeByte) {
-                jvm:FieldVisitor fv = cw.visitField(ACC_PUBLIC, fieldName, "B");
-                fv.visitEnd();
-            } else if (bType is bir:BTypeNil) {
-                jvm:FieldVisitor fv = cw.visitField(ACC_PUBLIC, fieldName, io:sprintf("L%s;", OBJECT));
-                fv.visitEnd();
-            } else if (bType is bir:BMapType) {
-                jvm:FieldVisitor fv = cw.visitField(ACC_PUBLIC, fieldName, io:sprintf("L%s;", MAP_VALUE));
-                fv.visitEnd();
-            } else if (bType is bir:BFutureType) {
-                jvm:FieldVisitor fv = cw.visitField(ACC_PUBLIC, fieldName, io:sprintf("L%s;", FUTURE_VALUE));
-                fv.visitEnd();
-            } else if (bType is bir:BRecordType) {
-                jvm:FieldVisitor fv = cw.visitField(ACC_PUBLIC, fieldName, io:sprintf("L%s;", MAP_VALUE));
-                fv.visitEnd();
-            } else if (bType is bir:BArrayType ||
-                        bType is bir:BTupleType) {
-                jvm:FieldVisitor fv = cw.visitField(ACC_PUBLIC, fieldName, io:sprintf("L%s;", ARRAY_VALUE));
-                fv.visitEnd();
-            } else if (bType is bir:BErrorType) {
-                jvm:FieldVisitor fv = cw.visitField(ACC_PUBLIC, fieldName, io:sprintf("L%s;", ERROR_VALUE));
-                fv.visitEnd();
-            } else if (bType is bir:BObjectType) {
-                jvm:FieldVisitor fv = cw.visitField(ACC_PUBLIC, fieldName, io:sprintf("L%s;", OBJECT_VALUE));
-                fv.visitEnd();
-            } else if (bType is bir:BTypeAny ||
-                        bType is bir:BTypeAnyData ||
-                        bType is bir:BUnionType) {
-                jvm:FieldVisitor fv = cw.visitField(ACC_PUBLIC, fieldName, io:sprintf("L%s;", OBJECT));
-                fv.visitEnd();
-            } else {
-                error err = error( "JVM generation is not supported for type " +
-                                            io:sprintf("%s", bType));
-                panic err;
-            }
-
-=======
             generateField(cw, bType, fieldName);
->>>>>>> e7748a17
             k = k + 1;
         }
 
