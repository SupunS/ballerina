// Copyright (c) 2019 WSO2 Inc. (http://www.wso2.org) All Rights Reserved.
//
// WSO2 Inc. licenses this file to you under the Apache License,
// Version 2.0 (the "License"); you may not use this file except
// in compliance with the License.
// You may obtain a copy of the License at
//
// http://www.apache.org/licenses/LICENSE-2.0
//
// Unless required by applicable law or agreed to in writing,
// software distributed under the License is distributed on an
// "AS IS" BASIS, WITHOUT WARRANTIES OR CONDITIONS OF ANY
// KIND, either express or implied.  See the License for the
// specific language governing permissions and limitations
// under the License.


function generateMethod(bir:Function func, jvm:ClassWriter cw, bir:Package module, bir:BType? attachedType = ()) {

    string currentPackageName = getPackageName(module.org.value, module.name.value);

    BalToJVMIndexMap indexMap = new;
    string funcName = cleanupFunctionName(untaint func.name.value);

    int returnVarRefIndex = -1;

    // generate method desc
    string desc = getMethodDesc(func.typeValue.paramTypes, func.typeValue.retType);
    int access = ACC_PUBLIC;
    int localVarOffset;
    if !(attachedType is ()) {
        localVarOffset = 1;

        // add the self as the first local var
        // TODO: find a better way
        bir:VariableDcl selfVar = { typeValue: "any",
                                    name: { value: "self" },
                                    kind: "ARG" };
        _ = indexMap.getIndex(selfVar);
    } else {
        localVarOffset = 0;
        access += ACC_STATIC;
    }

    jvm:MethodVisitor mv = cw.visitMethod(access, funcName, desc, (), ());
    InstructionGenerator instGen = new(mv, indexMap, currentPackageName);
    ErrorHandlerGenerator errorGen = new(mv, indexMap);

    mv.visitCode();

    if (isModuleInitFunction(module, func)) {
        // invoke all init functions
        generateInitFunctionInvocation(module, mv);
        generateUserDefinedTypes(mv, module.typeDefs);

        if (!"".equalsIgnoreCase(currentPackageName)) {
            mv.visitTypeInsn(NEW, typeOwnerClass);
            mv.visitInsn(DUP);
            mv.visitMethodInsn(INVOKESPECIAL, typeOwnerClass, "<init>", "()V", false);
            mv.visitVarInsn(ASTORE, 1);
            mv.visitLdcInsn(currentPackageName);
            mv.visitVarInsn(ALOAD, 1);
            mv.visitMethodInsn(INVOKESTATIC, io:sprintf("%s", VALUE_CREATOR), "addValueCreator",
                                    io:sprintf("(L%s;L%s;)V", STRING_VALUE, VALUE_CREATOR), false);
        }

    }

    // generate method body
    int k = 1;
    boolean isVoidFunc = false;
    if (func.typeValue.retType is bir:BTypeNil) {
        isVoidFunc = true;
        k = 0;
    }

    bir:VariableDcl stranVar = { typeValue: "string", // should be record
                                 name: { value: "srand" },
                                 kind: "ARG" };
    _ = indexMap.getIndex(stranVar);

    bir:VariableDcl?[] localVars = func.localVars;
    while (k < localVars.length()) {
        bir:VariableDcl localVar = getVariableDcl(localVars[k]);
        var index = indexMap.getIndex(localVar);
        if(localVar.kind != "ARG"){
            bir:BType bType = localVar.typeValue;
            genDefaultValue(mv, bType, index);
        }
        k += 1;
    }
    bir:VariableDcl stateVar = { typeValue: "string", //should  be javaInt
                                 name: { value: "state" },
                                 kind: "TEMP" };
    var stateVarIndex = indexMap.getIndex(stateVar);
    mv.visitInsn(ICONST_0);
    mv.visitVarInsn(ISTORE, stateVarIndex);

    LabelGenerator labelGen = new();

    mv.visitVarInsn(ALOAD, localVarOffset);
    mv.visitFieldInsn(GETFIELD, "org/ballerinalang/jvm/Strand", "resumeIndex", "I");
    jvm:Label resumeLable = labelGen.getLabel(funcName + "resume");
    mv.visitJumpInsn(IFGT, resumeLable);

    jvm:Label varinitLable = labelGen.getLabel(funcName + "varinit");
    mv.visitLabel(varinitLable);

    if (!isVoidFunc) {
        bir:VariableDcl varDcl = getVariableDcl(localVars[0]);
        returnVarRefIndex = indexMap.getIndex(varDcl);
        bir:BType returnType = func.typeValue.retType;
        genDefaultValue(mv, returnType, returnVarRefIndex);
    }

    // uncomment to test yield
    // mv.visitFieldInsn(GETSTATIC, className, "i", "I");
    // mv.visitInsn(ICONST_1);
    // mv.visitInsn(IADD);
    // mv.visitFieldInsn(PUTSTATIC, className, "i", "I");

    // process basic blocks
    int j = 0;
    bir:BasicBlock?[] basicBlocks = func.basicBlocks;

    jvm:Label[] lables = [];
    int[] states = [];

    int i = 0;
    while (i < basicBlocks.length()) {
        bir:BasicBlock bb = getBasicBlock(basicBlocks[i]);
        if(i == 0){
            lables[i] = labelGen.getLabel(funcName + bb.id.value);
        } else {
            lables[i] = labelGen.getLabel(funcName + bb.id.value + "beforeTerm");
        }
        states[i] = i;
        i = i + 1;
    }

    TerminatorGenerator termGen = new(mv, indexMap, labelGen, errorGen, module);

    // uncomment to test yield
    // mv.visitFieldInsn(GETSTATIC, className, "i", "I");
    // mv.visitIntInsn(BIPUSH, 100);
    // jvm:Label l0 = labelGen.getLabel(funcName + "l0");
    // mv.visitJumpInsn(IF_ICMPNE, l0);
    // mv.visitVarInsn(ALOAD, 0);
    // mv.visitInsn(ICONST_1);
    // mv.visitFieldInsn(PUTFIELD, "org/ballerinalang/jvm/Strand", "yield", "Z");
    // termGen.genReturnTerm({kind:"RETURN"}, returnVarRefIndex, func);
    // mv.visitLabel(l0);

    mv.visitVarInsn(ILOAD, stateVarIndex);
    jvm:Label yieldLable = labelGen.getLabel(funcName + "yield");
    mv.visitLookupSwitchInsn(yieldLable, states, lables);
    
    // process error entries
    bir:ErrorEntry?[] errorEntries = func.errorEntries;
    bir:ErrorEntry? currentEE = ();
    jvm:Label endLabel = new;
    jvm:Label handlerLabel = new;
    jvm:Label jumpLabel = new;
    int errorEntryCnt = 0;
    if (errorEntries.length() > errorEntryCnt) {
        currentEE = errorEntries[errorEntryCnt];
    }
    while (j < basicBlocks.length()) {
        bir:BasicBlock bb = getBasicBlock(basicBlocks[j]);
        string currentBBName = io:sprintf("%s", bb.id.value);

        // create jvm label
        jvm:Label bbLabel = labelGen.getLabel(funcName + bb.id.value);
        mv.visitLabel(bbLabel);

        // generate instructions
        int m = 0;
        int insCount = bb.instructions.length();
        boolean isTrapped = currentEE is bir:ErrorEntry  && currentEE.trapBB.id.value == currentBBName;
        // start a try block if current block is trapped
        if (isTrapped) {
            endLabel = new;
            handlerLabel = new;
            jumpLabel = new;
            errorGen.generateTryInsForTrap(<bir:ErrorEntry>currentEE, endLabel, handlerLabel, jumpLabel);
        }
        while (m < insCount) {
            bir:Instruction? inst = bb.instructions[m];
            var pos = inst.pos;
            if (pos is bir:DiagnosticPos) {
                generateDiagnosticPos(pos, mv);
            }
            if (inst is bir:ConstantLoad) {
                instGen.generateConstantLoadIns(inst);
            } else if (inst is bir:Move) {
                if (inst.kind == bir:INS_KIND_TYPE_CAST) {
                    instGen.generateCastIns(inst);
                } else if (inst.kind == bir:INS_KIND_MOVE) {
                    instGen.generateMoveIns(inst);
                } else if (inst.kind == bir:INS_KIND_XML_SEQ_STORE) {
                    instGen.generateXMLStoreIns(inst);
                } else if (inst.kind == bir:INS_KIND_XML_LOAD_ALL) {
                    instGen.generateXMLLoadAllIns(inst);
                } else if (inst.kind == bir:INS_KIND_TYPEOF) {
                    instGen.generateTypeofIns(inst);
                } else {
                    error err = error("JVM generation is not supported for operation " + io:sprintf("%s", inst));
                    panic err;
                }
            } else if (inst is bir:BinaryOp) {
                instGen.generateBinaryOpIns(inst);
            } else if (inst is bir:NewArray) {
                instGen.generateArrayNewIns(inst);
            } else if (inst is bir:NewMap) {
                instGen.generateMapNewIns(inst);
            } else if (inst is bir:NewError) {
                instGen.generateNewErrorIns(inst);
            } else if (inst is bir:NewInstance) {
                instGen.generateObjectNewIns(inst);
            } else if (inst is bir:FieldAccess) {
                if (inst.kind == bir:INS_KIND_MAP_STORE) {
                    instGen.generateMapStoreIns(inst);
                } else if (inst.kind == bir:INS_KIND_MAP_LOAD) {
                    instGen.generateMapLoadIns(inst);
                } else if (inst.kind == bir:INS_KIND_ARRAY_STORE) {
                    instGen.generateArrayStoreIns(inst);
                } else if (inst.kind == bir:INS_KIND_ARRAY_LOAD) {
                    instGen.generateArrayValueLoad(inst);
                } else if (inst.kind == bir:INS_KIND_OBJECT_STORE) {
                    instGen.generateObjectStoreIns(inst);
                } else if (inst.kind == bir:INS_KIND_OBJECT_LOAD) {
                    instGen.generateObjectLoadIns(inst);
                } else if (inst.kind == bir:INS_KIND_XML_ATTRIBUTE_STORE) {
                    instGen.generateXMLAttrStoreIns(inst);
                } else if (inst.kind == bir:INS_KIND_XML_ATTRIBUTE_LOAD) {
                    instGen.generateXMLAttrLoadIns(inst);
                } else if (inst.kind == bir:INS_KIND_XML_LOAD || inst.kind == bir:INS_KIND_XML_SEQ_LOAD) {
                    instGen.generateXMLLoadIns(inst);
                } else {
                    error err = error("JVM generation is not supported for operation " + io:sprintf("%s", inst));
                    panic err;
                }
            } else if (inst is bir:FPLoad) {
                instGen.generateFPLoadIns(inst);
            } else if (inst is bir:TypeTest) {
                instGen.generateTypeTestIns(inst);
            } else if (inst is bir:NewXMLQName) {
                instGen.generateNewXMLQNameIns(inst);
            } else if (inst is bir:NewStringXMLQName) {
                instGen.generateNewStringXMLQNameIns(inst);
            } else if (inst is bir:NewXMLElement) {
                instGen.generateNewXMLElementIns(inst);
            } else if (inst is bir:NewXMLText) {
                if (inst.kind == bir:INS_KIND_NEW_XML_TEXT) {
                    instGen.generateNewXMLTextIns(inst);
                } else if (inst.kind == bir:INS_KIND_NEW_XML_COMMENT) {
                    instGen.generateNewXMLCommentIns(inst);
                } else {
                    error err = error("JVM generation is not supported for operation " + io:sprintf("%s", inst));
                    panic err;
                }
            } else if (inst is bir:NewXMLPI) {
                instGen.generateNewXMLProcIns(inst);
            } else {
                error err = error("JVM generation is not supported for operation " + io:sprintf("%s", inst));
                panic err;
            }
            m += 1;
        }

        bir:Terminator terminator = bb.terminator;
        // close the started try block with a catch statement if current block is trapped.
        // if we have a call terminator, we need to generate the catch during call code.gen hence skipping that.
        if (isTrapped && !(terminator is bir:Call)) {
            errorGen.generateCatchInsForTrap(<bir:ErrorEntry>currentEE, endLabel, handlerLabel, jumpLabel);
        }
        jvm:Label bbEndLable = labelGen.getLabel(funcName + bb.id.value + "beforeTerm");
        mv.visitLabel(bbEndLable);

        mv.visitIntInsn(BIPUSH, j);
        mv.visitVarInsn(ISTORE, stateVarIndex);

        // process terminator
        generateDiagnosticPos(terminator.pos, mv);
        if (terminator is bir:GOTO) {
            termGen.genGoToTerm(terminator, funcName);
        } else if (terminator is bir:Call) {
            termGen.genCallTerm(terminator, funcName, isTrapped, currentEE, endLabel, handlerLabel, jumpLabel,
                    localVarOffset);
        } else if (terminator is bir:AsyncCall) {
            termGen.genAsyncCallTerm(terminator, funcName);
        } else if (terminator is bir:Branch) {
            termGen.genBranchTerm(terminator, funcName);
        } else if (terminator is bir:Return) {
            termGen.genReturnTerm(terminator, returnVarRefIndex, func);
        } else if (terminator is bir:Panic) {
            errorGen.genPanic(terminator);
        } else if (terminator is bir:Wait) {
            termGen.generateWaitIns(terminator, funcName);
        } else if (terminator is bir:FPCall) {
            termGen.genFPCallIns(terminator);
        } else {
            error err = error( "JVM generation is not supported for terminator instruction " +
                                        io:sprintf("%s", terminator));
            panic err;
        }
        // set next error entry after visiting current error entry.
        if (isTrapped) {
            errorEntryCnt = errorEntryCnt + 1;
            if (errorEntries.length() > errorEntryCnt) {
                currentEE = errorEntries[errorEntryCnt];
            }
        }
        j += 1;
    }

    string frameName = getFrameClassName(currentPackageName, funcName, attachedType);
    mv.visitLabel(resumeLable);
    mv.visitVarInsn(ALOAD, localVarOffset);
    mv.visitFieldInsn(GETFIELD, "org/ballerinalang/jvm/Strand", "frames", "[Ljava/lang/Object;");
    mv.visitVarInsn(ALOAD, localVarOffset);
    mv.visitInsn(DUP);
    mv.visitFieldInsn(GETFIELD, "org/ballerinalang/jvm/Strand", "resumeIndex", "I");
    mv.visitInsn(ICONST_1);
    mv.visitInsn(ISUB);
    mv.visitInsn(DUP_X1);
    mv.visitFieldInsn(PUTFIELD, "org/ballerinalang/jvm/Strand", "resumeIndex", "I");
    mv.visitInsn(AALOAD);
    mv.visitTypeInsn(CHECKCAST, frameName);

    k = localVarOffset;
    while (k < localVars.length()) {
        bir:VariableDcl localVar = getVariableDcl(localVars[k]);
        var index = indexMap.getIndex(localVar);
        bir:BType bType = localVar.typeValue;
        mv.visitInsn(DUP);

        if (bType is bir:BTypeInt || bType is bir:BTypeByte) {
            mv.visitFieldInsn(GETFIELD, frameName, localVar.name.value.replace("%","_"), "J");
            mv.visitVarInsn(LSTORE, index);
        } else if (bType is bir:BTypeFloat) {
            mv.visitFieldInsn(GETFIELD, frameName, localVar.name.value.replace("%","_"), "D");
            mv.visitVarInsn(DSTORE, index);
        } else if (bType is bir:BTypeString) {
            mv.visitFieldInsn(GETFIELD, frameName, localVar.name.value.replace("%","_"), 
                    io:sprintf("L%s;", STRING_VALUE));
            mv.visitVarInsn(ASTORE, index);
        } else if (bType is bir:BTypeBoolean) {
            mv.visitFieldInsn(GETFIELD, frameName, localVar.name.value.replace("%","_"), "Z");
            mv.visitVarInsn(ISTORE, index);
        } else if (bType is bir:BMapType || bType is bir:BRecordType) {
            mv.visitFieldInsn(GETFIELD, frameName, localVar.name.value.replace("%","_"), 
                    io:sprintf("L%s;", MAP_VALUE));
            mv.visitVarInsn(ASTORE, index);
        } else if (bType is bir:BArrayType ||
                    bType is bir:BTupleType) {
            mv.visitFieldInsn(GETFIELD, frameName, localVar.name.value.replace("%","_"), 
                    io:sprintf("L%s;", ARRAY_VALUE));
            mv.visitVarInsn(ASTORE, index);
        } else if (bType is bir:BObjectType) {
            mv.visitFieldInsn(GETFIELD, frameName, localVar.name.value.replace("%","_"), 
                    io:sprintf("L%s;", OBJECT_VALUE));
            mv.visitVarInsn(ASTORE, index);
        } else if (bType is bir:BErrorType) {
            mv.visitFieldInsn(GETFIELD, frameName, localVar.name.value.replace("%","_"), 
                    io:sprintf("L%s;", ERROR_VALUE));
            mv.visitVarInsn(ASTORE, index);
        } else if (bType is bir:BFutureType) {
            mv.visitFieldInsn(GETFIELD, frameName, localVar.name.value.replace("%","_"), 
                    io:sprintf("L%s;", FUTURE_VALUE));
            mv.visitVarInsn(ASTORE, index);
<<<<<<< HEAD
        } else if (bType is bir:BTypeDesc) {
            mv.visitFieldInsn(GETFIELD, frameName, localVar.name.value.replace("%","_"),
                    io:sprintf("L%s;", TYPEDESC_VALUE));
            mv.visitVarInsn(ASTORE, index);
        } else if (bType is bir:BTypeNil ||
=======
        } else if (bType is bir:BInvokableType) {
            if (bType.retType is bir:BTypeNil) {
                mv.visitFieldInsn(GETFIELD, frameName, localVar.name.value.replace("%","_"), 
                    io:sprintf("L%s;", CONSUMER));
            } else {
                mv.visitFieldInsn(GETFIELD, frameName, localVar.name.value.replace("%","_"), 
                    io:sprintf("L%s;", FUNCTION));
            }
            mv.visitVarInsn(ASTORE, index);
        }   else if (bType is bir:BTypeNil ||
>>>>>>> b5bbf42e
                    bType is bir:BTypeAny ||
                    bType is bir:BTypeAnyData ||
                    bType is bir:BUnionType ||
                    bType is bir:BJSONType) {
            mv.visitFieldInsn(GETFIELD, frameName, localVar.name.value.replace("%","_"), 
                    io:sprintf("L%s;", OBJECT));
            mv.visitVarInsn(ASTORE, index);
        } else if (bType is bir:BXMLType) {
            mv.visitFieldInsn(GETFIELD, frameName, localVar.name.value.replace("%","_"),
                    io:sprintf("L%s;", XML_VALUE));
            mv.visitVarInsn(ASTORE, index);
        } else {
            error err = error( "JVM generation is not supported for type " +
                                        io:sprintf("%s", bType));
            panic err;
        }
        k = k + 1;
    }
    mv.visitFieldInsn(GETFIELD, frameName, "state", "I");
    mv.visitVarInsn(ISTORE, stateVarIndex);
    mv.visitJumpInsn(GOTO, varinitLable);


    mv.visitLabel(yieldLable);
    mv.visitTypeInsn(NEW, frameName);
    mv.visitInsn(DUP);
    mv.visitMethodInsn(INVOKESPECIAL, frameName, "<init>", "()V", false);


    k = localVarOffset;
    while (k < localVars.length()) {
        bir:VariableDcl localVar = getVariableDcl(localVars[k]);
        var index = indexMap.getIndex(localVar);
        mv.visitInsn(DUP);

        bir:BType bType = localVar.typeValue;
        if (bType is bir:BTypeInt || bType is bir:BTypeByte) {
            mv.visitVarInsn(LLOAD, index);
            mv.visitFieldInsn(PUTFIELD, frameName, localVar.name.value.replace("%","_"), "J");
        } else if (bType is bir:BTypeFloat) {
            mv.visitVarInsn(DLOAD, index);
            mv.visitFieldInsn(PUTFIELD, frameName, localVar.name.value.replace("%","_"), "D");
        } else if (bType is bir:BTypeString) {
            mv.visitVarInsn(ALOAD, index);
            mv.visitFieldInsn(PUTFIELD, frameName, localVar.name.value.replace("%","_"),
                    io:sprintf("L%s;", STRING_VALUE));
        } else if (bType is bir:BTypeBoolean) {
            mv.visitVarInsn(ILOAD, index);
            mv.visitFieldInsn(PUTFIELD, frameName, localVar.name.value.replace("%","_"), "Z");
        } else if (bType is bir:BMapType ||
                    bType is bir:BRecordType) {
            mv.visitVarInsn(ALOAD, index);
            mv.visitFieldInsn(PUTFIELD, frameName, localVar.name.value.replace("%","_"),
                    io:sprintf("L%s;", MAP_VALUE));
        } else if (bType is bir:BArrayType || 
                    bType is bir:BTupleType) {
            mv.visitVarInsn(ALOAD, index);
            mv.visitFieldInsn(PUTFIELD, frameName, localVar.name.value.replace("%","_"),
                    io:sprintf("L%s;", ARRAY_VALUE));
        } else if (bType is bir:BErrorType) {
            mv.visitVarInsn(ALOAD, index);
            mv.visitFieldInsn(PUTFIELD, frameName, localVar.name.value.replace("%","_"),
                    io:sprintf("L%s;", ERROR_VALUE));
        } else if (bType is bir:BFutureType) {
            mv.visitVarInsn(ALOAD, index);
            mv.visitFieldInsn(PUTFIELD, frameName, localVar.name.value.replace("%","_"),
                    io:sprintf("L%s;", FUTURE_VALUE));
        } else if (bType is bir:BTypeDesc) {
            mv.visitVarInsn(ALOAD, index);
            mv.visitTypeInsn(CHECKCAST, TYPEDESC_VALUE);
            mv.visitFieldInsn(PUTFIELD, frameName, localVar.name.value.replace("%","_"),
                    io:sprintf("L%s;", TYPEDESC_VALUE));
        } else if (bType is bir:BObjectType) {
            mv.visitVarInsn(ALOAD, index);
            mv.visitFieldInsn(PUTFIELD, frameName, localVar.name.value.replace("%","_"),
                    io:sprintf("L%s;", OBJECT_VALUE));
        } else if (bType is bir:BInvokableType) {
            mv.visitVarInsn(ALOAD, index);
            if (bType.retType is bir:BTypeNil) {
                mv.visitFieldInsn(PUTFIELD, frameName, localVar.name.value.replace("%","_"), 
                    io:sprintf("L%s;", CONSUMER));
            } else {
                mv.visitFieldInsn(PUTFIELD, frameName, localVar.name.value.replace("%","_"), 
                    io:sprintf("L%s;", FUNCTION));
            }
        } else if (bType is bir:BTypeNil ||
                    bType is bir:BTypeAny ||
                    bType is bir:BTypeAnyData ||
                    bType is bir:BUnionType ||
                    bType is bir:BJSONType) {
            mv.visitVarInsn(ALOAD, index);
            mv.visitFieldInsn(PUTFIELD, frameName, localVar.name.value.replace("%","_"),
                    io:sprintf("L%s;", OBJECT));
        } else if (bType is bir:BXMLType) {
            mv.visitVarInsn(ALOAD, index);
            mv.visitFieldInsn(PUTFIELD, frameName, localVar.name.value.replace("%","_"),
                    io:sprintf("L%s;", XML_VALUE));
        } else {
            error err = error( "JVM generation is not supported for type " +
                                        io:sprintf("%s", bType));
            panic err;
        }

        k = k + 1;
    }

    mv.visitInsn(DUP);
    mv.visitVarInsn(ILOAD, stateVarIndex);
    mv.visitFieldInsn(PUTFIELD, frameName, "state", "I");


    bir:VariableDcl frameVar = { typeValue: "string", // should be record or something
                                 name: { value: "frame" },
                                 kind: "TEMP" };
    var frameVarIndex = indexMap.getIndex(frameVar);
    mv.visitVarInsn(ASTORE, frameVarIndex);

    mv.visitVarInsn(ALOAD, localVarOffset);
    mv.visitFieldInsn(GETFIELD, "org/ballerinalang/jvm/Strand", "frames", "[Ljava/lang/Object;");
    mv.visitVarInsn(ALOAD, localVarOffset);
    mv.visitInsn(DUP);
    mv.visitFieldInsn(GETFIELD, "org/ballerinalang/jvm/Strand", "resumeIndex", "I");
    mv.visitInsn(DUP_X1);
    mv.visitInsn(ICONST_1);
    mv.visitInsn(IADD);
    mv.visitFieldInsn(PUTFIELD, "org/ballerinalang/jvm/Strand", "resumeIndex", "I");
    mv.visitVarInsn(ALOAD, frameVarIndex);
    mv.visitInsn(AASTORE);

    termGen.genReturnTerm({pos:{}, kind:"RETURN"}, returnVarRefIndex, func);
    mv.visitMaxs(0, 0);
    mv.visitEnd();
}

function generateLambdaMethod(bir:AsyncCall|bir:FPLoad callIns, jvm:ClassWriter cw, string className, 
    string lambdaName) {
    bir:BType? lhsType;
    if (callIns is bir:AsyncCall) {
        lhsType = callIns.lhsOp.typeValue;
    } else {
        lhsType = callIns.lhsOp.typeValue;
    }
    bir:BType returnType = bir:TYPE_NIL;
    if (lhsType is bir:BFutureType) {
        returnType = lhsType.returnType;
    } else if (lhsType is bir:BInvokableType) { 
        returnType = lhsType.retType;
    } else {
        error err = error( "JVM generation is not supported for async return type " +
                                        io:sprintf("%s", lhsType));
        panic err;
    }

    boolean isVoid = returnType is bir:BTypeNil;
    jvm:MethodVisitor mv;
    if (isVoid) {
        mv = cw.visitMethod(ACC_PUBLIC + ACC_STATIC, lambdaName,
                                io:sprintf("([L%s;)V", OBJECT), (), ());
    } else {
        mv = cw.visitMethod(ACC_PUBLIC + ACC_STATIC, lambdaName,
                                io:sprintf("([L%s;)L%s;", OBJECT, OBJECT), (), ());
    }

    mv.visitCode();

    //load strand as first arg
    mv.visitVarInsn(ALOAD, 0);
    mv.visitInsn(ICONST_0);
    mv.visitInsn(AALOAD);
    mv.visitTypeInsn(CHECKCAST, STRAND);

    bir:BType?[] paramBTypes = [];
    string funcName; 
    if (callIns is bir:AsyncCall) {
        bir:VarRef?[] paramTypes = callIns.args;
        // load and cast param values
        int paramIndex = 1;
        foreach var paramType in paramTypes {
            bir:VarRef ref = getVarRef(paramType);
            mv.visitVarInsn(ALOAD, 0);
            mv.visitIntInsn(BIPUSH, paramIndex);
            mv.visitInsn(AALOAD);
            checkCastFromObject(ref.typeValue, mv);
            paramBTypes[paramIndex -1] = paramType.typeValue;
            paramIndex += 1;
        }
        funcName = callIns.name.value;
    } else {
        bir:VariableDcl?[] paramTypes = callIns.params;
        // load and cast param values
        int paramIndex = 1;
        foreach var paramType in paramTypes {
            bir:VariableDcl dcl = getVariableDcl(paramType);
            mv.visitVarInsn(ALOAD, 0);
            mv.visitIntInsn(BIPUSH, paramIndex);
            mv.visitInsn(AALOAD);
            checkCastFromObject(dcl.typeValue, mv);
            paramBTypes[paramIndex -1] = dcl.typeValue;
            paramIndex += 1;
        }
        funcName = callIns.name.value;
    }

    mv.visitMethodInsn(INVOKESTATIC, className, funcName, getMethodDesc(paramBTypes, returnType), false);
    
    if (isVoid) {
        mv.visitInsn(RETURN);
    } else {
        generateObjectCast(returnType, mv);
        mv.visitInsn(ARETURN);
    }
    mv.visitMaxs(0,0);
    mv.visitEnd();
}

function genDefaultValue(jvm:MethodVisitor mv, bir:BType bType, int index) {
    if (bType is bir:BTypeInt || bType is bir:BTypeByte) {
        mv.visitInsn(LCONST_0);
        mv.visitVarInsn(LSTORE, index);
    } else if (bType is bir:BTypeFloat) {
        mv.visitInsn(DCONST_0);
        mv.visitVarInsn(DSTORE, index);
    } else if (bType is bir:BTypeString) {
        mv.visitInsn(ACONST_NULL);
        mv.visitVarInsn(ASTORE, index);
    } else if (bType is bir:BTypeBoolean) {
        mv.visitInsn(ICONST_0);
        mv.visitVarInsn(ISTORE, index);
    } else if (bType is bir:BMapType ||
                bType is bir:BArrayType ||
                bType is bir:BErrorType ||
                bType is bir:BTypeNil ||
                bType is bir:BTypeAny ||
                bType is bir:BTypeAnyData ||
                bType is bir:BObjectType ||
                bType is bir:BUnionType ||
                bType is bir:BRecordType ||
                bType is bir:BTupleType ||
                bType is bir:BFutureType ||
                bType is bir:BJSONType ||
<<<<<<< HEAD
                bType is bir:BXMLType ||
                bType is bir:BTypeDesc) {
=======
                bType is bir:BInvokableType ||
                bType is bir:BXMLType) {
>>>>>>> b5bbf42e
        mv.visitInsn(ACONST_NULL);
        mv.visitVarInsn(ASTORE, index);
    } else {
        error err = error( "JVM generation is not supported for type " +
                                        io:sprintf("%s", bType));
        panic err;
    }
}

function getMethodDesc(bir:BType?[] paramTypes, bir:BType? retType) returns string {
    string desc = "(Lorg/ballerinalang/jvm/Strand;";
    int i = 0;
    while (i < paramTypes.length()) {
        bir:BType paramType = getType(paramTypes[i]);
        desc = desc + getArgTypeSignature(paramType);
        i += 1;
    }
    string returnType = generateReturnType(retType);
    desc =  desc + returnType;

    return desc;
}

function getArgTypeSignature(bir:BType bType) returns string {
    if (bType is bir:BTypeInt || bType is bir:BTypeByte) {
        return "J";
    } else if (bType is bir:BTypeFloat) {
        return "D";
    } else if (bType is bir:BTypeString) {
        return io:sprintf("L%s;", STRING_VALUE);
    } else if (bType is bir:BTypeBoolean) {
        return "Z";
    } else if (bType is bir:BTypeNil) {
        return io:sprintf("L%s;", OBJECT);
    } else if (bType is bir:BArrayType || bType is bir:BTupleType) {
        return io:sprintf("L%s;", ARRAY_VALUE );
    } else if (bType is bir:BErrorType) {
        return io:sprintf("L%s;", ERROR_VALUE);
    } else if (bType is bir:BTypeAnyData ||
                bType is bir:BUnionType ||
                bType is bir:BJSONType) {
        return io:sprintf("L%s;", OBJECT);
    } else if (bType is bir:BMapType ||
                bType is bir:BRecordType ||
                bType is bir:BTypeAny) {
        return io:sprintf("L%s;", MAP_VALUE);
    } else if (bType is bir:BFutureType) {
        return io:sprintf("L%s;", FUTURE_VALUE);
<<<<<<< HEAD
    } else if (bType is bir:BTypeDesc) {
        return io:sprintf("L%s;", TYPEDESC_VALUE);
=======
    } else if (bType is bir:BInvokableType) {
        if (bType.retType is bir:BTypeNil) {
            return io:sprintf("L%s;", CONSUMER);
        } else {
            return io:sprintf("L%s;", FUNCTION);
        }       
>>>>>>> b5bbf42e
    } else if (bType is bir:BObjectType) {
        return io:sprintf("L%s;", OBJECT_VALUE);
    } else if (bType is bir:BXMLType) {
        return io:sprintf("L%s;", XML_VALUE);
    } else {
        error err = error( "JVM generation is not supported for type " + io:sprintf("%s", bType));
        panic err;
    }
}

function generateReturnType(bir:BType? bType) returns string {
    if (bType is ()) {
        return ")V";
    } else if (bType is bir:BTypeInt || bType is bir:BTypeByte) {
        return ")J";
    } else if (bType is bir:BTypeFloat) {
        return ")D";
    } else if (bType is bir:BTypeString) {
        return io:sprintf(")L%s;", STRING_VALUE);
    } else if (bType is bir:BTypeBoolean) {
        return ")Z";
    } else if (bType is bir:BTypeNil) {
        return ")V";
    } else if (bType is bir:BArrayType ||
                bType is bir:BTupleType) {
        return io:sprintf(")L%s;", ARRAY_VALUE);
    } else if (bType is bir:BMapType || 
                bType is bir:BRecordType) {
        return io:sprintf(")L%s;", MAP_VALUE);
    } else if (bType is bir:BErrorType) {
        return io:sprintf(")L%s;", ERROR_VALUE);
    } else if (bType is bir:BFutureType) {
        return io:sprintf(")L%s;", FUTURE_VALUE);
    } else if (bType is bir:BTypeDesc) {
        return io:sprintf(")L%s;", TYPEDESC_VALUE);
    } else if (bType is bir:BTypeAny ||
                bType is bir:BTypeAnyData ||
                bType is bir:BUnionType ||
                bType is bir:BJSONType) {
        return io:sprintf(")L%s;", OBJECT);
    } else if (bType is bir:BObjectType) {
        return io:sprintf(")L%s;", OBJECT_VALUE);
    } else if (bType is bir:BInvokableType) {
        if (bType.retType is bir:BTypeNil) {
            return io:sprintf(")L%s;", CONSUMER);
        } else {
            return io:sprintf(")L%s;", FUNCTION);
        }
    } else if (bType is bir:BXMLType) {
        return io:sprintf(")L%s;", XML_VALUE);
    } else {
        error err = error( "JVM generation is not supported for type " + io:sprintf("%s", bType));
        panic err;
    }
}

function getMainFunc(bir:Function?[] funcs) returns bir:Function? {
    bir:Function? userMainFunc = ();
    foreach var func in funcs {
        if (func is bir:Function && func.name.value == "main") {
            userMainFunc = untaint func;
            break;
        }
    }

    return userMainFunc;
}

function generateMainMethod(bir:Function userMainFunc, jvm:ClassWriter cw, bir:Package pkg,  string mainClass,
                            string initClass) {

    jvm:MethodVisitor mv = cw.visitMethod(ACC_PUBLIC + ACC_STATIC, "main", "([Ljava/lang/String;)V", (), ());

    BalToJVMIndexMap indexMap = new;
    ErrorHandlerGenerator errorGen = new(mv, indexMap);
    jvm:Label endLabel = new;
    jvm:Label handlerLabel = new;
    errorGen.generateTryIns(endLabel, handlerLabel);

    string pkgName = getPackageName(pkg.org.value, pkg.name.value);

    boolean isVoidFunction = userMainFunc.typeValue.retType is bir:BTypeNil;

    if (!isVoidFunction) {
        mv.visitFieldInsn(GETSTATIC, "java/lang/System", "out", "Ljava/io/PrintStream;");
    }

    mv.visitTypeInsn(NEW, SCHEDULER);
    mv.visitInsn(DUP);
    mv.visitMethodInsn(INVOKESPECIAL, SCHEDULER, "<init>", "()V", false);

    if (hasInitFunction(pkg)) {
        string initFuncName = cleanupFunctionName(getModuleInitFuncName(pkg));
        mv.visitInsn(DUP);
        mv.visitIntInsn(BIPUSH, 1);
        mv.visitTypeInsn(ANEWARRAY, OBJECT);

        // schedule the init method
        string lambdaName = io:sprintf("$lambda$%s$", initFuncName);
        mv.visitInvokeDynamicInsn(initClass, lambdaName, true);

        mv.visitMethodInsn(INVOKEVIRTUAL, SCHEDULER, "schedule",
            io:sprintf("([L%s;L%s;)L%s;", OBJECT, CONSUMER, FUTURE_VALUE), false);
        mv.visitInsn(POP);
    }
    
    string desc = getMethodDesc(userMainFunc.typeValue.paramTypes, userMainFunc.typeValue.retType);
    bir:BType?[] paramTypes = userMainFunc.typeValue.paramTypes;

    mv.visitIntInsn(BIPUSH, paramTypes.length() + 1);
    mv.visitTypeInsn(ANEWARRAY, OBJECT);

    // first element of the args array will be set by the scheduler
    // load and cast param values
    int paramIndex = 0;
    foreach var paramType in paramTypes {
        bir:BType pType = getType(paramType);
        mv.visitInsn(DUP);
        mv.visitIntInsn(BIPUSH, paramIndex + 1);
        generateParamCast(paramIndex, pType, mv);
        mv.visitInsn(AASTORE);
        paramIndex += 1;
    }

    // invoke the user's main method
    string lambdaName = "$lambda$main$";
    mv.visitInvokeDynamicInsn(initClass, lambdaName, isVoidFunction);

    //submit to the scheduler
    if (isVoidFunction) {
        mv.visitMethodInsn(INVOKEVIRTUAL, SCHEDULER, "schedule",
            io:sprintf("([L%s;L%s;)L%s;", OBJECT, CONSUMER, FUTURE_VALUE), false);
    } else {
        mv.visitMethodInsn(INVOKEVIRTUAL, SCHEDULER, "schedule",
            io:sprintf("([L%s;L%s;)L%s;", OBJECT, FUNCTION, FUTURE_VALUE), false);
        mv.visitInsn(DUP);
    }

    mv.visitFieldInsn(GETFIELD, FUTURE_VALUE, "strand", io:sprintf("L%s;", STRAND));
    mv.visitInsn(DUP);
    mv.visitIntInsn(BIPUSH, 100);
    mv.visitTypeInsn(ANEWARRAY, OBJECT);
    mv.visitFieldInsn(PUTFIELD, STRAND, "frames", io:sprintf("[L%s;", OBJECT));

    // start the scheduler
    mv.visitFieldInsn(GETFIELD, STRAND, "scheduler", io:sprintf("L%s;", SCHEDULER));
    mv.visitMethodInsn(INVOKEVIRTUAL, SCHEDULER, "execute", "()V", false);

    // At this point we are done executing all the functions including asyncs
    if (!isVoidFunction) {
        mv.visitFieldInsn(GETFIELD, FUTURE_VALUE, "result", io:sprintf("L%s;", OBJECT));
        bir:BType returnType = userMainFunc.typeValue.retType;
        checkCastFromObject(returnType, mv);
        if (returnType is bir:BTypeInt || returnType is bir:BTypeByte) {
            mv.visitMethodInsn(INVOKEVIRTUAL, "java/io/PrintStream", "println", "(J)V", false);
        } else if (returnType is bir:BTypeFloat) {
            mv.visitMethodInsn(INVOKEVIRTUAL, "java/io/PrintStream", "println", "(D)V", false);
        } else if (returnType is bir:BTypeBoolean) {
            mv.visitMethodInsn(INVOKEVIRTUAL, "java/io/PrintStream", "println", "(Z)V", false);
        } else {
            mv.visitMethodInsn(INVOKEVIRTUAL, "java/io/PrintStream", "println", "(Ljava/lang/Object;)V", false);
        }
    }

    errorGen.generateCatchInsForMain(endLabel, handlerLabel);

    mv.visitInsn(RETURN);
    mv.visitMaxs(paramTypes.length() + 5, 10);
    mv.visitEnd();
}

# Generate a lambda function to invoke ballerina main.
#
# + userMainFunc - ballerina main function
# + cw - class visitor
# + pkg - package
function generateLambdaForMain(bir:Function userMainFunc, jvm:ClassWriter cw, bir:Package pkg,
                               string mainClass, string initClass) {
    string pkgName = getPackageName(pkg.org.value, pkg.name.value);
    bir:BType returnType = userMainFunc.typeValue.retType;
    boolean isVoidFunc = returnType is bir:BTypeNil;
    
    jvm:MethodVisitor mv;
    if (isVoidFunc) {
        mv = cw.visitMethod(ACC_PUBLIC + ACC_STATIC, "$lambda$main$",
                            io:sprintf("([L%s;)V", OBJECT), (), ());
    } else {
        mv = cw.visitMethod(ACC_PUBLIC + ACC_STATIC, "$lambda$main$",
                            io:sprintf("([L%s;)L%s;", OBJECT, OBJECT), (), ());
    }
    mv.visitCode();

    //load strand as first arg
    mv.visitVarInsn(ALOAD, 0);
    mv.visitInsn(ICONST_0);
    mv.visitInsn(AALOAD);
    mv.visitTypeInsn(CHECKCAST, STRAND);

    // load and cast param values
    bir:BType?[] paramTypes = userMainFunc.typeValue.paramTypes;

    int paramIndex = 1;
    foreach var paramType in paramTypes {
        bir:BType pType = getType(paramType);
        mv.visitVarInsn(ALOAD, 0);
        mv.visitIntInsn(BIPUSH, paramIndex);
        mv.visitInsn(AALOAD);
        castFromString(pType, mv);
        paramIndex += 1;
    }

    mv.visitMethodInsn(INVOKESTATIC, mainClass, userMainFunc.name.value, getMethodDesc(paramTypes, returnType), false);
    if (isVoidFunc) {
        mv.visitInsn(RETURN);
    } else {
        generateObjectCast(returnType, mv);
        mv.visitInsn(ARETURN);
    }
    mv.visitMaxs(0,0);
    mv.visitEnd();

    //need to generate lambda for package Init as well, if exist
    if(hasInitFunction(pkg)) {
        string initFuncName = cleanupFunctionName(getModuleInitFuncName(pkg));
        mv = cw.visitMethod(ACC_PUBLIC + ACC_STATIC, 
            io:sprintf("$lambda$%s$", initFuncName),
            io:sprintf("([L%s;)V", OBJECT), (), ());
        mv.visitCode();
         //load strand as first arg
        mv.visitVarInsn(ALOAD, 0);
        mv.visitInsn(ICONST_0);
        mv.visitInsn(AALOAD);
        mv.visitTypeInsn(CHECKCAST, STRAND);

        mv.visitMethodInsn(INVOKESTATIC, initClass, initFuncName, io:sprintf("(L%s;)V", STRAND), false);
        mv.visitInsn(RETURN);
        mv.visitMaxs(0,0);
        mv.visitEnd();
    }
}

# Generate cast instruction from String to target type
# 
# + targetType - target type to be casted
# + mv - method visitor
function castFromString(bir:BType targetType, jvm:MethodVisitor mv) {
    mv.visitTypeInsn(CHECKCAST, STRING_VALUE);
    if (targetType is bir:BTypeInt || targetType is bir:BTypeByte) {
        mv.visitMethodInsn(INVOKESTATIC, "java/lang/Long", "parseLong", "(Ljava/lang/String;)J", false);
    } else if (targetType is bir:BTypeFloat) {
        mv.visitMethodInsn(INVOKESTATIC, DOUBLE_VALUE, "parseDouble", "(Ljava/lang/String;)D", false);
    } else if (targetType is bir:BTypeBoolean) {
        mv.visitMethodInsn(INVOKESTATIC, BOOLEAN_VALUE, "parseBoolean", "(Ljava/lang/String;)Z", false);
    } else if (targetType is bir:BArrayType) {
        mv.visitTypeInsn(CHECKCAST, ARRAY_VALUE);
    } else if (targetType is bir:BMapType) {
        mv.visitTypeInsn(CHECKCAST, MAP_VALUE);
    } else if (targetType is bir:BTypeAny ||
                targetType is bir:BTypeAnyData ||
                targetType is bir:BTypeNil ||
                targetType is bir:BUnionType ||
                targetType is bir:BTypeString) {
        // do nothing
        return;
    } else {
        error err = error("JVM generation is not supported for type " + io:sprintf("%s", targetType));
        panic err;
    }
}

# Generate cast instruction from Object to target type
# 
# + targetType - target type to be casted
# + mv - method visitor
function checkCastFromObject(bir:BType? targetType, jvm:MethodVisitor mv) {
    if (targetType is bir:BTypeInt) {
        mv.visitTypeInsn(CHECKCAST, LONG_VALUE);
        mv.visitMethodInsn(INVOKEVIRTUAL, LONG_VALUE, "longValue", "()J", false);
    } else if (targetType is bir:BTypeFloat) {
        mv.visitTypeInsn(CHECKCAST, DOUBLE_VALUE);
        mv.visitMethodInsn(INVOKEVIRTUAL, DOUBLE_VALUE, "doubleValue", "()D", false);
    } else if (targetType is bir:BTypeString) {
        mv.visitTypeInsn(CHECKCAST, STRING_VALUE);
    } else if (targetType is bir:BTypeBoolean) {
        mv.visitTypeInsn(CHECKCAST, BOOLEAN_VALUE);
        mv.visitMethodInsn(INVOKEVIRTUAL, BOOLEAN_VALUE, "booleanValue", "()Z", false);
    } else if (targetType is bir:BTypeByte) {
        mv.visitTypeInsn(CHECKCAST, BYTE_VALUE);
        mv.visitMethodInsn(INVOKEVIRTUAL, BYTE_VALUE, "byteValue", "()B", false);
    } else if (targetType is bir:BArrayType) {
        mv.visitTypeInsn(CHECKCAST, ARRAY_VALUE);
    } else if (targetType is bir:BMapType) {
        mv.visitTypeInsn(CHECKCAST, MAP_VALUE);
    } else if (targetType is bir:BTypeAny ||
                targetType is bir:BTypeAnyData ||
                targetType is bir:BTypeNil ||
                targetType is bir:BUnionType) {
        // do nothing
        return;
    } else {
        error err = error("JVM generation is not supported for type " + io:sprintf("%s", targetType));
        panic err;
    }
}

# Cast a given type to object
# 
# + targetType - target type to be casted
# + mv - method visitor
function generateObjectCast(bir:BType? targetType, jvm:MethodVisitor mv) {  
    if (targetType is bir:BTypeInt) {
        mv.visitMethodInsn(INVOKESTATIC, LONG_VALUE, "valueOf", io:sprintf("(J)L%s;", LONG_VALUE), false);
    } else if (targetType is bir:BTypeFloat) {
        mv.visitMethodInsn(INVOKESTATIC, DOUBLE_VALUE, "valueOf", io:sprintf("(D)L%s;", DOUBLE_VALUE), false);
    } else if (targetType is bir:BTypeBoolean) {
        mv.visitMethodInsn(INVOKESTATIC, BOOLEAN_VALUE, "valueOf", io:sprintf("(Z)L%s;", BOOLEAN_VALUE), false);
    } else if (targetType is bir:BTypeByte) {
        mv.visitMethodInsn(INVOKESTATIC, BYTE_VALUE, "valueOf", io:sprintf("(B)L%s;", BYTE_VALUE), false);
    } else if (targetType is bir:BTypeAny ||
                targetType is bir:BTypeAnyData ||
                targetType is bir:BTypeNil ||
                targetType is bir:BUnionType ||
                targetType is bir:BTypeString ||
                targetType is bir:BArrayType ||
                targetType is bir:BMapType) {
        // do nothing
        return;
    } else {
        error err = error("JVM generation is not supported for type " + io:sprintf("%s", targetType));
        panic err;
    }
}

function hasInitFunction(bir:Package pkg) returns boolean {
    foreach var func in pkg.functions {
        if (func is bir:Function && isModuleInitFunction(pkg, func)) {
            return true;
        }
    }
    return false;
}

function isModuleInitFunction(bir:Package module, bir:Function func) returns boolean {
    string moduleInit = getModuleInitFuncName(module);
    return func.name.value == moduleInit;
}

function getModuleInitFuncName(bir:Package module) returns string {
    string orgName = module.org.value;
    string moduleName = module.name.value;
    if (!moduleName.equalsIgnoreCase(".") && !orgName.equalsIgnoreCase("$anon")) {
        return orgName  + "/" + moduleName + ":" + module.versionValue.value + ".<init>";
    } else {
        return "..<init>";
    }
}

function generateInitFunctionInvocation(bir:Package pkg, jvm:MethodVisitor mv) {
    foreach var mod in pkg.importModules {
        bir:Package importedPkg = lookupModule(mod, currentBIRContext);
        if (hasInitFunction(importedPkg)) {
            string initFuncName = cleanupFunctionName(getModuleInitFuncName(importedPkg));
            string moduleClassName = getModuleLevelClassName(importedPkg.org.value, importedPkg.name.value,
                                                                importedPkg.name.value);
            mv.visitTypeInsn(NEW, "org/ballerinalang/jvm/Strand");
            mv.visitInsn(DUP);
            mv.visitMethodInsn(INVOKESPECIAL, "org/ballerinalang/jvm/Strand", "<init>", "()V", false);
            mv.visitMethodInsn(INVOKESTATIC, moduleClassName, initFuncName,
                    "(Lorg/ballerinalang/jvm/Strand;)Ljava/lang/Object;", false);
            mv.visitInsn(POP);
        }
        generateInitFunctionInvocation(importedPkg, mv);
    }
}

function generateParamCast(int paramIndex, bir:BType targetType, jvm:MethodVisitor mv) {
    // load BValue array
    mv.visitVarInsn(ALOAD, 0);

    // load value[i]
    mv.visitLdcInsn(paramIndex);
    mv.visitInsn(L2I);
    mv.visitInsn(AALOAD);
}

type BalToJVMIndexMap object {
    private int localVarIndex = 0;
    private map<int> jvmLocalVarIndexMap = {};

    function add(bir:VariableDcl varDcl) {
        string varRefName = self.getVarRefName(varDcl);
        self.jvmLocalVarIndexMap[varRefName] = self.localVarIndex;

        bir:BType bType = varDcl.typeValue;

        if (bType is bir:BTypeInt ||
            bType is bir:BTypeFloat ||
            bType is bir:BTypeByte) {
            self.localVarIndex = self.localVarIndex + 2;
        } else {
            self.localVarIndex = self.localVarIndex + 1;
        }
    }

    function getIndex(bir:VariableDcl varDcl) returns int {
        string varRefName = self.getVarRefName(varDcl);
        if (!(self.jvmLocalVarIndexMap.hasKey(varRefName))) {
            self.add(varDcl);
        }

        return self.jvmLocalVarIndexMap[varRefName] ?: -1;
    }

    function getVarRefName(bir:VariableDcl varDcl) returns string {
        return varDcl.name.value;
    }
};

function generateFrameClasses(bir:Package pkg, map<byte[]> pkgEntries) {
    string pkgName = getPackageName(pkg.org.value, pkg.name.value);

    foreach var func in pkg.functions {
        generateFrameClassForFunction(pkgName, func, pkgEntries);
    }

    foreach var typeDef in pkg.typeDefs {
        bir:Function?[]? attachedFuncs = typeDef.attachedFuncs;
        if (attachedFuncs is bir:Function?[]) {
            foreach var func in attachedFuncs {
                generateFrameClassForFunction(pkgName, func, pkgEntries, attachedType=typeDef.typeValue);
            }
        }
    }
}

function generateFrameClassForFunction (string pkgName, bir:Function? func, map<byte[]> pkgEntries,
                                        bir:BType? attachedType = ()) {
    bir:Function currentFunc = getFunction(untaint func);
    if (isExternFunc(currentFunc)) {
        return;
    }
    string frameClassName = getFrameClassName(pkgName, currentFunc.name.value, attachedType);
    jvm:ClassWriter cw = new(COMPUTE_FRAMES);
    cw.visitSource(currentFunc.pos.sourceFileName);
    cw.visit(V1_8, ACC_PUBLIC + ACC_SUPER, frameClassName, (), OBJECT, ());
    generateDefaultConstructor(cw, OBJECT);

    int k = 0;
    bir:VariableDcl?[] localVars = currentFunc.localVars;
    while (k < localVars.length()) {
        bir:VariableDcl localVar = getVariableDcl(localVars[k]);
        bir:BType bType = localVar.typeValue;
        var fieldName = localVar.name.value.replace("%","_");
        generateField(cw, bType, fieldName, false);
        k = k + 1;
    }

    jvm:FieldVisitor fv = cw.visitField(ACC_PUBLIC, "state", "I");
    fv.visitEnd();

    cw.visitEnd();
    pkgEntries[frameClassName + ".class"] = cw.toByteArray();
}

function getFrameClassName(string pkgName, string funcName, bir:BType? attachedType) returns string {
    string frameClassName = pkgName;
    if (attachedType is bir:BObjectType) {
        frameClassName += cleanupTypeName(attachedType.name.value) + "_";
    }

    return frameClassName + cleanupFunctionName(funcName) + "Frame";
}

# Cleanup type name by replacing '$' with '_'.
function cleanupTypeName(string name) returns string {
    return name.replace("$","_");
}

function cleanupFileName(string name) returns string {
    return name.replace(BAL_EXTENSION, "");
}

function generateField(jvm:ClassWriter cw, bir:BType bType, string fieldName, boolean isPackage) {
    string typeSig;
    if (bType is bir:BTypeInt || bType is bir:BTypeByte) {
        typeSig = "J";
    } else if (bType is bir:BTypeFloat) {
        typeSig = "D";
    } else if (bType is bir:BTypeString) {
        typeSig = io:sprintf("L%s;", STRING_VALUE);
    } else if (bType is bir:BTypeBoolean) {
        typeSig = "Z";
    } else if (bType is bir:BTypeNil) {
        typeSig = io:sprintf("L%s;", OBJECT);
    } else if (bType is bir:BMapType) {
        typeSig = io:sprintf("L%s;", MAP_VALUE);
    } else if (bType is bir:BRecordType) {
        typeSig = io:sprintf("L%s;", MAP_VALUE);
    } else if (bType is bir:BArrayType ||
                bType is bir:BTupleType) {
        typeSig = io:sprintf("L%s;", ARRAY_VALUE);
    } else if (bType is bir:BErrorType) {
        typeSig = io:sprintf("L%s;", ERROR_VALUE);
    } else if (bType is bir:BFutureType) {
        typeSig = io:sprintf("L%s;", FUTURE_VALUE);
    } else if (bType is bir:BObjectType) {
        typeSig = io:sprintf("L%s;", OBJECT_VALUE);
    } else if (bType is bir:BXMLType) {
        typeSig = io:sprintf("L%s;", XML_VALUE);
    } else if (bType is bir:BTypeDesc) {
        typeSig = io:sprintf("L%s;", TYPEDESC_VALUE);
    } else if (bType is bir:BTypeAny ||
                bType is bir:BTypeAnyData ||
                bType is bir:BUnionType ||
                bType is bir:BJSONType) {
        typeSig = io:sprintf("L%s;", OBJECT);
    } else if (bType is bir:BInvokableType) {
        if (bType.retType is bir:BTypeNil) {
            typeSig = io:sprintf("L%s;", CONSUMER);
        } else {
            typeSig = io:sprintf("L%s;", FUNCTION);
        }
    } else {
        error err = error( "JVM generation is not supported for type " +
                                    io:sprintf("%s", bType));
        panic err;
    }

    jvm:FieldVisitor fv;
    if (isPackage) {
        fv = cw.visitField(ACC_STATIC, fieldName, typeSig);
    } else {
        fv = cw.visitField(ACC_PROTECTED, fieldName, typeSig);
    }
    fv.visitEnd();
}

function generateDefaultConstructor(jvm:ClassWriter cw, string ownerClass) {
    jvm:MethodVisitor mv = cw.visitMethod(ACC_PUBLIC, "<init>", "()V", (), ());
    mv.visitCode();
    mv.visitVarInsn(ALOAD, 0);
    mv.visitMethodInsn(INVOKESPECIAL, ownerClass, "<init>", "()V", false);
    mv.visitInsn(RETURN);
    mv.visitMaxs(1, 1);
    mv.visitEnd();
}

function generateDiagnosticPos(bir:DiagnosticPos pos, jvm:MethodVisitor mv) {
    if (pos.sLine != -1) {
        jvm:Label label = new;
        mv.visitLabel(label);
        mv.visitLineNumber(pos.sLine, label);
    }
}

function cleanupFunctionName(string functionName) returns string {
    return functionName.replaceAll("[\\.:/<>]", "_");
}

function getVariableDcl(bir:VariableDcl? localVar) returns bir:VariableDcl {
    if (localVar is bir:VariableDcl) {
        return localVar;
    } else {
        error err = error("Invalid variable declarion");
        panic err;
    }
}

function getBasicBlock(bir:BasicBlock? bb) returns bir:BasicBlock {
    if (bb is bir:BasicBlock) {
        return bb;
    } else {
        error err = error("Invalid basic block");
        panic err;
    }
}

function getFunction(bir:Function? bfunction) returns bir:Function {
    if (bfunction is bir:Function) {
        return bfunction;
    } else {
        error err = error("Invalid function");
        panic err;
    }
}

function getTypeDef(bir:TypeDef? typeDef) returns bir:TypeDef {
    if (typeDef is bir:TypeDef) {
        return typeDef;
    } else {
        error err = error("Invalid type definition");
        panic err;
    }
}

function getObjectField(bir:BObjectField? objectField) returns bir:BObjectField {
    if (objectField is bir:BObjectField) {
        return objectField;
    } else {
        error err = error("Invalid object field");
        panic err;
    }
}

function getRecordField(bir:BRecordField? recordField) returns bir:BRecordField {
    if (recordField is bir:BRecordField) {
        return recordField;
    } else {
        error err = error("Invalid record field");
        panic err;
    }
}

function isExternFunc(bir:Function func) returns boolean {
    return func.isDeclaration;
}

function getVarRef(bir:VarRef? varRef) returns bir:VarRef {
    if (varRef is bir:VarRef) {
        return varRef;
    } else {
        error err = error("Invalid variable reference");
        panic err;
    }
}

function getType(bir:BType? bType) returns bir:BType {
    if (bType is bir:BType) {
        return bType;
    } else {
        error err = error("Invalid type");
        panic err;
    }
}<|MERGE_RESOLUTION|>--- conflicted
+++ resolved
@@ -14,7 +14,6 @@
 // specific language governing permissions and limitations
 // under the License.
 
-
 function generateMethod(bir:Function func, jvm:ClassWriter cw, bir:Package module, bir:BType? attachedType = ()) {
 
     string currentPackageName = getPackageName(module.org.value, module.name.value);
@@ -45,7 +44,7 @@
     jvm:MethodVisitor mv = cw.visitMethod(access, funcName, desc, (), ());
     InstructionGenerator instGen = new(mv, indexMap, currentPackageName);
     ErrorHandlerGenerator errorGen = new(mv, indexMap);
-
+    
     mv.visitCode();
 
     if (isModuleInitFunction(module, func)) {
@@ -369,24 +368,20 @@
             mv.visitFieldInsn(GETFIELD, frameName, localVar.name.value.replace("%","_"), 
                     io:sprintf("L%s;", FUTURE_VALUE));
             mv.visitVarInsn(ASTORE, index);
-<<<<<<< HEAD
+        } else if (bType is bir:BInvokableType) {
+            if (bType.retType is bir:BTypeNil) {
+                mv.visitFieldInsn(GETFIELD, frameName, localVar.name.value.replace("%","_"),
+                    io:sprintf("L%s;", CONSUMER));
+            } else {
+                mv.visitFieldInsn(GETFIELD, frameName, localVar.name.value.replace("%","_"),
+                    io:sprintf("L%s;", FUNCTION));
+            }
+            mv.visitVarInsn(ASTORE, index);
         } else if (bType is bir:BTypeDesc) {
             mv.visitFieldInsn(GETFIELD, frameName, localVar.name.value.replace("%","_"),
                     io:sprintf("L%s;", TYPEDESC_VALUE));
             mv.visitVarInsn(ASTORE, index);
-        } else if (bType is bir:BTypeNil ||
-=======
-        } else if (bType is bir:BInvokableType) {
-            if (bType.retType is bir:BTypeNil) {
-                mv.visitFieldInsn(GETFIELD, frameName, localVar.name.value.replace("%","_"), 
-                    io:sprintf("L%s;", CONSUMER));
-            } else {
-                mv.visitFieldInsn(GETFIELD, frameName, localVar.name.value.replace("%","_"), 
-                    io:sprintf("L%s;", FUNCTION));
-            }
-            mv.visitVarInsn(ASTORE, index);
         }   else if (bType is bir:BTypeNil ||
->>>>>>> b5bbf42e
                     bType is bir:BTypeAny ||
                     bType is bir:BTypeAnyData ||
                     bType is bir:BUnionType ||
@@ -466,10 +461,10 @@
         } else if (bType is bir:BInvokableType) {
             mv.visitVarInsn(ALOAD, index);
             if (bType.retType is bir:BTypeNil) {
-                mv.visitFieldInsn(PUTFIELD, frameName, localVar.name.value.replace("%","_"), 
+                mv.visitFieldInsn(PUTFIELD, frameName, localVar.name.value.replace("%","_"),
                     io:sprintf("L%s;", CONSUMER));
             } else {
-                mv.visitFieldInsn(PUTFIELD, frameName, localVar.name.value.replace("%","_"), 
+                mv.visitFieldInsn(PUTFIELD, frameName, localVar.name.value.replace("%","_"),
                     io:sprintf("L%s;", FUNCTION));
             }
         } else if (bType is bir:BTypeNil ||
@@ -521,7 +516,7 @@
     mv.visitEnd();
 }
 
-function generateLambdaMethod(bir:AsyncCall|bir:FPLoad callIns, jvm:ClassWriter cw, string className, 
+function generateLambdaMethod(bir:AsyncCall|bir:FPLoad callIns, jvm:ClassWriter cw, string className,
     string lambdaName) {
     bir:BType? lhsType;
     if (callIns is bir:AsyncCall) {
@@ -532,7 +527,7 @@
     bir:BType returnType = bir:TYPE_NIL;
     if (lhsType is bir:BFutureType) {
         returnType = lhsType.returnType;
-    } else if (lhsType is bir:BInvokableType) { 
+    } else if (lhsType is bir:BInvokableType) {
         returnType = lhsType.retType;
     } else {
         error err = error( "JVM generation is not supported for async return type " +
@@ -559,7 +554,7 @@
     mv.visitTypeInsn(CHECKCAST, STRAND);
 
     bir:BType?[] paramBTypes = [];
-    string funcName; 
+    string funcName;
     if (callIns is bir:AsyncCall) {
         bir:VarRef?[] paramTypes = callIns.args;
         // load and cast param values
@@ -627,13 +622,9 @@
                 bType is bir:BTupleType ||
                 bType is bir:BFutureType ||
                 bType is bir:BJSONType ||
-<<<<<<< HEAD
+                bType is bir:BInvokableType ||
                 bType is bir:BXMLType ||
                 bType is bir:BTypeDesc) {
-=======
-                bType is bir:BInvokableType ||
-                bType is bir:BXMLType) {
->>>>>>> b5bbf42e
         mv.visitInsn(ACONST_NULL);
         mv.visitVarInsn(ASTORE, index);
     } else {
@@ -682,17 +673,14 @@
         return io:sprintf("L%s;", MAP_VALUE);
     } else if (bType is bir:BFutureType) {
         return io:sprintf("L%s;", FUTURE_VALUE);
-<<<<<<< HEAD
-    } else if (bType is bir:BTypeDesc) {
-        return io:sprintf("L%s;", TYPEDESC_VALUE);
-=======
     } else if (bType is bir:BInvokableType) {
         if (bType.retType is bir:BTypeNil) {
             return io:sprintf("L%s;", CONSUMER);
         } else {
             return io:sprintf("L%s;", FUNCTION);
-        }       
->>>>>>> b5bbf42e
+        }
+    } else if (bType is bir:BTypeDesc) {
+        return io:sprintf("L%s;", TYPEDESC_VALUE);
     } else if (bType is bir:BObjectType) {
         return io:sprintf("L%s;", OBJECT_VALUE);
     } else if (bType is bir:BXMLType) {
@@ -1002,7 +990,7 @@
 # 
 # + targetType - target type to be casted
 # + mv - method visitor
-function generateObjectCast(bir:BType? targetType, jvm:MethodVisitor mv) {  
+function generateObjectCast(bir:BType? targetType, jvm:MethodVisitor mv) {
     if (targetType is bir:BTypeInt) {
         mv.visitMethodInsn(INVOKESTATIC, LONG_VALUE, "valueOf", io:sprintf("(J)L%s;", LONG_VALUE), false);
     } else if (targetType is bir:BTypeFloat) {
