/*
 *  Copyright (c) 2018, WSO2 Inc. (http://www.wso2.org) All Rights Reserved.
 *
 *  WSO2 Inc. licenses this file to you under the Apache License,
 *  Version 2.0 (the "License"); you may not use this file except
 *  in compliance with the License.
 *  You may obtain a copy of the License at
 *
 *  http://www.apache.org/licenses/LICENSE-2.0
 *
 *  Unless required by applicable law or agreed to in writing,
 *  software distributed under the License is distributed on an
 *  "AS IS" BASIS, WITHOUT WARRANTIES OR CONDITIONS OF ANY
 *  KIND, either express or implied.  See the License for the
 *  specific language governing permissions and limitations
 *  under the License.
 */

package org.ballerinalang.docgen;

import org.ballerinalang.docgen.docs.utils.BallerinaDocUtils;
<<<<<<< HEAD
import org.ballerinalang.docgen.model.AnnotationDoc;
import org.ballerinalang.docgen.model.ConstantDoc;
import org.ballerinalang.docgen.model.Documentable;
import org.ballerinalang.docgen.model.EndpointDoc;
import org.ballerinalang.docgen.model.EnumDoc;
import org.ballerinalang.docgen.model.Field;
import org.ballerinalang.docgen.model.FunctionDoc;
import org.ballerinalang.docgen.model.GlobalVariableDoc;
import org.ballerinalang.docgen.model.Link;
import org.ballerinalang.docgen.model.ObjectDoc;
import org.ballerinalang.docgen.model.PackageName;
import org.ballerinalang.docgen.model.Page;
import org.ballerinalang.docgen.model.PrimitiveTypeDoc;
import org.ballerinalang.docgen.model.RecordDoc;
import org.ballerinalang.docgen.model.StaticCaption;
import org.ballerinalang.docgen.model.Variable;
=======
import org.ballerinalang.docgen.generator.model.Annotation;
import org.ballerinalang.docgen.generator.model.Client;
import org.ballerinalang.docgen.generator.model.Constant;
import org.ballerinalang.docgen.generator.model.DefaultableVarible;
import org.ballerinalang.docgen.generator.model.Error;
import org.ballerinalang.docgen.generator.model.FiniteType;
import org.ballerinalang.docgen.generator.model.Function;
import org.ballerinalang.docgen.generator.model.Listener;
import org.ballerinalang.docgen.generator.model.Module;
import org.ballerinalang.docgen.generator.model.Object;
import org.ballerinalang.docgen.generator.model.Record;
import org.ballerinalang.docgen.generator.model.Type;
import org.ballerinalang.docgen.generator.model.UnionType;
import org.ballerinalang.docgen.generator.model.Variable;
>>>>>>> 311046de
import org.ballerinalang.model.elements.Flag;
import org.ballerinalang.model.tree.DocumentableNode;
import org.ballerinalang.model.tree.NodeKind;
import org.ballerinalang.model.tree.SimpleVariableNode;
import org.wso2.ballerinalang.compiler.tree.BLangAnnotation;
import org.wso2.ballerinalang.compiler.tree.BLangFunction;
import org.wso2.ballerinalang.compiler.tree.BLangMarkdownDocumentation;
import org.wso2.ballerinalang.compiler.tree.BLangNode;
import org.wso2.ballerinalang.compiler.tree.BLangPackage;
import org.wso2.ballerinalang.compiler.tree.BLangSimpleVariable;
import org.wso2.ballerinalang.compiler.tree.BLangTypeDefinition;
import org.wso2.ballerinalang.compiler.tree.expressions.BLangConstant;
import org.wso2.ballerinalang.compiler.tree.expressions.BLangMarkdownParameterDocumentation;
import org.wso2.ballerinalang.compiler.tree.statements.BLangSimpleVariableDef;
import org.wso2.ballerinalang.compiler.tree.types.BLangErrorType;
import org.wso2.ballerinalang.compiler.tree.types.BLangFiniteTypeNode;
import org.wso2.ballerinalang.compiler.tree.types.BLangObjectTypeNode;
import org.wso2.ballerinalang.compiler.tree.types.BLangRecordTypeNode;
import org.wso2.ballerinalang.compiler.tree.types.BLangType;
import org.wso2.ballerinalang.compiler.tree.types.BLangUnionTypeNode;
import org.wso2.ballerinalang.compiler.tree.types.BLangUserDefinedType;

import java.util.ArrayList;
import java.util.Arrays;
import java.util.List;
import java.util.Map;
import java.util.concurrent.atomic.AtomicBoolean;
import java.util.stream.Collectors;

/**
 * Generates the Page objects for bal packages.
 */
public class Generator {

    private static final String EMPTY_STRING = "";

    /**
     * Generate the module constructs model when the bal module is given.
     *
     * @param module  module model to fill.
     * @param balPackage module tree.
     */
    public static void generateModuleConstructs(Module module, BLangPackage balPackage) {

        // Check for type definitions in the package
        for (BLangTypeDefinition typeDefinition : balPackage.getTypeDefinitions()) {
            if (typeDefinition.getFlags().contains(Flag.PUBLIC)) {
                createTypeDefModels(typeDefinition, module);
            }
        }

        // Check for functions in the package
        for (BLangFunction function : balPackage.getFunctions()) {
            if (function.getFlags().contains(Flag.PUBLIC) && !function.getFlags().contains(Flag.ATTACHED)) {
                module.functions.add(createDocForFunction(function));
            }
        }

        // Check for annotations
        for (BLangAnnotation annotation : balPackage.getAnnotations()) {
            if (annotation.getFlags().contains(Flag.PUBLIC)) {
                module.annotations.add(createDocForAnnotation(annotation));
            }
        }

        // Check for constants.
        for (BLangConstant constant : balPackage.getConstants()) {
            if (constant.getFlags().contains(Flag.PUBLIC)) {
                module.constants.add(createDocForConstant(constant));
            }
        }
    }

    /**
     * Create documentation models for type definitions.
     *
     * @param typeDefinition ballerina type definition node.
     * @param module Module model.
     */
    public static void createTypeDefModels(BLangTypeDefinition typeDefinition, Module module) {
        String typeName = typeDefinition.getName().getValue();
        BLangType typeNode = typeDefinition.typeNode;
        NodeKind kind = typeNode.getKind();
        boolean added = false;
        if (kind == NodeKind.OBJECT_TYPE) {
            BLangObjectTypeNode objectType = (BLangObjectTypeNode) typeNode;
            addDocForObjectType(objectType, typeDefinition, module);
            added = true;
        } else if (kind == NodeKind.FINITE_TYPE_NODE) {
            BLangFiniteTypeNode enumNode = (BLangFiniteTypeNode) typeNode;
            List<String> values = enumNode.getValueSet().stream()
                    .map(java.lang.Object::toString)
                    .collect(Collectors.toList());
            module.finiteTypes.add(new FiniteType(typeName, description(typeDefinition), values));
            added = true;
        } else if (kind == NodeKind.RECORD_TYPE) {
            BLangRecordTypeNode recordNode = (BLangRecordTypeNode) typeNode;
            if (recordNode.isAnonymous) {
                return;
            }
            addDocForRecordType(typeDefinition, recordNode, module);
            added = true;
        } else if (kind == NodeKind.UNION_TYPE_NODE) {
            List<BLangType> memberTypeNodes = ((BLangUnionTypeNode) typeNode).memberTypeNodes;
            List<Type> memberTypes = memberTypeNodes.stream()
                    .map(Type::fromTypeNode)
                    .collect(Collectors.toList());
            module.unionTypes.add(new UnionType(typeName, description(typeDefinition), memberTypes));
            added = true;
        } else if (kind == NodeKind.USER_DEFINED_TYPE) {
            BLangUserDefinedType userDefinedType = (BLangUserDefinedType) typeNode;
            module.unionTypes.add(new UnionType(typeName, description(typeDefinition),
                    Arrays.asList(Type.fromTypeNode(userDefinedType))));
            added = true;
        } else if (kind == NodeKind.ERROR_TYPE) {
            BLangErrorType errorType = (BLangErrorType) typeNode;
            module.errors.add(new Error(errorType.type.tsymbol.name.value, description(typeDefinition),
                    Type.fromTypeNode(errorType.detailType)));
            added = true;
        }
        if (!added) {
            throw new UnsupportedOperationException("Type def not supported for " + kind);
        }
    }

    /**
     * Create documentation for annotations.
     *
     * @param annotationNode ballerina annotation node.
     * @return documentation for annotation.
     */
    public static Annotation createDocForAnnotation(BLangAnnotation annotationNode) {
        String annotationName = annotationNode.getName().getValue();
<<<<<<< HEAD
        String dataType = "-", href = EMPTY_STRING;
        if (annotationNode.typeNode != null) {
            dataType = getTypeName(annotationNode.typeNode);
            href = extractLink(annotationNode.typeNode);
        }
=======
>>>>>>> 311046de
        String attachments = annotationNode.getAttachPoints().stream()
                .map(attachPoint -> attachPoint.point.getValue())
                .collect(Collectors.joining(", "));
        Type dataType = annotationNode.typeNode != null ? Type.fromTypeNode(annotationNode.typeNode) : null;
        return new Annotation(annotationName, description(annotationNode), dataType, attachments);
    }

    public static Constant createDocForConstant(BLangConstant constant) {
        String constantName = constant.getName().getValue();
        java.lang.Object value = constant.value;
        String desc = description(constant);
        BLangType typeNode = constant.typeNode != null ? constant.typeNode : constant.associatedTypeDefinition.typeNode;
        return new Constant(constantName, desc, Type.fromTypeNode(typeNode), value.toString());
    }

    /**
     * Create documentation for functions.
     *
     * @param functionNode ballerina function node.
     * @return Function documentation model.
     */
    public static Function createDocForFunction(BLangFunction functionNode) {
        String functionName = functionNode.getName().value;
        List<DefaultableVarible> parameters = new ArrayList<>();
        List<Variable> returnParams = new ArrayList<>();
        // Iterate through the parameters
        if (functionNode.getParameters().size() > 0) {
            for (BLangSimpleVariable param : functionNode.getParameters()) {
                DefaultableVarible variable = getVariable(functionNode, param);
                parameters.add(variable);
            }
        }
        // defaultable params
        if (functionNode.getDefaultableParameters().size() > 0) {
            for (BLangSimpleVariableDef variableDef : functionNode.getDefaultableParameters()) {
                BLangSimpleVariable param = variableDef.getVariable();
                DefaultableVarible variable = getVariable(functionNode, param);
                parameters.add(variable);
            }
        }
        // rest params
        if (functionNode.getRestParameters() != null) {
            SimpleVariableNode restParameter = functionNode.getRestParameters();
            if (restParameter instanceof BLangSimpleVariable) {
                BLangSimpleVariable param = (BLangSimpleVariable) restParameter;
                DefaultableVarible variable = getVariable(functionNode, param);
                parameters.add(variable);
            }
        }

        // return params
        if (functionNode.getReturnTypeNode() != null) {
            BLangType returnType = functionNode.getReturnTypeNode();
            String dataType = getTypeName(returnType);
            if (!dataType.equals("null")) {
                String desc = returnParamAnnotation(functionNode);
                Variable variable = new Variable(EMPTY_STRING, desc, Type.fromTypeNode(returnType));
                returnParams.add(variable);
            }

        }

        return new Function(functionName, description(functionNode),
                        functionNode.getFlags().contains(Flag.REMOTE),
                        functionNode.getFlags().contains(Flag.NATIVE),
                        parameters, returnParams);
    }

    private static DefaultableVarible getVariable(BLangFunction functionNode, BLangSimpleVariable param) {
        String desc = paramAnnotation(functionNode, param);
        String defaultValue = EMPTY_STRING;
        if (null != param.getInitialExpression()) {
            defaultValue = param.getInitialExpression().toString();
        }
        return new DefaultableVarible(param.getName().value, desc, Type.fromTypeNode(param.typeNode), defaultValue);
    }

    /**
     * Create documentation for records.
     *
     * @param typeDefinition struct name.
     * @param recordType ballerina record node.
     * @param module Module.
     *
     */
    private static void addDocForRecordType(BLangTypeDefinition typeDefinition, BLangRecordTypeNode recordType,
                                            Module module) {
        String recordName = typeDefinition.getName().getValue();
        // Check if its an anonymous struct
        if (recordType.isAnonymous) {
            recordName = "Anonymous Record " + recordName.substring(recordName.lastIndexOf('$') + 1);
        }
        BLangMarkdownDocumentation documentationNode = typeDefinition.getMarkdownDocumentationAttachment();
        List<DefaultableVarible> fields = getFields(recordType, recordType.fields, documentationNode);
        String documentationText = documentationNode == null ? null : documentationNode.getDocumentation();

        module.records.add(new Record(recordName, documentationText, fields));
    }

    private static List<DefaultableVarible> getFields(BLangNode node, List<BLangSimpleVariable> allFields,
                                         BLangMarkdownDocumentation documentation) {
        List<DefaultableVarible> fields = new ArrayList<>();
        for (BLangSimpleVariable param : allFields) {
            if (param.getFlags().contains(Flag.PUBLIC)) {
                String name = param.getName().value;
                String desc = fieldAnnotation(node, param);
                desc = desc.isEmpty() ? findDescFromList(name, documentation) : desc;

                String defaultValue = EMPTY_STRING;
                if (null != param.getInitialExpression()) {
                    defaultValue = param.getInitialExpression().toString();
                }
                DefaultableVarible field = new DefaultableVarible(name, desc, Type.fromTypeNode(param.typeNode),
                        defaultValue);
                fields.add(field);
            }
        }
        return fields;
    }

    private static String findDescFromList(String name, BLangMarkdownDocumentation documentation) {
        if (documentation == null) {
            return EMPTY_STRING;
        }
        Map<String, BLangMarkdownParameterDocumentation> parameterDocumentations =
                documentation.getParameterDocumentations();
        BLangMarkdownParameterDocumentation parameter = parameterDocumentations.get(name);
        if (parameter == null) {
            return EMPTY_STRING;
        }
        return BallerinaDocUtils.mdToHtml(parameter.getParameterDocumentation());
    }

    private static void addDocForObjectType(BLangObjectTypeNode objectType,
                                            BLangTypeDefinition parent,
                                            Module module) {
        List<Function> functions = new ArrayList<>();
        String name = parent.getName().getValue();
        String description = description(parent);

        List<DefaultableVarible> fields = getFields(parent, objectType.fields,
                    parent.getMarkdownDocumentationAttachment());

        if (objectType.initFunction != null) {
            BLangFunction constructor = objectType.initFunction;
            if (constructor.flagSet.contains(Flag.PUBLIC)) {
                Function initFunction = createDocForFunction(constructor);
                // if it's the default constructor, we don't need to document
                if (initFunction.parameters.size() > 0) {
                    functions.add(initFunction);
                }
            }
        }

        // Iterate through the functions
        if (objectType.getFunctions().size() > 0) {
            for (BLangFunction function : objectType.getFunctions()) {
                if (function.flagSet.contains(Flag.PUBLIC)) {
                    functions.add(createDocForFunction(function));
                }
            }
        }

        if (isEndpoint(objectType)) {
            module.clients.add(new Client(name, description, fields, functions));
        } else if (isListener(objectType)) {
            module.listeners.add(new Listener(name, description, fields, functions));
        } else {
            module.objects.add(new Object(name, description, fields, functions));
        }
    }

    private static boolean isListener(BLangObjectTypeNode objectType) {
        AtomicBoolean isListener = new AtomicBoolean(false);
        objectType.typeRefs.forEach((type) -> {
            isListener.set((type instanceof BLangUserDefinedType)
                    && ((BLangUserDefinedType) type).typeName.value.equals("AbstractListener"));
        });
        return isListener.get();
    }

    private static boolean isEndpoint(BLangObjectTypeNode objectType) {
        return objectType.flagSet.contains(Flag.CLIENT);
    }

    /**
     * Get the type name of the type node.
     *
     * @param bLangType a variable
     * @return type name.
     */
    private static String getTypeName(BLangType bLangType) {
        return (bLangType instanceof BLangUserDefinedType ?
                ((BLangUserDefinedType) bLangType).typeName.value : bLangType.toString());
    }

    /**
     * Get description annotation of the parameter.
     *
     * @param node  parent node.
     * @param param parameter.
     * @return description of the parameter.
     */
    private static String paramAnnotation(BLangNode node, BLangSimpleVariable param) {
        String subName = param.getName() == null ? param.type.tsymbol.name.value : param.getName().getValue();
        return getParameterDocumentation(node, subName);
    }

    /**
     * Get description annotation of the return parameter.
     *
     * @param node parent node.
     * @return description of the return parameter.
     */
    private static String returnParamAnnotation(BLangNode node) {
        if (!isDocumentAttached(node)) {
            return EMPTY_STRING;
        }
        BLangMarkdownDocumentation documentationAttachment =
                ((DocumentableNode) node).getMarkdownDocumentationAttachment();
        return BallerinaDocUtils.mdToHtml(documentationAttachment.getReturnParameterDocumentation());
    }

    /**
     * Get description annotation of the field.
     *
     * @param node  parent node.
     * @param param field.
     * @return description of the field.
     */
    private static String fieldAnnotation(BLangNode node, BLangNode param) {
        String subName = EMPTY_STRING;
        if (!(param instanceof BLangSimpleVariable)) {
            return getParameterDocumentation(node, subName);
        }
        BLangSimpleVariable paramVariable = (BLangSimpleVariable) param;
        subName = (paramVariable.getName() == null) ?
                paramVariable.type.tsymbol.name.value : paramVariable.getName().getValue();
        return getParameterDocumentation(node, subName);
    }

    /**
     * Get the description annotation of the node.
     *
     * @param node top level node.
     * @return description of the node.
     */
    private static String description(BLangNode node) {
        if (isDocumentAttached(node)) {
            BLangMarkdownDocumentation documentationAttachment =
                    ((DocumentableNode) node).getMarkdownDocumentationAttachment();
            return BallerinaDocUtils.mdToHtml(documentationAttachment.getDocumentation());
        }
        return EMPTY_STRING;
    }

    private static String getParameterDocumentation(BLangNode node, String subName) {
        if (!isDocumentAttached(node)) {
            return EMPTY_STRING;
        }
        BLangMarkdownDocumentation documentationAttachment =
                ((DocumentableNode) node).getMarkdownDocumentationAttachment();
        Map<String, BLangMarkdownParameterDocumentation> parameterDocumentations =
                documentationAttachment.getParameterDocumentations();
        if (parameterDocumentations == null || parameterDocumentations.isEmpty()) {
            return EMPTY_STRING;
        }
        BLangMarkdownParameterDocumentation documentation = parameterDocumentations.get(subName);
        if (documentation != null) {
            return BallerinaDocUtils.mdToHtml(documentation.getParameterDocumentation());
        }
        return EMPTY_STRING;
    }

    private static boolean isDocumentAttached(BLangNode node) {
        return node instanceof DocumentableNode
                && ((DocumentableNode) node).getMarkdownDocumentationAttachment() != null;
    }
}<|MERGE_RESOLUTION|>--- conflicted
+++ resolved
@@ -19,24 +19,6 @@
 package org.ballerinalang.docgen;
 
 import org.ballerinalang.docgen.docs.utils.BallerinaDocUtils;
-<<<<<<< HEAD
-import org.ballerinalang.docgen.model.AnnotationDoc;
-import org.ballerinalang.docgen.model.ConstantDoc;
-import org.ballerinalang.docgen.model.Documentable;
-import org.ballerinalang.docgen.model.EndpointDoc;
-import org.ballerinalang.docgen.model.EnumDoc;
-import org.ballerinalang.docgen.model.Field;
-import org.ballerinalang.docgen.model.FunctionDoc;
-import org.ballerinalang.docgen.model.GlobalVariableDoc;
-import org.ballerinalang.docgen.model.Link;
-import org.ballerinalang.docgen.model.ObjectDoc;
-import org.ballerinalang.docgen.model.PackageName;
-import org.ballerinalang.docgen.model.Page;
-import org.ballerinalang.docgen.model.PrimitiveTypeDoc;
-import org.ballerinalang.docgen.model.RecordDoc;
-import org.ballerinalang.docgen.model.StaticCaption;
-import org.ballerinalang.docgen.model.Variable;
-=======
 import org.ballerinalang.docgen.generator.model.Annotation;
 import org.ballerinalang.docgen.generator.model.Client;
 import org.ballerinalang.docgen.generator.model.Constant;
@@ -51,7 +33,6 @@
 import org.ballerinalang.docgen.generator.model.Type;
 import org.ballerinalang.docgen.generator.model.UnionType;
 import org.ballerinalang.docgen.generator.model.Variable;
->>>>>>> 311046de
 import org.ballerinalang.model.elements.Flag;
 import org.ballerinalang.model.tree.DocumentableNode;
 import org.ballerinalang.model.tree.NodeKind;
@@ -185,14 +166,6 @@
      */
     public static Annotation createDocForAnnotation(BLangAnnotation annotationNode) {
         String annotationName = annotationNode.getName().getValue();
-<<<<<<< HEAD
-        String dataType = "-", href = EMPTY_STRING;
-        if (annotationNode.typeNode != null) {
-            dataType = getTypeName(annotationNode.typeNode);
-            href = extractLink(annotationNode.typeNode);
-        }
-=======
->>>>>>> 311046de
         String attachments = annotationNode.getAttachPoints().stream()
                 .map(attachPoint -> attachPoint.point.getValue())
                 .collect(Collectors.joining(", "));
