/*
 * Copyright (c) 2020, WSO2 Inc. (http://www.wso2.org) All Rights Reserved.
 *
 * WSO2 Inc. licenses this file to you under the Apache License,
 * Version 2.0 (the "License"); you may not use this file except
 * in compliance with the License.
 * You may obtain a copy of the License at
 *
 *   http://www.apache.org/licenses/LICENSE-2.0
 *
 * Unless required by applicable law or agreed to in writing,
 * software distributed under the License is distributed on an
 * "AS IS" BASIS, WITHOUT WARRANTIES OR CONDITIONS OF ANY
 * KIND, either express or implied.  See the License for the
 * specific language governing permissions and limitations
 * under the License.
 */
package org.ballerinalang.formatter.core;

import io.ballerina.compiler.syntax.tree.AnnotAccessExpressionNode;
import io.ballerina.compiler.syntax.tree.AnnotationAttachPointNode;
import io.ballerina.compiler.syntax.tree.AnnotationDeclarationNode;
import io.ballerina.compiler.syntax.tree.AnnotationNode;
import io.ballerina.compiler.syntax.tree.ArrayTypeDescriptorNode;
import io.ballerina.compiler.syntax.tree.AssignmentStatementNode;
import io.ballerina.compiler.syntax.tree.AsyncSendActionNode;
import io.ballerina.compiler.syntax.tree.BasicLiteralNode;
import io.ballerina.compiler.syntax.tree.BinaryExpressionNode;
import io.ballerina.compiler.syntax.tree.BindingPatternNode;
import io.ballerina.compiler.syntax.tree.BlockStatementNode;
import io.ballerina.compiler.syntax.tree.BracedExpressionNode;
import io.ballerina.compiler.syntax.tree.BreakStatementNode;
import io.ballerina.compiler.syntax.tree.BuiltinSimpleNameReferenceNode;
import io.ballerina.compiler.syntax.tree.ByteArrayLiteralNode;
import io.ballerina.compiler.syntax.tree.CaptureBindingPatternNode;
import io.ballerina.compiler.syntax.tree.CheckExpressionNode;
import io.ballerina.compiler.syntax.tree.ClassDefinitionNode;
import io.ballerina.compiler.syntax.tree.CommitActionNode;
import io.ballerina.compiler.syntax.tree.CompoundAssignmentStatementNode;
import io.ballerina.compiler.syntax.tree.ComputedNameFieldNode;
import io.ballerina.compiler.syntax.tree.ConditionalExpressionNode;
import io.ballerina.compiler.syntax.tree.ConstantDeclarationNode;
import io.ballerina.compiler.syntax.tree.ContinueStatementNode;
import io.ballerina.compiler.syntax.tree.DefaultableParameterNode;
import io.ballerina.compiler.syntax.tree.DistinctTypeDescriptorNode;
import io.ballerina.compiler.syntax.tree.DoStatementNode;
import io.ballerina.compiler.syntax.tree.DocumentationReferenceNode;
import io.ballerina.compiler.syntax.tree.DoubleGTTokenNode;
import io.ballerina.compiler.syntax.tree.ElseBlockNode;
import io.ballerina.compiler.syntax.tree.EnumDeclarationNode;
import io.ballerina.compiler.syntax.tree.EnumMemberNode;
import io.ballerina.compiler.syntax.tree.ErrorBindingPatternNode;
import io.ballerina.compiler.syntax.tree.ErrorMatchPatternNode;
import io.ballerina.compiler.syntax.tree.ErrorTypeDescriptorNode;
import io.ballerina.compiler.syntax.tree.ErrorTypeParamsNode;
import io.ballerina.compiler.syntax.tree.ExplicitAnonymousFunctionExpressionNode;
import io.ballerina.compiler.syntax.tree.ExplicitNewExpressionNode;
import io.ballerina.compiler.syntax.tree.ExpressionFunctionBodyNode;
import io.ballerina.compiler.syntax.tree.ExpressionNode;
import io.ballerina.compiler.syntax.tree.ExpressionStatementNode;
import io.ballerina.compiler.syntax.tree.ExternalFunctionBodyNode;
import io.ballerina.compiler.syntax.tree.FailStatementNode;
import io.ballerina.compiler.syntax.tree.FieldAccessExpressionNode;
import io.ballerina.compiler.syntax.tree.FieldBindingPatternFullNode;
import io.ballerina.compiler.syntax.tree.FieldBindingPatternNode;
import io.ballerina.compiler.syntax.tree.FieldBindingPatternVarnameNode;
import io.ballerina.compiler.syntax.tree.FieldMatchPatternNode;
import io.ballerina.compiler.syntax.tree.FlushActionNode;
import io.ballerina.compiler.syntax.tree.ForEachStatementNode;
import io.ballerina.compiler.syntax.tree.ForkStatementNode;
import io.ballerina.compiler.syntax.tree.FromClauseNode;
import io.ballerina.compiler.syntax.tree.FunctionArgumentNode;
import io.ballerina.compiler.syntax.tree.FunctionBodyBlockNode;
import io.ballerina.compiler.syntax.tree.FunctionBodyNode;
import io.ballerina.compiler.syntax.tree.FunctionCallExpressionNode;
import io.ballerina.compiler.syntax.tree.FunctionDefinitionNode;
import io.ballerina.compiler.syntax.tree.FunctionSignatureNode;
import io.ballerina.compiler.syntax.tree.FunctionTypeDescriptorNode;
import io.ballerina.compiler.syntax.tree.IdentifierToken;
import io.ballerina.compiler.syntax.tree.IfElseStatementNode;
import io.ballerina.compiler.syntax.tree.ImplicitAnonymousFunctionExpressionNode;
import io.ballerina.compiler.syntax.tree.ImplicitAnonymousFunctionParameters;
import io.ballerina.compiler.syntax.tree.ImplicitNewExpressionNode;
import io.ballerina.compiler.syntax.tree.ImportDeclarationNode;
import io.ballerina.compiler.syntax.tree.ImportOrgNameNode;
import io.ballerina.compiler.syntax.tree.ImportPrefixNode;
import io.ballerina.compiler.syntax.tree.ImportVersionNode;
import io.ballerina.compiler.syntax.tree.IndexedExpressionNode;
import io.ballerina.compiler.syntax.tree.IntermediateClauseNode;
import io.ballerina.compiler.syntax.tree.InterpolationNode;
import io.ballerina.compiler.syntax.tree.IntersectionTypeDescriptorNode;
import io.ballerina.compiler.syntax.tree.JoinClauseNode;
import io.ballerina.compiler.syntax.tree.KeySpecifierNode;
import io.ballerina.compiler.syntax.tree.KeyTypeConstraintNode;
import io.ballerina.compiler.syntax.tree.LetClauseNode;
import io.ballerina.compiler.syntax.tree.LetExpressionNode;
import io.ballerina.compiler.syntax.tree.LetVariableDeclarationNode;
import io.ballerina.compiler.syntax.tree.LimitClauseNode;
import io.ballerina.compiler.syntax.tree.ListBindingPatternNode;
import io.ballerina.compiler.syntax.tree.ListConstructorExpressionNode;
import io.ballerina.compiler.syntax.tree.ListMatchPatternNode;
import io.ballerina.compiler.syntax.tree.ListenerDeclarationNode;
import io.ballerina.compiler.syntax.tree.LocalTypeDefinitionStatementNode;
import io.ballerina.compiler.syntax.tree.LockStatementNode;
import io.ballerina.compiler.syntax.tree.MappingBindingPatternNode;
import io.ballerina.compiler.syntax.tree.MappingConstructorExpressionNode;
import io.ballerina.compiler.syntax.tree.MappingFieldNode;
import io.ballerina.compiler.syntax.tree.MappingMatchPatternNode;
import io.ballerina.compiler.syntax.tree.MarkdownDocumentationLineNode;
import io.ballerina.compiler.syntax.tree.MarkdownDocumentationNode;
import io.ballerina.compiler.syntax.tree.MarkdownParameterDocumentationLineNode;
import io.ballerina.compiler.syntax.tree.MatchClauseNode;
import io.ballerina.compiler.syntax.tree.MatchGuardNode;
import io.ballerina.compiler.syntax.tree.MatchStatementNode;
import io.ballerina.compiler.syntax.tree.MetadataNode;
import io.ballerina.compiler.syntax.tree.MethodCallExpressionNode;
import io.ballerina.compiler.syntax.tree.MethodDeclarationNode;
import io.ballerina.compiler.syntax.tree.Minutiae;
import io.ballerina.compiler.syntax.tree.MinutiaeList;
import io.ballerina.compiler.syntax.tree.ModuleMemberDeclarationNode;
import io.ballerina.compiler.syntax.tree.ModulePartNode;
import io.ballerina.compiler.syntax.tree.ModuleVariableDeclarationNode;
import io.ballerina.compiler.syntax.tree.ModuleXMLNamespaceDeclarationNode;
import io.ballerina.compiler.syntax.tree.NameReferenceNode;
import io.ballerina.compiler.syntax.tree.NamedArgBindingPatternNode;
import io.ballerina.compiler.syntax.tree.NamedArgMatchPatternNode;
import io.ballerina.compiler.syntax.tree.NamedArgumentNode;
import io.ballerina.compiler.syntax.tree.NamedWorkerDeclarationNode;
import io.ballerina.compiler.syntax.tree.NamedWorkerDeclarator;
import io.ballerina.compiler.syntax.tree.NilLiteralNode;
import io.ballerina.compiler.syntax.tree.NilTypeDescriptorNode;
import io.ballerina.compiler.syntax.tree.Node;
import io.ballerina.compiler.syntax.tree.NodeFactory;
import io.ballerina.compiler.syntax.tree.NodeList;
import io.ballerina.compiler.syntax.tree.ObjectConstructorExpressionNode;
import io.ballerina.compiler.syntax.tree.ObjectFieldNode;
import io.ballerina.compiler.syntax.tree.ObjectTypeDescriptorNode;
import io.ballerina.compiler.syntax.tree.OnClauseNode;
import io.ballerina.compiler.syntax.tree.OnConflictClauseNode;
import io.ballerina.compiler.syntax.tree.OnFailClauseNode;
import io.ballerina.compiler.syntax.tree.OptionalFieldAccessExpressionNode;
import io.ballerina.compiler.syntax.tree.OptionalTypeDescriptorNode;
import io.ballerina.compiler.syntax.tree.OrderByClauseNode;
import io.ballerina.compiler.syntax.tree.OrderKeyNode;
import io.ballerina.compiler.syntax.tree.PanicStatementNode;
import io.ballerina.compiler.syntax.tree.ParameterNode;
import io.ballerina.compiler.syntax.tree.ParameterizedTypeDescriptorNode;
import io.ballerina.compiler.syntax.tree.ParenthesisedTypeDescriptorNode;
import io.ballerina.compiler.syntax.tree.ParenthesizedArgList;
import io.ballerina.compiler.syntax.tree.PositionalArgumentNode;
import io.ballerina.compiler.syntax.tree.QualifiedNameReferenceNode;
import io.ballerina.compiler.syntax.tree.QueryActionNode;
import io.ballerina.compiler.syntax.tree.QueryConstructTypeNode;
import io.ballerina.compiler.syntax.tree.QueryExpressionNode;
import io.ballerina.compiler.syntax.tree.QueryPipelineNode;
import io.ballerina.compiler.syntax.tree.ReceiveActionNode;
import io.ballerina.compiler.syntax.tree.ReceiveFieldsNode;
import io.ballerina.compiler.syntax.tree.RecordFieldNode;
import io.ballerina.compiler.syntax.tree.RecordFieldWithDefaultValueNode;
import io.ballerina.compiler.syntax.tree.RecordRestDescriptorNode;
import io.ballerina.compiler.syntax.tree.RecordTypeDescriptorNode;
import io.ballerina.compiler.syntax.tree.RemoteMethodCallActionNode;
import io.ballerina.compiler.syntax.tree.RequiredParameterNode;
import io.ballerina.compiler.syntax.tree.RestArgumentNode;
import io.ballerina.compiler.syntax.tree.RestBindingPatternNode;
import io.ballerina.compiler.syntax.tree.RestDescriptorNode;
import io.ballerina.compiler.syntax.tree.RestMatchPatternNode;
import io.ballerina.compiler.syntax.tree.RestParameterNode;
import io.ballerina.compiler.syntax.tree.RetryStatementNode;
import io.ballerina.compiler.syntax.tree.ReturnStatementNode;
import io.ballerina.compiler.syntax.tree.ReturnTypeDescriptorNode;
import io.ballerina.compiler.syntax.tree.RollbackStatementNode;
import io.ballerina.compiler.syntax.tree.SelectClauseNode;
import io.ballerina.compiler.syntax.tree.SeparatedNodeList;
import io.ballerina.compiler.syntax.tree.ServiceBodyNode;
import io.ballerina.compiler.syntax.tree.ServiceConstructorExpressionNode;
import io.ballerina.compiler.syntax.tree.ServiceDeclarationNode;
import io.ballerina.compiler.syntax.tree.SimpleNameReferenceNode;
import io.ballerina.compiler.syntax.tree.SingletonTypeDescriptorNode;
import io.ballerina.compiler.syntax.tree.SpecificFieldNode;
import io.ballerina.compiler.syntax.tree.SpreadFieldNode;
import io.ballerina.compiler.syntax.tree.StartActionNode;
import io.ballerina.compiler.syntax.tree.StatementNode;
import io.ballerina.compiler.syntax.tree.StreamTypeDescriptorNode;
import io.ballerina.compiler.syntax.tree.StreamTypeParamsNode;
import io.ballerina.compiler.syntax.tree.SyncSendActionNode;
import io.ballerina.compiler.syntax.tree.SyntaxKind;
import io.ballerina.compiler.syntax.tree.TableConstructorExpressionNode;
import io.ballerina.compiler.syntax.tree.TableTypeDescriptorNode;
import io.ballerina.compiler.syntax.tree.TemplateExpressionNode;
import io.ballerina.compiler.syntax.tree.Token;
import io.ballerina.compiler.syntax.tree.TransactionStatementNode;
import io.ballerina.compiler.syntax.tree.TransactionalExpressionNode;
import io.ballerina.compiler.syntax.tree.TrapExpressionNode;
import io.ballerina.compiler.syntax.tree.TreeModifier;
import io.ballerina.compiler.syntax.tree.TrippleGTTokenNode;
import io.ballerina.compiler.syntax.tree.TupleTypeDescriptorNode;
import io.ballerina.compiler.syntax.tree.TypeCastExpressionNode;
import io.ballerina.compiler.syntax.tree.TypeCastParamNode;
import io.ballerina.compiler.syntax.tree.TypeDefinitionNode;
import io.ballerina.compiler.syntax.tree.TypeDescriptorNode;
import io.ballerina.compiler.syntax.tree.TypeParameterNode;
import io.ballerina.compiler.syntax.tree.TypeReferenceNode;
import io.ballerina.compiler.syntax.tree.TypeReferenceTypeDescNode;
import io.ballerina.compiler.syntax.tree.TypeTestExpressionNode;
import io.ballerina.compiler.syntax.tree.TypedBindingPatternNode;
import io.ballerina.compiler.syntax.tree.TypedescTypeDescriptorNode;
import io.ballerina.compiler.syntax.tree.TypeofExpressionNode;
import io.ballerina.compiler.syntax.tree.UnaryExpressionNode;
import io.ballerina.compiler.syntax.tree.UnionTypeDescriptorNode;
import io.ballerina.compiler.syntax.tree.VariableDeclarationNode;
import io.ballerina.compiler.syntax.tree.WaitActionNode;
import io.ballerina.compiler.syntax.tree.WaitFieldNode;
import io.ballerina.compiler.syntax.tree.WaitFieldsListNode;
import io.ballerina.compiler.syntax.tree.WhereClauseNode;
import io.ballerina.compiler.syntax.tree.WhileStatementNode;
import io.ballerina.compiler.syntax.tree.WildcardBindingPatternNode;
import io.ballerina.compiler.syntax.tree.XMLAtomicNamePatternNode;
import io.ballerina.compiler.syntax.tree.XMLAttributeNode;
import io.ballerina.compiler.syntax.tree.XMLAttributeValue;
import io.ballerina.compiler.syntax.tree.XMLComment;
import io.ballerina.compiler.syntax.tree.XMLElementNode;
import io.ballerina.compiler.syntax.tree.XMLEmptyElementNode;
import io.ballerina.compiler.syntax.tree.XMLEndTagNode;
import io.ballerina.compiler.syntax.tree.XMLFilterExpressionNode;
import io.ballerina.compiler.syntax.tree.XMLItemNode;
import io.ballerina.compiler.syntax.tree.XMLNameNode;
import io.ballerina.compiler.syntax.tree.XMLNamePatternChainingNode;
import io.ballerina.compiler.syntax.tree.XMLNamespaceDeclarationNode;
import io.ballerina.compiler.syntax.tree.XMLProcessingInstruction;
import io.ballerina.compiler.syntax.tree.XMLQualifiedNameNode;
import io.ballerina.compiler.syntax.tree.XMLSimpleNameNode;
import io.ballerina.compiler.syntax.tree.XMLStartTagNode;
import io.ballerina.compiler.syntax.tree.XMLStepExpressionNode;
import io.ballerina.compiler.syntax.tree.XMLTextNode;
import io.ballerina.compiler.syntax.tree.XmlTypeDescriptorNode;
import io.ballerina.tools.text.LineRange;
import io.ballerina.tools.text.TextRange;

import java.util.ArrayList;
import java.util.List;

import static org.ballerinalang.formatter.core.FormatterUtils.isInLineRange;

/**
 * A formatter implementation that updates the minutiae of a given tree according to the ballerina formatting
 * guidelines.
 *
 * @since 2.0.0
 */
public class FormattingTreeModifier extends TreeModifier {

    // Formatting configurations of the current session. These configurations
    // are fixed for the given session.
    private final FormattingOptions options;

    // A property bag that holds formatting information associated
    // with the currently processing node.
    private final FormattingEnv env;

    // Range of the file to be formatted.
    private final LineRange lineRange;

    public FormattingTreeModifier(FormattingOptions options, LineRange lineRange) {
        this.options = options;
        this.lineRange = lineRange;
        this.env = new FormattingEnv();
    }

    @Override
    public ModulePartNode transform(ModulePartNode modulePartNode) {
        NodeList<ImportDeclarationNode> imports = formatNodeList(modulePartNode.imports(), 0, 1, 0, 2);
        NodeList<ModuleMemberDeclarationNode> members = formatModuleMembers(modulePartNode.members());
        Token eofToken = formatToken(modulePartNode.eofToken(), 0, 0);
        return modulePartNode.modify(imports, members, eofToken);
    }

    @Override
    public FunctionDefinitionNode transform(FunctionDefinitionNode functionDefinitionNode) {
        MetadataNode metadata = formatNode(functionDefinitionNode.metadata().orElse(null), 0, 1);
        NodeList<Token> qualifierList = formatNodeList(functionDefinitionNode.qualifierList(), 1, 0, 1, 0);
        Token functionKeyword = formatToken(functionDefinitionNode.functionKeyword(), 1, 0);
        IdentifierToken functionName = formatToken(functionDefinitionNode.functionName(), 0, 0);
        FunctionSignatureNode functionSignatureNode = formatNode(functionDefinitionNode.functionSignature(), 1, 0);
        FunctionBodyNode functionBodyNode =
                formatNode(functionDefinitionNode.functionBody(), env.trailingWS, env.trailingNL);

        return functionDefinitionNode.modify()
                .withMetadata(metadata)
                .withFunctionKeyword(functionKeyword)
                .withFunctionName(functionName)
                .withFunctionSignature(functionSignatureNode).withQualifierList(qualifierList)
                .withFunctionBody(functionBodyNode)
                .apply();
    }

    @Override
    public FunctionSignatureNode transform(FunctionSignatureNode functionSignatureNode) {
        Token openPara = formatToken(functionSignatureNode.openParenToken(), 0, 0);

        // Start a new indentation for the parameters. So any wrapped parameter will
        // start from the same level as the open parenthesis.
        int currentIndentation = env.currentIndentation;
        setIndentation(env.lineLength);
        SeparatedNodeList<ParameterNode> parameters =
                formatSeparatedNodeList(functionSignatureNode.parameters(), 0, 0, 0, 0);
        setIndentation(currentIndentation);

        Token closePara;
        ReturnTypeDescriptorNode returnTypeDesc = null;
        if (functionSignatureNode.returnTypeDesc().isPresent()) {
            closePara = formatToken(functionSignatureNode.closeParenToken(), 1, 0);
            returnTypeDesc =
                    formatNode(functionSignatureNode.returnTypeDesc().get(), env.trailingWS, env.trailingNL);
        } else {
            closePara = formatToken(functionSignatureNode.closeParenToken(), env.trailingWS, env.trailingNL);
        }

        return functionSignatureNode.modify()
                .withOpenParenToken(openPara)
                .withParameters(parameters)
                .withCloseParenToken(closePara)
                .withReturnTypeDesc(returnTypeDesc)
                .apply();
    }

    @Override
    public RequiredParameterNode transform(RequiredParameterNode requiredParameterNode) {
        NodeList<AnnotationNode> annotations = formatNodeList(requiredParameterNode.annotations(), 1, 0, 1, 0);
        Node typeName;
        if (requiredParameterNode.paramName().isPresent()) {
            typeName = formatNode(requiredParameterNode.typeName(), 1, 0);
            Token paramName =
                    formatToken(requiredParameterNode.paramName().orElse(null), env.trailingWS, env.trailingNL);
            return requiredParameterNode.modify()
                    .withAnnotations(annotations)
                    .withTypeName(typeName)
                    .withParamName(paramName)
                    .apply();
        } else {
            typeName = formatNode(requiredParameterNode.typeName(), env.trailingWS, env.trailingNL);
            return requiredParameterNode.modify()
                    .withAnnotations(annotations)
                    .withTypeName(typeName)
                    .apply();
        }
    }

    @Override
    public FunctionBodyBlockNode transform(FunctionBodyBlockNode functionBodyBlockNode) {
        Token openBrace = formatToken(functionBodyBlockNode.openBraceToken(), 0, 1);
        indent(); // increase indentation for the statements to follow.
        NodeList<StatementNode> statements = formatNodeList(functionBodyBlockNode.statements(), 0, 1, 0, 1, true);
        NamedWorkerDeclarator namedWorkerDeclarator =
                formatNode(functionBodyBlockNode.namedWorkerDeclarator().orElse(null), 0, 1);

        unindent(); // reset the indentation
        if (functionBodyBlockNode.statements().isEmpty() &&
                !functionBodyBlockNode.namedWorkerDeclarator().isPresent()) {
            env.preserveNewlines = true;
        }
        Token closeBrace = formatToken(functionBodyBlockNode.closeBraceToken(), env.trailingWS, env.trailingNL);

        return functionBodyBlockNode.modify()
                .withOpenBraceToken(openBrace)
                .withNamedWorkerDeclarator(namedWorkerDeclarator)
                .withStatements(statements)
                .withCloseBraceToken(closeBrace)
                .apply();
    }

    @Override
    public VariableDeclarationNode transform(VariableDeclarationNode variableDeclarationNode) {
        NodeList<AnnotationNode> annotationNodes = formatNodeList(variableDeclarationNode.annotations(), 0, 1, 0, 1);
        Token finalToken = formatToken(variableDeclarationNode.finalKeyword().orElse(null), 1, 0);
        TypedBindingPatternNode typedBindingPatternNode;
        boolean hasInit = variableDeclarationNode.initializer().isPresent();
        typedBindingPatternNode = formatNode(variableDeclarationNode.typedBindingPattern(), hasInit ? 1 : 0, 0);
        Token equalToken = formatToken(variableDeclarationNode.equalsToken().orElse(null), 1, 0);

        boolean previousInLineAnnotation = env.inLineAnnotation;
        setInLineAnnotation(true);
        ExpressionNode initializer = formatNode(variableDeclarationNode.initializer().orElse(null), 0, 0);
        setInLineAnnotation(previousInLineAnnotation);

        Token semicolonToken = formatToken(variableDeclarationNode.semicolonToken(),
                env.trailingWS, env.trailingNL);
        return variableDeclarationNode.modify()
                .withAnnotations(annotationNodes)
                .withFinalKeyword(finalToken)
                .withTypedBindingPattern(typedBindingPatternNode)
                .withEqualsToken(equalToken)
                .withInitializer(initializer)
                .withSemicolonToken(semicolonToken)
                .apply();
    }

    @Override
    public TypedBindingPatternNode transform(TypedBindingPatternNode typedBindingPatternNode) {
        TypeDescriptorNode typeDescriptorNode = formatNode(typedBindingPatternNode.typeDescriptor(), 1, 0);
        BindingPatternNode bindingPatternNode =
                formatNode(typedBindingPatternNode.bindingPattern(), env.trailingWS, env.trailingNL);
        return typedBindingPatternNode.modify()
                .withTypeDescriptor(typeDescriptorNode)
                .withBindingPattern(bindingPatternNode)
                .apply();
    }

    @Override
    public BuiltinSimpleNameReferenceNode transform(BuiltinSimpleNameReferenceNode builtinSimpleNameReferenceNode) {
        Token name = formatToken(builtinSimpleNameReferenceNode.name(), env.trailingWS, env.trailingNL);
        return builtinSimpleNameReferenceNode.modify().withName(name).apply();
    }

    @Override
    public BasicLiteralNode transform(BasicLiteralNode basicLiteralNode) {
        Token literalToken = formatToken(basicLiteralNode.literalToken(), env.trailingWS, env.trailingNL);
        return basicLiteralNode.modify().withLiteralToken(literalToken).apply();
    }

    @Override
    public CaptureBindingPatternNode transform(CaptureBindingPatternNode captureBindingPatternNode) {
        Token variableName = formatToken(captureBindingPatternNode.variableName(), env.trailingWS, env.trailingNL);
        return captureBindingPatternNode.modify().withVariableName(variableName).apply();
    }

    @Override
    public IfElseStatementNode transform(IfElseStatementNode ifElseStatementNode) {
        Token ifKeyword = formatToken(ifElseStatementNode.ifKeyword(), 1, 0);
        ExpressionNode condition = formatNode(ifElseStatementNode.condition(), 1, 0);
        BlockStatementNode ifBody;
        Node elseBody = null;
        if (ifElseStatementNode.elseBody().isPresent()) {
            ifBody = formatNode(ifElseStatementNode.ifBody(), 1, 0);
            elseBody = formatNode(ifElseStatementNode.elseBody().orElse(null), env.trailingWS, env.trailingNL);
        } else {
            ifBody = formatNode(ifElseStatementNode.ifBody(), env.trailingWS, env.trailingNL);
        }

        return ifElseStatementNode.modify()
                .withIfKeyword(ifKeyword)
                .withCondition(condition)
                .withIfBody(ifBody)
                .withElseBody(elseBody)
                .apply();
    }

    @Override
    public ElseBlockNode transform(ElseBlockNode elseBlockNode) {
        Token elseKeyword = formatToken(elseBlockNode.elseKeyword(), 1, 0);
        StatementNode elseBody = formatNode(elseBlockNode.elseBody(), env.trailingWS, env.trailingNL);
        return elseBlockNode.modify()
                .withElseKeyword(elseKeyword)
                .withElseBody(elseBody)
                .apply();
    }

    @Override
    public BlockStatementNode transform(BlockStatementNode blockStatementNode) {
        Token openBrace = formatToken(blockStatementNode.openBraceToken(), 0, 1);
        env.preserveNewlines = true;
        indent(); // start an indentation
        NodeList<StatementNode> statements = formatNodeList(blockStatementNode.statements(), 0, 1, 0, 1, true);
        unindent(); // end the indentation
        Token closeBrace = formatToken(blockStatementNode.closeBraceToken(), env.trailingWS, env.trailingNL);

        return blockStatementNode.modify()
                .withOpenBraceToken(openBrace)
                .withStatements(statements)
                .withCloseBraceToken(closeBrace)
                .apply();
    }

    @Override
    public RecordTypeDescriptorNode transform(RecordTypeDescriptorNode recordTypeDesc) {
        final int recordKeywordTrailingWS = 1;
        Token recordKeyword = formatNode(recordTypeDesc.recordKeyword(), recordKeywordTrailingWS, 0);
        int fieldTrailingWS = 0;
        int fieldTrailingNL = 0;
        if (shouldExpand(recordTypeDesc)) {
            fieldTrailingNL++;
        } else {
            fieldTrailingWS++;
        }

        int prevIndentation = env.currentIndentation;

        // Set indentation for braces.
        // For records inside module-level typ-defs, braces should have the same indentation as the type-keyword.
        // For records in other places, braces should have the same indentation as the record-keyword.
        if (recordTypeDesc.parent().kind() != SyntaxKind.TYPE_DEFINITION) {
            int fieldIndentation = env.lineLength - recordKeyword.text().length() - recordKeywordTrailingWS;
            setIndentation(fieldIndentation);
        }

        Token bodyStartDelimiter = formatToken(recordTypeDesc.bodyStartDelimiter(), fieldTrailingWS, fieldTrailingNL);
        indent(); // Set indentation for record fields
        NodeList<Node> fields = formatNodeList(recordTypeDesc.fields(), fieldTrailingWS, fieldTrailingNL,
                fieldTrailingWS, fieldTrailingNL, true);
        RecordRestDescriptorNode recordRestDescriptor =
                formatNode(recordTypeDesc.recordRestDescriptor().orElse(null), fieldTrailingWS, fieldTrailingNL);
        unindent(); // Revert indentation for record fields
        Token bodyEndDelimiter = formatToken(recordTypeDesc.bodyEndDelimiter(), env.trailingWS, env.trailingNL);
        setIndentation(prevIndentation);  // Revert indentation for braces
        return recordTypeDesc.modify()
                .withRecordKeyword(recordKeyword)
                .withBodyStartDelimiter(bodyStartDelimiter)
                .withFields(fields)
                .withRecordRestDescriptor(recordRestDescriptor)
                .withBodyEndDelimiter(bodyEndDelimiter)
                .apply();
    }

    @Override
    public RecordFieldNode transform(RecordFieldNode recordField) {
        MetadataNode metadata = formatNode(recordField.metadata().orElse(null), 0, 1);
        Token readonlyKeyword = formatNode(recordField.readonlyKeyword().orElse(null), 1, 0);
        Node typeName = formatNode(recordField.typeName(), 1, 0);
        Token fieldName = formatToken(recordField.fieldName(), 0, 0);
        Token questionMarkToken = formatToken(recordField.questionMarkToken().orElse(null), 0, 0);
        Token semicolonToken = formatToken(recordField.semicolonToken(), env.trailingWS, env.trailingNL);
        return recordField.modify()
                .withMetadata(metadata)
                .withReadonlyKeyword(readonlyKeyword)
                .withTypeName(typeName)
                .withFieldName(fieldName)
                .withQuestionMarkToken(questionMarkToken)
                .withSemicolonToken(semicolonToken)
                .apply();
    }

    @Override
    public RecordFieldWithDefaultValueNode transform(RecordFieldWithDefaultValueNode recordField) {
        MetadataNode metadata = formatNode(recordField.metadata().orElse(null), 0, 1);
        Token readonlyKeyword = formatNode(recordField.readonlyKeyword().orElse(null), 1, 0);
        Node typeName = formatNode(recordField.typeName(), 1, 0);
        Token fieldName = formatToken(recordField.fieldName(), 1, 0);
        Token equalsToken = formatToken(recordField.equalsToken(), 1, 0);
        ExpressionNode expression = formatNode(recordField.expression(), 0, 0);
        Token semicolonToken = formatToken(recordField.semicolonToken(), env.trailingWS, env.trailingNL);

        return recordField.modify()
                .withMetadata(metadata)
                .withReadonlyKeyword(readonlyKeyword)
                .withTypeName(typeName)
                .withFieldName(fieldName)
                .withEqualsToken(equalsToken)
                .withExpression(expression)
                .withSemicolonToken(semicolonToken)
                .apply();
    }

    @Override
    public ImportDeclarationNode transform(ImportDeclarationNode importDeclarationNode) {
        Token importKeyword = formatToken(importDeclarationNode.importKeyword(), 1, 0);
        boolean hasVersion = importDeclarationNode.version().isPresent();
        boolean hasPrefix = importDeclarationNode.prefix().isPresent();
        ImportOrgNameNode orgName = formatNode(importDeclarationNode.orgName().orElse(null), 0, 0);
        SeparatedNodeList<IdentifierToken> moduleNames = formatSeparatedNodeList(importDeclarationNode.moduleName(),
                0, 0, 0, 0, (hasVersion || hasPrefix) ? 1 : 0, 0);
        ImportVersionNode version = formatNode(importDeclarationNode.version().orElse(null), hasPrefix ? 1 : 0, 0);
        ImportPrefixNode prefix = formatNode(importDeclarationNode.prefix().orElse(null), 0, 0);
        Token semicolon = formatToken(importDeclarationNode.semicolon(), env.trailingWS, env.trailingNL);

        return importDeclarationNode.modify()
                .withImportKeyword(importKeyword)
                .withOrgName(orgName)
                .withModuleName(moduleNames)
                .withVersion(version)
                .withPrefix(prefix)
                .withSemicolon(semicolon)
                .apply();
    }

    @Override
    public ImportOrgNameNode transform(ImportOrgNameNode importOrgNameNode) {
        Token orgName = formatToken(importOrgNameNode.orgName(), 0, 0);
        Token slashToken = formatToken(importOrgNameNode.slashToken(), env.trailingWS, env.trailingNL);

        return importOrgNameNode.modify()
                .withOrgName(orgName)
                .withSlashToken(slashToken)
                .apply();
    }

    @Override
    public ImportPrefixNode transform(ImportPrefixNode importPrefixNode) {
        Token asKeyword = formatToken(importPrefixNode.asKeyword(), 1, 0);
        Token prefix = formatToken(importPrefixNode.prefix(), env.trailingWS, env.trailingNL);

        return importPrefixNode.modify()
                .withAsKeyword(asKeyword)
                .withPrefix(prefix)
                .apply();
    }

    @Override
    public ImportVersionNode transform(ImportVersionNode importVersionNode) {
        Token versionKeyword = formatToken(importVersionNode.versionKeyword(), 1, 0);
        SeparatedNodeList<Token> versionNumber = formatSeparatedNodeList(importVersionNode.versionNumber(),
                0, 0, 0, 0, env.trailingWS, env.trailingNL);

        return importVersionNode.modify()
                .withVersionKeyword(versionKeyword)
                .withVersionNumber(versionNumber)
                .apply();
    }

    @Override
    public ServiceDeclarationNode transform(ServiceDeclarationNode serviceDeclarationNode) {
        MetadataNode metadata = formatNode(serviceDeclarationNode.metadata().orElse(null), 0, 1);
        Token serviceKeyword = formatToken(serviceDeclarationNode.serviceKeyword(), 1, 0);
        IdentifierToken serviceName = formatToken(serviceDeclarationNode.serviceName().orElse(null), 1, 0);
        Token onKeyword = formatToken(serviceDeclarationNode.onKeyword(), 1, 0);
        SeparatedNodeList<ExpressionNode> expressions =
                formatSeparatedNodeList(serviceDeclarationNode.expressions(), 0, 0, 1, 0);
        Node serviceBody = formatNode(serviceDeclarationNode.serviceBody(), env.trailingWS, env.trailingNL);

        return serviceDeclarationNode.modify()
                .withMetadata(metadata)
                .withServiceKeyword(serviceKeyword)
                .withServiceName(serviceName)
                .withOnKeyword(onKeyword)
                .withExpressions(expressions)
                .withServiceBody(serviceBody)
                .apply();
    }

    @Override
    public ExplicitNewExpressionNode transform(ExplicitNewExpressionNode explicitNewExpressionNode) {
        Token newKeywordToken = formatToken(explicitNewExpressionNode.newKeyword(), 1, 0);
        TypeDescriptorNode typeDescriptorNode = formatNode(explicitNewExpressionNode.typeDescriptor(), 0, 0);
        ParenthesizedArgList parenthesizedArgList = formatNode(explicitNewExpressionNode.parenthesizedArgList(),
                env.trailingWS, env.trailingNL);

        return explicitNewExpressionNode.modify()
                .withNewKeyword(newKeywordToken)
                .withTypeDescriptor(typeDescriptorNode)
                .withParenthesizedArgList(parenthesizedArgList)
                .apply();
    }

    @Override
    public ParenthesizedArgList transform(ParenthesizedArgList parenthesizedArgList) {
        Token openParenToken = formatToken(parenthesizedArgList.openParenToken(), 0, 0);
        SeparatedNodeList<FunctionArgumentNode> arguments = formatSeparatedNodeList(parenthesizedArgList
                .arguments(), 0, 0, 0, 0);
        Token closeParenToken = formatToken(parenthesizedArgList.closeParenToken(), env.trailingWS, env.trailingNL);

        return parenthesizedArgList.modify()
                .withOpenParenToken(openParenToken)
                .withArguments(arguments)
                .withCloseParenToken(closeParenToken)
                .apply();
    }

    @Override
    public ServiceBodyNode transform(ServiceBodyNode serviceBodyNode) {
        Token openBraceToken = formatToken(serviceBodyNode.openBraceToken(), 0, 1);
        indent(); // increase indentation for the statements to follow.
        NodeList<Node> resources = formatNodeList(serviceBodyNode.resources(), 0, 1, 0, 1, true);
        unindent(); // reset the indentation

        if (serviceBodyNode.resources().isEmpty()) {
            env.preserveNewlines = true;
        }
        Token closeBraceToken = formatToken(serviceBodyNode.closeBraceToken(), env.trailingWS, env.trailingNL);
        return serviceBodyNode.modify()
                .withOpenBraceToken(openBraceToken)
                .withResources(resources)
                .withCloseBraceToken(closeBraceToken)
                .apply();
    }

    @Override
    public QualifiedNameReferenceNode transform(QualifiedNameReferenceNode qualifiedNameReferenceNode) {
        Token modulePrefix = formatToken(qualifiedNameReferenceNode.modulePrefix(), 0, 0);
        Token colon = formatToken((Token) qualifiedNameReferenceNode.colon(), 0, 0);
        IdentifierToken identifier = formatToken(qualifiedNameReferenceNode.identifier(),
                env.trailingWS, env.trailingNL);

        return qualifiedNameReferenceNode.modify()
                .withModulePrefix(modulePrefix)
                .withColon(colon)
                .withIdentifier(identifier)
                .apply();
    }

    @Override
    public ReturnTypeDescriptorNode transform(ReturnTypeDescriptorNode returnTypeDescriptorNode) {
        Token returnsKeyword = formatToken(returnTypeDescriptorNode.returnsKeyword(), 1, 0);
        NodeList<AnnotationNode> annotations = formatNodeList(returnTypeDescriptorNode.annotations(), 0, 0, 1, 0);
        Node type = formatNode(returnTypeDescriptorNode.type(), env.trailingWS, env.trailingNL);

        return returnTypeDescriptorNode.modify()
                .withReturnsKeyword(returnsKeyword)
                .withAnnotations(annotations)
                .withType(type)
                .apply();
    }

    @Override
    public OptionalTypeDescriptorNode transform(OptionalTypeDescriptorNode optionalTypeDescriptorNode) {
        Node typeDescriptor = formatNode(optionalTypeDescriptorNode.typeDescriptor(), 0, 0);
        Token questionMarkToken = formatToken(optionalTypeDescriptorNode.questionMarkToken(),
                env.trailingWS, env.trailingNL);

        return optionalTypeDescriptorNode.modify()
                .withTypeDescriptor(typeDescriptor)
                .withQuestionMarkToken(questionMarkToken)
                .apply();
    }

    @Override
    public ExpressionStatementNode transform(ExpressionStatementNode expressionStatementNode) {
        ExpressionNode expression = formatNode(expressionStatementNode.expression(), 0, 0);
        Token semicolonToken = formatToken(expressionStatementNode.semicolonToken(), env.trailingWS, env.trailingNL);

        return expressionStatementNode.modify()
                .withExpression(expression)
                .withSemicolonToken(semicolonToken)
                .apply();
    }

    @Override
    public CheckExpressionNode transform(CheckExpressionNode checkExpressionNode) {
        Token checkKeyword = formatToken(checkExpressionNode.checkKeyword(), 1, 0);
        ExpressionNode expressionNode = formatNode(checkExpressionNode.expression(), env.trailingWS, env.trailingNL);
        return checkExpressionNode.modify()
                .withCheckKeyword(checkKeyword)
                .withExpression(expressionNode)
                .apply();
    }

    @Override
    public RemoteMethodCallActionNode transform(RemoteMethodCallActionNode remoteMethodCallActionNode) {
        ExpressionNode expression = formatNode(remoteMethodCallActionNode.expression(), 0, 0);
        Token rightArrowToken = formatToken(remoteMethodCallActionNode.rightArrowToken(), 0, 0);
        SimpleNameReferenceNode methodName = formatNode(remoteMethodCallActionNode.methodName(), 0, 0);
        Token openParenToken = formatToken(remoteMethodCallActionNode.openParenToken(), 0, 0);
        SeparatedNodeList<FunctionArgumentNode> arguments = formatSeparatedNodeList(remoteMethodCallActionNode
                .arguments(), 0, 0, 0, 0);
        Token closeParenToken = formatToken(remoteMethodCallActionNode.closeParenToken(),
                env.trailingWS, env.trailingNL);

        return remoteMethodCallActionNode.modify()
                .withExpression(expression)
                .withRightArrowToken(rightArrowToken)
                .withMethodName(methodName)
                .withOpenParenToken(openParenToken)
                .withArguments(arguments)
                .withCloseParenToken(closeParenToken)
                .apply();
    }

    @Override
    public SimpleNameReferenceNode transform(SimpleNameReferenceNode simpleNameReferenceNode) {
        Token name = formatToken(simpleNameReferenceNode.name(), env.trailingWS, env.trailingNL);
        return simpleNameReferenceNode.modify()
                .withName(name)
                .apply();
    }

    @Override
    public TypeDefinitionNode transform(TypeDefinitionNode typeDefinitionNode) {
        MetadataNode metadata = formatNode(typeDefinitionNode.metadata().orElse(null), 0, 1);
        Token visibilityQualifier = formatToken(typeDefinitionNode.visibilityQualifier().orElse(null), 1, 0);
        Token typeKeyword = formatToken(typeDefinitionNode.typeKeyword(), 1, 0);
        Token typeName = formatToken(typeDefinitionNode.typeName(), 1, 0);
        Node typeDescriptor = formatNode(typeDefinitionNode.typeDescriptor(), 0, 0);
        Token semicolonToken = formatToken(typeDefinitionNode.semicolonToken(), env.trailingWS, env.trailingNL);

        return typeDefinitionNode.modify()
                .withMetadata(metadata)
                .withVisibilityQualifier(visibilityQualifier)
                .withTypeKeyword(typeKeyword)
                .withTypeName(typeName)
                .withTypeDescriptor(typeDescriptor)
                .withSemicolonToken(semicolonToken)
                .apply();
    }

    @Override
    public SingletonTypeDescriptorNode transform(SingletonTypeDescriptorNode singletonTypeDescriptorNode) {
        ExpressionNode simpleContExprNode =
                formatNode(singletonTypeDescriptorNode.simpleContExprNode(), env.trailingWS, env.trailingNL);
        return singletonTypeDescriptorNode.modify()
                .withSimpleContExprNode(simpleContExprNode)
                .apply();
    }

    @Override
    public WhileStatementNode transform(WhileStatementNode whileStatementNode) {
        boolean hasOnFailClause = whileStatementNode.onFailClause().isPresent();
        Token whileKeyword = formatToken(whileStatementNode.whileKeyword(), 1, 0);
        ExpressionNode condition = formatNode(whileStatementNode.condition(), 1, 0);
        BlockStatementNode whileBody;

        OnFailClauseNode onFailClause = null;
        if (hasOnFailClause) {
            whileBody = formatNode(whileStatementNode.whileBody(), 1, 0);
            onFailClause = formatNode(whileStatementNode.onFailClause().orElse(null),
                    env.trailingWS, env.trailingNL);
        } else {
            whileBody = formatNode(whileStatementNode.whileBody(), env.trailingWS, env.trailingNL);
        }

        return whileStatementNode.modify()
                .withWhileKeyword(whileKeyword)
                .withCondition(condition)
                .withWhileBody(whileBody)
                .withOnFailClause(onFailClause)
                .apply();
    }

    @Override
    public BracedExpressionNode transform(BracedExpressionNode bracedExpressionNode) {
        Token openParen = formatToken(bracedExpressionNode.openParen(), 0, 0);
        ExpressionNode expression = formatNode(bracedExpressionNode.expression(), 0, 0);
        Token closeParen = formatToken(bracedExpressionNode.closeParen(), env.trailingWS, env.trailingNL);

        return bracedExpressionNode.modify()
                .withOpenParen(openParen)
                .withExpression(expression)
                .withCloseParen(closeParen)
                .apply();
    }

    @Override
    public AssignmentStatementNode transform(AssignmentStatementNode assignmentStatementNode) {
        Node varRef = formatNode(assignmentStatementNode.varRef(), 1, 0);
        Token equalsToken = formatToken(assignmentStatementNode.equalsToken(), 1, 0);

        boolean previousinLineAnnotation = env.inLineAnnotation;
        setInLineAnnotation(true);

        ExpressionNode expression = formatNode(assignmentStatementNode.expression(), 0, 0);
        Token semicolonToken = formatToken(assignmentStatementNode.semicolonToken(), env.trailingWS, env.trailingNL);

        setInLineAnnotation(previousinLineAnnotation);

        return assignmentStatementNode.modify()
                .withVarRef(varRef)
                .withEqualsToken(equalsToken)
                .withExpression(expression)
                .withSemicolonToken(semicolonToken)
                .apply();
    }

    @Override
    public CompoundAssignmentStatementNode transform(CompoundAssignmentStatementNode compoundAssignmentStatementNode) {
        ExpressionNode lhsExpression = formatNode(compoundAssignmentStatementNode.lhsExpression(), 1, 0);
        Token binaryOperator = formatToken(compoundAssignmentStatementNode.binaryOperator(), 0, 0);
        Token equalsToken = formatToken(compoundAssignmentStatementNode.equalsToken(), 1, 0);
        ExpressionNode rhsExpression = formatNode(compoundAssignmentStatementNode.rhsExpression(), 0, 0);
        Token semicolonToken = formatToken(compoundAssignmentStatementNode.semicolonToken(),
                env.trailingWS, env.trailingNL);

        return compoundAssignmentStatementNode.modify()
                .withLhsExpression(lhsExpression)
                .withBinaryOperator(binaryOperator)
                .withEqualsToken(equalsToken)
                .withRhsExpression(rhsExpression)
                .withSemicolonToken(semicolonToken)
                .apply();
    }

    @Override
    public DoStatementNode transform(DoStatementNode doStatementNode) {
        boolean hasOnFailClause = doStatementNode.onFailClause().isPresent();
        Token doKeyword = formatToken(doStatementNode.doKeyword(), 1, 0);
        BlockStatementNode blockStatement;

        OnFailClauseNode onFailClause = null;
        if (hasOnFailClause) {
            blockStatement = formatNode(doStatementNode.blockStatement(), 1, 0);
            onFailClause = formatNode(doStatementNode.onFailClause().orElse(null),
                    env.trailingWS, env.trailingNL);
        } else {
            blockStatement = formatNode(doStatementNode.blockStatement(), env.trailingWS, env.trailingNL);
        }

        return doStatementNode.modify()
                .withDoKeyword(doKeyword)
                .withBlockStatement(blockStatement)
                .withOnFailClause(onFailClause)
                .apply();
    }

    @Override
    public ForEachStatementNode transform(ForEachStatementNode forEachStatementNode) {
        boolean hasOnFailClause = forEachStatementNode.onFailClause().isPresent();
        Token forEachKeyword = formatToken(forEachStatementNode.forEachKeyword(), 1, 0);
        TypedBindingPatternNode typedBindingPattern = formatNode(forEachStatementNode.typedBindingPattern(), 1, 0);
        Token inKeyword = formatToken(forEachStatementNode.inKeyword(), 1, 0);
        Node actionOrExpressionNode = formatNode(forEachStatementNode.actionOrExpressionNode(), 1, 0);
        StatementNode blockStatement;

        OnFailClauseNode onFailClause = null;
        if (hasOnFailClause) {
            blockStatement = formatNode(forEachStatementNode.blockStatement(), 1, 0);
            onFailClause = formatNode(forEachStatementNode.onFailClause().orElse(null),
                    env.trailingWS, env.trailingNL);
        } else {
            blockStatement = formatNode(forEachStatementNode.blockStatement(), env.trailingWS, env.trailingNL);
        }

        return forEachStatementNode.modify()
                .withForEachKeyword(forEachKeyword)
                .withTypedBindingPattern(typedBindingPattern)
                .withInKeyword(inKeyword)
                .withActionOrExpressionNode(actionOrExpressionNode)
                .withBlockStatement(blockStatement)
                .withOnFailClause(onFailClause)
                .apply();
    }

    @Override
    public BinaryExpressionNode transform(BinaryExpressionNode binaryExpressionNode) {
        Node lhsExpr = formatNode(binaryExpressionNode.lhsExpr(), 1, 0);
        Token operator = formatToken(binaryExpressionNode.operator(), 1, 0);
        Node rhsExpr = formatNode(binaryExpressionNode.rhsExpr(), env.trailingWS, env.trailingNL);

        return binaryExpressionNode.modify()
                .withLhsExpr(lhsExpr)
                .withOperator(operator)
                .withRhsExpr(rhsExpr)
                .apply();
    }

    @Override
    public OnFailClauseNode transform(OnFailClauseNode onFailClauseNode) {
        Token onKeyword = formatToken(onFailClauseNode.onKeyword(), 1, 0);
        Token failKeyword = formatToken(onFailClauseNode.failKeyword(), 1, 0);
        TypeDescriptorNode typeDescriptor = formatNode(onFailClauseNode.typeDescriptor(), 1, 0);
        IdentifierToken failErrorName = formatToken(onFailClauseNode.failErrorName(), 1, 0);
        BlockStatementNode blockStatement = formatNode(onFailClauseNode.blockStatement(),
                env.trailingWS, env.trailingNL);

        return onFailClauseNode.modify()
                .withOnKeyword(onKeyword)
                .withFailKeyword(failKeyword)
                .withTypeDescriptor(typeDescriptor)
                .withFailErrorName(failErrorName)
                .withBlockStatement(blockStatement)
                .apply();
    }

    @Override
    public ReturnStatementNode transform(ReturnStatementNode returnStatementNode) {
        Token returnKeyword = formatToken(returnStatementNode.returnKeyword(),
                returnStatementNode.expression().isPresent() ? 1 : 0, 0);
        ExpressionNode expressionNode = formatNode(returnStatementNode.expression().orElse(null), 0, 0);
        Token semicolonToken = formatToken(returnStatementNode.semicolonToken(), env.trailingWS, env.trailingNL);

        return returnStatementNode.modify()
                .withReturnKeyword(returnKeyword)
                .withExpression(expressionNode)
                .withSemicolonToken(semicolonToken)
                .apply();
    }

    @Override
    public FunctionCallExpressionNode transform(FunctionCallExpressionNode functionCallExpressionNode) {
        NameReferenceNode functionName = formatNode(functionCallExpressionNode.functionName(), 0, 0);
        Token functionCallOpenPara = formatToken(functionCallExpressionNode.openParenToken(), 0, 0);
        SeparatedNodeList<FunctionArgumentNode> arguments = formatSeparatedNodeList(functionCallExpressionNode
                .arguments(), 0, 0, 0, 0);
        Token functionCallClosePara = formatToken(functionCallExpressionNode.closeParenToken(),
                env.trailingWS, env.trailingNL);

        return functionCallExpressionNode.modify()
                .withFunctionName(functionName)
                .withOpenParenToken(functionCallOpenPara)
                .withCloseParenToken(functionCallClosePara)
                .withArguments(arguments)
                .apply();
    }

    @Override
    public UnionTypeDescriptorNode transform(UnionTypeDescriptorNode unionTypeDescriptorNode) {
        TypeDescriptorNode leftTypeDesc = formatNode(unionTypeDescriptorNode.leftTypeDesc(), 0, 0);
        Token pipeToken = formatToken(unionTypeDescriptorNode.pipeToken(), 0, 0);
        TypeDescriptorNode rightTypeDesc = formatNode(unionTypeDescriptorNode.rightTypeDesc(),
                env.trailingWS, env.trailingNL);

        return unionTypeDescriptorNode.modify()
                .withLeftTypeDesc(leftTypeDesc)
                .withPipeToken(pipeToken)
                .withRightTypeDesc(rightTypeDesc)
                .apply();
    }

    @Override
    public NilTypeDescriptorNode transform(NilTypeDescriptorNode nilTypeDescriptorNode) {
        Token openParenToken = formatToken(nilTypeDescriptorNode.openParenToken(), 0, 0);
        Token closeParenToken = formatToken(nilTypeDescriptorNode.closeParenToken(), env.trailingWS, env.trailingNL);

        return nilTypeDescriptorNode.modify()
                .withOpenParenToken(openParenToken)
                .withCloseParenToken(closeParenToken)
                .apply();
    }

    @Override
    public ConstantDeclarationNode transform(ConstantDeclarationNode constantDeclarationNode) {
        MetadataNode metadata = formatNode(constantDeclarationNode.metadata().orElse(null), 0, 1);
        Token visibilityQualifier = formatToken(constantDeclarationNode.visibilityQualifier().orElse(null), 1, 0);
        Token constKeyword = formatToken(constantDeclarationNode.constKeyword(), 1, 0);
        TypeDescriptorNode typeDescriptorNode = formatNode(constantDeclarationNode.typeDescriptor().orElse(null), 1, 0);
        Token variableName = formatToken(constantDeclarationNode.variableName(), 1, 0);
        Token equalsToken = formatToken(constantDeclarationNode.equalsToken(), 1, 0);
        Node initializer = formatNode(constantDeclarationNode.initializer(), 0, 0);
        Token semicolonToken = formatToken(constantDeclarationNode.semicolonToken(), env.trailingWS, env.trailingNL);

        return constantDeclarationNode.modify()
                .withMetadata(metadata)
                .withVisibilityQualifier(visibilityQualifier)
                .withConstKeyword(constKeyword)
                .withTypeDescriptor(typeDescriptorNode)
                .withVariableName(variableName)
                .withEqualsToken(equalsToken)
                .withInitializer(initializer)
                .withSemicolonToken(semicolonToken)
                .apply();
    }

    @Override
    public ParameterizedTypeDescriptorNode transform(ParameterizedTypeDescriptorNode parameterizedTypeDescriptorNode) {
        Token parameterizedType = formatToken(parameterizedTypeDescriptorNode.parameterizedType(), 0, 0);
        TypeParameterNode typeParameter = formatNode(parameterizedTypeDescriptorNode.typeParameter(),
                env.trailingWS, env.trailingNL);
        return parameterizedTypeDescriptorNode.modify()
                .withParameterizedType(parameterizedType)
                .withTypeParameter(typeParameter)
                .apply();
    }

    @Override
    public TypeParameterNode transform(TypeParameterNode typeParameterNode) {
        Token ltToken = formatToken(typeParameterNode.ltToken(), 0, 0);
        TypeDescriptorNode typeNode = formatNode(typeParameterNode.typeNode(), 0, 0);
        Token gtToken = formatToken(typeParameterNode.gtToken(), env.trailingWS, env.trailingNL);
        return typeParameterNode.modify()
                .withTypeNode(typeNode)
                .withLtToken(ltToken)
                .withGtToken(gtToken)
                .apply();
    }

    @Override
    public FunctionTypeDescriptorNode transform(FunctionTypeDescriptorNode functionTypeDescriptorNode) {
        NodeList<Token> qualifierList = formatNodeList(functionTypeDescriptorNode.qualifierList(), 1, 0, 1, 0);
        Token functionKeyword = formatToken(functionTypeDescriptorNode.functionKeyword(), 0, 0);
        FunctionSignatureNode functionSignature = formatNode(functionTypeDescriptorNode.functionSignature(),
                env.trailingWS, env.trailingNL);
        return functionTypeDescriptorNode.modify()
                .withQualifierList(qualifierList)
                .withFunctionKeyword(functionKeyword)
                .withFunctionSignature(functionSignature)
                .apply();
    }

    @Override
    public ParenthesisedTypeDescriptorNode transform(ParenthesisedTypeDescriptorNode parenthesisedTypeDescriptorNode) {
        Token openParenToken = formatToken(parenthesisedTypeDescriptorNode.openParenToken(), 0, 0);
        TypeDescriptorNode typedesc = formatNode(parenthesisedTypeDescriptorNode.typedesc(), 0, 0);
        Token closeParenToken = formatToken(parenthesisedTypeDescriptorNode.closeParenToken(),
                env.trailingWS, env.trailingNL);
        return parenthesisedTypeDescriptorNode.modify()
                .withOpenParenToken(openParenToken)
                .withTypedesc(typedesc)
                .withCloseParenToken(closeParenToken)
                .apply();
    }

    @Override
    public ExternalFunctionBodyNode transform(ExternalFunctionBodyNode externalFunctionBodyNode) {
        Token equalsToken = formatToken(externalFunctionBodyNode.equalsToken(), 1, 0);
        NodeList<AnnotationNode> annotations = formatNodeList(externalFunctionBodyNode.annotations(), 0, 1, 1, 0);
        Token externalKeyword = formatToken(externalFunctionBodyNode.externalKeyword(), 0, 0);
        Token semicolonToken = formatToken(externalFunctionBodyNode.semicolonToken(), env.trailingWS, env.trailingNL);
        return externalFunctionBodyNode.modify()
                .withEqualsToken(equalsToken)
                .withAnnotations(annotations)
                .withExternalKeyword(externalKeyword)
                .withSemicolonToken(semicolonToken)
                .apply();
    }

    @Override
    public AnnotationNode transform(AnnotationNode annotationNode) {
        Token atToken = formatToken(annotationNode.atToken(), 0, 0);
        Node annotReference;
        if (annotationNode.annotValue().isPresent()) {
            annotReference = formatNode(annotationNode.annotReference(), 1, 0);
        } else {
            annotReference = formatNode(annotationNode.annotReference(), env.trailingWS, env.trailingNL);
        }

        MappingConstructorExpressionNode annotValue = formatNode(annotationNode.annotValue().orElse(null),
                env.trailingWS, env.trailingNL);
        return annotationNode.modify()
                .withAtToken(atToken)
                .withAnnotReference(annotReference)
                .withAnnotValue(annotValue)
                .apply();
    }

    @Override
    public MappingConstructorExpressionNode transform(
            MappingConstructorExpressionNode mappingConstructorExpressionNode) {
        int fieldTrailingWS = 0;
        int fieldTrailingNL = 0;
        if (shouldExpand(mappingConstructorExpressionNode.fields())) {
            fieldTrailingNL++;
        } else {
            fieldTrailingWS++;
        }

        Token openBrace = formatToken(mappingConstructorExpressionNode.openBrace(), 0, fieldTrailingNL);
        indent();
        SeparatedNodeList<MappingFieldNode> fields = formatSeparatedNodeList(
                mappingConstructorExpressionNode.fields(), 0, 0, fieldTrailingWS, fieldTrailingNL, 0, fieldTrailingNL);
        unindent();
        Token closeBrace = formatToken(mappingConstructorExpressionNode.closeBrace(), env.trailingWS, env.trailingNL);

        return mappingConstructorExpressionNode.modify()
                .withOpenBrace(openBrace)
                .withFields(fields)
                .withCloseBrace(closeBrace)
                .apply();
    }

    @Override
    public SpecificFieldNode transform(SpecificFieldNode specificFieldNode) {
        Token readOnlyKeyword = formatToken(specificFieldNode.readonlyKeyword().orElse(null), 1, 0);

        Token fieldName;
        if (specificFieldNode.fieldName() instanceof BasicLiteralNode) {
            fieldName = ((BasicLiteralNode) specificFieldNode.fieldName()).literalToken();
        } else {
            fieldName = (Token) specificFieldNode.fieldName();
        }

        if (specificFieldNode.colon().isPresent()) {
            fieldName = formatToken(fieldName, 0, 0);
        } else {
            fieldName = formatToken(fieldName, env.trailingWS, env.trailingNL);
        }

        Token colon = formatToken(specificFieldNode.colon().orElse(null), 1, 0);
        ExpressionNode expressionNode = formatNode(specificFieldNode.valueExpr().orElse(null),
                env.trailingWS, env.trailingNL);
        return specificFieldNode.modify()
                .withReadonlyKeyword(readOnlyKeyword)
                .withFieldName(fieldName)
                .withColon(colon)
                .withValueExpr(expressionNode)
                .apply();
    }

    @Override
    public ListConstructorExpressionNode transform(ListConstructorExpressionNode listConstructorExpressionNode) {
        Token openBracket = formatToken(listConstructorExpressionNode.openBracket(), 0, 0);
        SeparatedNodeList<Node> expressions = formatSeparatedNodeList(listConstructorExpressionNode.expressions(),
                0, 0, 0, 0);
        Token closeBracket = formatToken(listConstructorExpressionNode.closeBracket(),
                env.trailingWS, env.trailingNL);

        return listConstructorExpressionNode.modify()
                .withOpenBracket(openBracket)
                .withExpressions(expressions)
                .withCloseBracket(closeBracket)
                .apply();
    }

    @Override
    public ErrorTypeDescriptorNode transform(ErrorTypeDescriptorNode errorTypeDescriptorNode) {
        Token errorKeywordToken;
        if (errorTypeDescriptorNode.errorTypeParamsNode().isPresent()) {
            errorKeywordToken = formatToken(errorTypeDescriptorNode.errorKeywordToken(), 0, 0);
        } else {
            errorKeywordToken = formatToken(errorTypeDescriptorNode.errorKeywordToken(),
                    env.trailingWS, env.trailingNL);
        }

        ErrorTypeParamsNode errorTypeParamsNode = formatNode(errorTypeDescriptorNode.errorTypeParamsNode().orElse(null),
                env.trailingWS, env.trailingNL);
        return errorTypeDescriptorNode.modify()
                .withErrorKeywordToken(errorKeywordToken)
                .withErrorTypeParamsNode(errorTypeParamsNode)
                .apply();
    }

    @Override
    public PanicStatementNode transform(PanicStatementNode panicStatementNode) {
        Token panicKeyword = formatToken(panicStatementNode.panicKeyword(), 1, 0);
        ExpressionNode expression = formatNode(panicStatementNode.expression(), 0, 0);
        Token semicolonToken = formatToken(panicStatementNode.semicolonToken(), env.trailingWS, env.trailingNL);

        return panicStatementNode.modify()
                .withPanicKeyword(panicKeyword)
                .withExpression(expression)
                .withSemicolonToken(semicolonToken)
                .apply();
    }

    @Override
    public IntersectionTypeDescriptorNode transform(IntersectionTypeDescriptorNode intersectionTypeDescriptorNode) {
        Node leftTypeDesc = formatNode(intersectionTypeDescriptorNode.leftTypeDesc(), 1, 0);
        Token bitwiseAndToken = formatToken(intersectionTypeDescriptorNode.bitwiseAndToken(), 1, 0);
        Node rightTypeDesc = formatNode(intersectionTypeDescriptorNode.rightTypeDesc(),
                env.trailingWS, env.trailingNL);

        return intersectionTypeDescriptorNode.modify()
                .withLeftTypeDesc(leftTypeDesc)
                .withBitwiseAndToken(bitwiseAndToken)
                .withRightTypeDesc(rightTypeDesc)
                .apply();
    }

    @Override
    public ModuleVariableDeclarationNode transform(ModuleVariableDeclarationNode moduleVariableDeclarationNode) {
<<<<<<< HEAD
        if (moduleVariableDeclarationNode.metadata().isPresent()) {
            MetadataNode metadata = formatNode(moduleVariableDeclarationNode.metadata().get(), 0, 1);
            moduleVariableDeclarationNode = moduleVariableDeclarationNode.modify().withMetadata(metadata).apply();
        }

        NodeList<Token> qualifiers = formatNodeList(moduleVariableDeclarationNode.qualifiers(), 1, 0, 1, 0);

        TypedBindingPatternNode typedBindingPatternNode;

        if (moduleVariableDeclarationNode.equalsToken().isPresent()
                && moduleVariableDeclarationNode.initializer().isPresent()) {
            typedBindingPatternNode = formatNode(moduleVariableDeclarationNode.typedBindingPattern(), 1, 0);
            Token equalsToken = formatToken(moduleVariableDeclarationNode.equalsToken().get(), 1, 0);
            ExpressionNode initializer = formatNode(moduleVariableDeclarationNode.initializer().get(), 0, 0);

            moduleVariableDeclarationNode = moduleVariableDeclarationNode.modify()
                    .withEqualsToken(equalsToken)
                    .withInitializer(initializer)
                    .apply();
        } else {
            typedBindingPatternNode = formatNode(moduleVariableDeclarationNode.typedBindingPattern(), 0, 0);
        }

=======
        MetadataNode metadata = formatNode(moduleVariableDeclarationNode.metadata().orElse(null), 0, 1);
        Token finalKeyword = formatToken(moduleVariableDeclarationNode.finalKeyword().orElse(null), 1, 0);
        TypedBindingPatternNode typedBindingPatternNode =
                formatNode(moduleVariableDeclarationNode.typedBindingPattern(),
                        moduleVariableDeclarationNode.equalsToken().isPresent() ? 1 : 0, 0);
        Token equalsToken = formatToken(moduleVariableDeclarationNode.equalsToken().orElse(null), 1, 0);
        ExpressionNode initializer = formatNode(moduleVariableDeclarationNode.initializer().orElse(null), 0, 0);
>>>>>>> e0fdc7a6
        Token semicolonToken = formatToken(moduleVariableDeclarationNode.semicolonToken(),
                env.trailingWS, env.trailingNL);

        return moduleVariableDeclarationNode.modify()
<<<<<<< HEAD
                .withQualifiers(qualifiers)
=======
                .withMetadata(metadata)
                .withFinalKeyword(finalKeyword)
>>>>>>> e0fdc7a6
                .withTypedBindingPattern(typedBindingPatternNode)
                .withEqualsToken(equalsToken)
                .withInitializer(initializer)
                .withSemicolonToken(semicolonToken)
                .apply();
    }

    @Override
    public ExpressionFunctionBodyNode transform(ExpressionFunctionBodyNode expressionFunctionBodyNode) {
        Token rightDoubleArrow = formatToken(expressionFunctionBodyNode.rightDoubleArrow(), 1, 0);
        ExpressionNode expression;
        if (expressionFunctionBodyNode.semicolon().isPresent()) {
            expression = formatNode(expressionFunctionBodyNode.expression(), 0, 0);
        } else {
            expression = formatNode(expressionFunctionBodyNode.expression(),
                    env.trailingWS, env.trailingNL);
        }

        Token semicolon = formatToken(expressionFunctionBodyNode.semicolon().orElse(null),
                env.trailingWS, env.trailingNL);
        return expressionFunctionBodyNode.modify()
                .withRightDoubleArrow(rightDoubleArrow)
                .withExpression(expression)
                .withSemicolon(semicolon)
                .apply();
    }

    @Override
    public TypeCastExpressionNode transform(TypeCastExpressionNode typeCastExpressionNode) {
        Token ltToken = formatToken(typeCastExpressionNode.ltToken(), 0, 0);
        TypeCastParamNode typeCastParam = formatNode(typeCastExpressionNode.typeCastParam(), 0, 0);
        Token gtToken = formatToken(typeCastExpressionNode.gtToken(), 0, 0);
        ExpressionNode expression = formatNode(typeCastExpressionNode.expression(), env.trailingWS, env.trailingNL);

        return typeCastExpressionNode.modify()
                .withLtToken(ltToken)
                .withTypeCastParam(typeCastParam)
                .withGtToken(gtToken)
                .withExpression(expression)
                .apply();
    }

    @Override
    public TypeCastParamNode transform(TypeCastParamNode typeCastParamNode) {
        NodeList<AnnotationNode> annotations = formatNodeList(typeCastParamNode.annotations(), 0, 1, 1, 0);
        Node type = formatNode(typeCastParamNode.type().orElse(null), env.trailingWS, env.trailingNL);
        return typeCastParamNode.modify()
                .withAnnotations(annotations)
                .withType(type)
                .apply();
    }

    @Override
    public IndexedExpressionNode transform(IndexedExpressionNode indexedExpressionNode) {
        ExpressionNode containerExpression = formatNode(indexedExpressionNode.containerExpression(), 0, 0);
        Token openBracket = formatToken(indexedExpressionNode.openBracket(), 0, 0);
        SeparatedNodeList<ExpressionNode> keyExpression = formatSeparatedNodeList(indexedExpressionNode.keyExpression(),
                0, 0, 0, 0);
        Token closeBracket = formatToken(indexedExpressionNode.closeBracket(), env.trailingWS, env.trailingNL);

        return indexedExpressionNode.modify()
                .withContainerExpression(containerExpression)
                .withOpenBracket(openBracket)
                .withKeyExpression(keyExpression)
                .withCloseBracket(closeBracket)
                .apply();
    }

    @Override
    public ComputedNameFieldNode transform(ComputedNameFieldNode computedNameFieldNode) {
        Token openBracket = formatToken(computedNameFieldNode.openBracket(), 0, 0);
        ExpressionNode fieldNameExpr = formatNode(computedNameFieldNode.fieldNameExpr(), 0, 0);
        Token closeBracket = formatToken(computedNameFieldNode.closeBracket(), 1, 0);
        Token colonToken = formatToken(computedNameFieldNode.colonToken(), 1, 0);
        ExpressionNode valueExpr = formatNode(computedNameFieldNode.valueExpr(), env.trailingWS, env.trailingNL);

        return computedNameFieldNode.modify()
                .withOpenBracket(openBracket)
                .withFieldNameExpr(fieldNameExpr)
                .withCloseBracket(closeBracket)
                .withColonToken(colonToken)
                .withValueExpr(valueExpr)
                .apply();
    }

    @Override
    public TupleTypeDescriptorNode transform(TupleTypeDescriptorNode tupleTypeDescriptorNode) {
        Token openBracketToken = formatToken(tupleTypeDescriptorNode.openBracketToken(), 0, 0);
        SeparatedNodeList<Node> memberTypeDesc = formatSeparatedNodeList(tupleTypeDescriptorNode.memberTypeDesc(),
                0, 0, 0, 0);
        Token closeBracketToken = formatToken(tupleTypeDescriptorNode.closeBracketToken(),
                env.trailingWS, env.trailingNL);

        return tupleTypeDescriptorNode.modify()
                .withOpenBracketToken(openBracketToken)
                .withMemberTypeDesc(memberTypeDesc)
                .withCloseBracketToken(closeBracketToken)
                .apply();
    }

    @Override
    public ListBindingPatternNode transform(ListBindingPatternNode listBindingPatternNode) {
        Token openBracket = formatToken(listBindingPatternNode.openBracket(), 0, 0);
        boolean hasRestBP = listBindingPatternNode.restBindingPattern().isPresent();
        SeparatedNodeList<BindingPatternNode> bindingPatternNodes =
                formatSeparatedNodeList(listBindingPatternNode.bindingPatterns(), 0, 0, hasRestBP ? 1 : 0, 0);
        RestBindingPatternNode restBindingPattern = formatNode(listBindingPatternNode.restBindingPattern().orElse(null),
                0, 0);
        Token closeBracket = formatToken(listBindingPatternNode.closeBracket(), env.trailingWS, env.trailingNL);

        return listBindingPatternNode.modify()
                .withOpenBracket(openBracket)
                .withBindingPatterns(bindingPatternNodes)
                .withRestBindingPattern(restBindingPattern)
                .withCloseBracket(closeBracket)
                .apply();
    }

    @Override
    public RestBindingPatternNode transform(RestBindingPatternNode restBindingPatternNode) {
        Token ellipsisToken = formatToken(restBindingPatternNode.ellipsisToken(), 0, 0);
        SimpleNameReferenceNode variableName = formatNode(restBindingPatternNode.variableName(),
                env.trailingWS, env.trailingNL);

        return restBindingPatternNode.modify()
                .withEllipsisToken(ellipsisToken)
                .withVariableName(variableName)
                .apply();
    }

    @Override
    public TableTypeDescriptorNode transform(TableTypeDescriptorNode tableTypeDescriptorNode) {
        Token tableKeywordToken = formatToken(tableTypeDescriptorNode.tableKeywordToken(), 0, 0);
        Node rowTypeParameterNode;
        if (tableTypeDescriptorNode.keyConstraintNode().isPresent()) {
            rowTypeParameterNode = formatNode(tableTypeDescriptorNode.rowTypeParameterNode(), 1, 0);
        } else {
            rowTypeParameterNode =
                    formatNode(tableTypeDescriptorNode.rowTypeParameterNode(), env.trailingWS, env.trailingNL);
        }
        Node keyConstraintNode = formatNode(tableTypeDescriptorNode.keyConstraintNode().orElse(null),
                env.trailingWS, env.trailingNL);
        return tableTypeDescriptorNode.modify()
                .withTableKeywordToken(tableKeywordToken)
                .withRowTypeParameterNode(rowTypeParameterNode)
                .withKeyConstraintNode(keyConstraintNode)
                .apply();
    }

    @Override
    public KeyTypeConstraintNode transform(KeyTypeConstraintNode keyTypeConstraintNode) {
        Token keyKeywordToken = formatToken(keyTypeConstraintNode.keyKeywordToken(), 0, 0);
        Node typeParameterNode = formatNode(keyTypeConstraintNode.typeParameterNode(),
                env.trailingWS, env.trailingNL);

        return keyTypeConstraintNode.modify()
                .withKeyKeywordToken(keyKeywordToken)
                .withTypeParameterNode(typeParameterNode)
                .apply();
    }

    @Override
    public MatchStatementNode transform(MatchStatementNode matchStatementNode) {
        boolean hasOnFailClause = matchStatementNode.onFailClause().isPresent();
        Token matchKeyword = formatToken(matchStatementNode.matchKeyword(), 1, 0);
        ExpressionNode condition = formatNode(matchStatementNode.condition(), 1, 0);
        Token openBrace = formatToken(matchStatementNode.openBrace(), 0, 1);
        indent();
        NodeList<MatchClauseNode> matchClauses = formatNodeList(matchStatementNode.matchClauses(), 0, 1, 0, 1);
        unindent();
        Token closeBrace;

        if (hasOnFailClause) {
            closeBrace = formatToken(matchStatementNode.closeBrace(), 1, 0);
        } else {
            closeBrace = formatToken(matchStatementNode.closeBrace(), env.trailingWS, env.trailingNL);
        }

        OnFailClauseNode onFailClause = formatNode(matchStatementNode.onFailClause().orElse(null),
                env.trailingWS, env.trailingNL);
        return matchStatementNode.modify()
                .withMatchKeyword(matchKeyword)
                .withCondition(condition)
                .withOpenBrace(openBrace)
                .withMatchClauses(matchClauses)
                .withCloseBrace(closeBrace)
                .withOnFailClause(onFailClause)
                .apply();
    }

    @Override
    public MatchClauseNode transform(MatchClauseNode matchClauseNode) {
        SeparatedNodeList<Node> matchPatterns = formatSeparatedNodeList(matchClauseNode.matchPatterns(),
                0, 0, 0, 0, 1, 0);
        MatchGuardNode matchGuard = formatNode(matchClauseNode.matchGuard().orElse(null), 1, 0);
        Token rightDoubleArrow = formatToken(matchClauseNode.rightDoubleArrow(), 1, 0);
        BlockStatementNode blockStatement = formatNode(matchClauseNode.blockStatement(),
                env.trailingWS, env.trailingNL);

        return matchClauseNode.modify()
                .withMatchPatterns(matchPatterns)
                .withMatchGuard(matchGuard)
                .withRightDoubleArrow(rightDoubleArrow)
                .withBlockStatement(blockStatement)
                .apply();
    }

    @Override
    public MatchGuardNode transform(MatchGuardNode matchGuardNode) {
        Token ifKeyword = formatToken(matchGuardNode.ifKeyword(), 1, 0);
        ExpressionNode expression = formatNode(matchGuardNode.expression(), env.trailingWS, env.trailingNL);
        return matchGuardNode.modify()
                .withIfKeyword(ifKeyword)
                .withExpression(expression)
                .apply();
    }

    @Override
    public LockStatementNode transform(LockStatementNode lockStatementNode) {
        Token lockKeyword = formatToken(lockStatementNode.lockKeyword(), 1, 0);
        StatementNode blockStatement;
        if (lockStatementNode.onFailClause().isPresent()) {
            blockStatement = formatNode(lockStatementNode.blockStatement(), 1, 0);
        } else {
            blockStatement = formatNode(lockStatementNode.blockStatement(), env.trailingWS, env.trailingNL);
        }

        OnFailClauseNode onFailClause = formatNode(lockStatementNode.onFailClause().orElse(null),
                env.trailingWS, env.trailingNL);
        return lockStatementNode.modify()
                .withLockKeyword(lockKeyword)
                .withBlockStatement(blockStatement)
                .withOnFailClause(onFailClause)
                .apply();
    }

    @Override
    public FieldAccessExpressionNode transform(FieldAccessExpressionNode fieldAccessExpressionNode) {
        ExpressionNode expression = formatNode(fieldAccessExpressionNode.expression(), 0, 0);
        Token dotToken = formatToken(fieldAccessExpressionNode.dotToken(), 0, 0);
        NameReferenceNode fieldName = formatNode(fieldAccessExpressionNode.fieldName(),
                env.trailingWS, env.trailingNL);

        return fieldAccessExpressionNode.modify()
                .withExpression(expression)
                .withDotToken(dotToken)
                .withFieldName(fieldName)
                .apply();
    }

    @Override
    public MetadataNode transform(MetadataNode metadataNode) {
        if (metadataNode.documentationString().isPresent()) {
            Node documentationString = formatNode(metadataNode.documentationString().orElse(null), 0, 1);
            metadataNode = metadataNode.modify().withDocumentationString(documentationString).apply();
        }

        NodeList<AnnotationNode> annotations = formatNodeList(metadataNode.annotations(),
                0, 1, env.trailingWS, env.trailingNL);
        return metadataNode.modify()
                .withAnnotations(annotations)
                .apply();
    }

    @Override
    public EnumDeclarationNode transform(EnumDeclarationNode enumDeclarationNode) {
        MetadataNode metadata = formatNode(enumDeclarationNode.metadata().orElse(null), 0, 1);
        Token qualifier = formatToken(enumDeclarationNode.qualifier().orElse(null), 1, 0);
        Token enumKeywordToken = formatToken(enumDeclarationNode.enumKeywordToken(), 1, 0);
        IdentifierToken identifier = formatNode(enumDeclarationNode.identifier(), 1, 0);
        Token openBraceToken = formatToken(enumDeclarationNode.openBraceToken(), 0, 1);
        indent();
        SeparatedNodeList<Node> enumMemberList = formatSeparatedNodeList(enumDeclarationNode.enumMemberList(),
                0, 0, 0, 1, 0, 1);
        unindent();
        Token closeBraceToken = formatToken(enumDeclarationNode.closeBraceToken(), env.trailingWS, env.trailingNL);

        return enumDeclarationNode.modify()
                .withMetadata(metadata)
                .withQualifier(qualifier)
                .withEnumKeywordToken(enumKeywordToken)
                .withIdentifier(identifier)
                .withOpenBraceToken(openBraceToken)
                .withEnumMemberList(enumMemberList)
                .withCloseBraceToken(closeBraceToken)
                .apply();
    }

    @Override
    public EnumMemberNode transform(EnumMemberNode enumMemberNode) {
        MetadataNode metadata = formatNode(enumMemberNode.metadata().orElse(null), 0, 1);
        IdentifierToken identifier;
        if (enumMemberNode.equalToken().isPresent()) {
            identifier = formatNode(enumMemberNode.identifier(), 1, 0);
        } else {
            identifier = formatNode(enumMemberNode.identifier(), env.trailingWS, env.trailingNL);
        }
        Token equalToken = formatToken(enumMemberNode.equalToken().orElse(null), 1, 0);
        ExpressionNode constExprNode = formatNode(enumMemberNode.constExprNode().orElse(null),
                env.trailingWS, env.trailingNL);

        return enumMemberNode.modify()
                .withMetadata(metadata)
                .withIdentifier(identifier)
                .withEqualToken(equalToken)
                .withConstExprNode(constExprNode)
                .apply();
    }

    @Override
    public MarkdownDocumentationNode transform(MarkdownDocumentationNode markdownDocumentationNode) {
        NodeList<Node> documentationLines = formatNodeList(markdownDocumentationNode.documentationLines(),
                0, 1, env.trailingWS, env.trailingNL);
        return markdownDocumentationNode.modify()
                .withDocumentationLines(documentationLines)
                .apply();
    }

    @Override
    public MarkdownDocumentationLineNode transform(MarkdownDocumentationLineNode markdownDocumentationLineNode) {
        Token hashToken;

        if (markdownDocumentationLineNode.documentElements().isEmpty()) {
            hashToken = formatToken(markdownDocumentationLineNode.hashToken(), env.trailingWS, env.trailingNL);
        } else {
            if (markdownDocumentationLineNode.documentElements().get(0).kind() == SyntaxKind.DEPRECATION_LITERAL) {
                hashToken = formatToken(markdownDocumentationLineNode.hashToken(), 1, 0);
            } else {
                hashToken = formatToken(markdownDocumentationLineNode.hashToken(), 0, 0);
            }
        }

        NodeList<Node> documentElements = formatNodeList(markdownDocumentationLineNode.documentElements(),
                0, 0, env.trailingWS, env.trailingNL);
        return markdownDocumentationLineNode.modify()
                .withDocumentElements(documentElements)
                .withHashToken(hashToken)
                .apply();
    }

    @Override
    public MarkdownParameterDocumentationLineNode transform(
            MarkdownParameterDocumentationLineNode markdownParameterDocumentationLineNode) {
        Token hashToken = formatToken(markdownParameterDocumentationLineNode.hashToken(), 1, 0);
        Token plusToken = formatToken(markdownParameterDocumentationLineNode.plusToken(), 1, 0);
        Token parameterName = formatToken(markdownParameterDocumentationLineNode.parameterName(), 1, 0);
        Token minusToken = formatToken(markdownParameterDocumentationLineNode.minusToken(), 0, 0);
        NodeList<Node> documentElements = formatNodeList(markdownParameterDocumentationLineNode.documentElements(),
                0, 0, env.trailingWS, env.trailingNL);

        return markdownParameterDocumentationLineNode.modify()
                .withHashToken(hashToken)
                .withPlusToken(plusToken)
                .withParameterName(parameterName)
                .withMinusToken(minusToken)
                .withDocumentElements(documentElements)
                .apply();
    }

    @Override
    public DocumentationReferenceNode transform(DocumentationReferenceNode documentationReferenceNode) {
        Token referenceType = formatToken(documentationReferenceNode.referenceType().orElse(null), 1, 0);
        Token startBacktick = formatToken(documentationReferenceNode.startBacktick(), 0, 0);
        Node backtickContent = formatNode(documentationReferenceNode.backtickContent(), 0, 0);
        Token endBacktick = formatToken(documentationReferenceNode.endBacktick(), env.trailingWS, env.trailingNL);

        return documentationReferenceNode.modify()
                .withReferenceType(referenceType)
                .withStartBacktick(startBacktick)
                .withBacktickContent(backtickContent)
                .withEndBacktick(endBacktick)
                .apply();
    }

    @Override
    public PositionalArgumentNode transform(PositionalArgumentNode positionalArgumentNode) {
        ExpressionNode expression = formatNode(positionalArgumentNode.expression(), env.trailingWS, env.trailingNL);
        return positionalArgumentNode.modify()
                .withExpression(expression)
                .apply();
    }

    @Override
    public MappingBindingPatternNode transform(MappingBindingPatternNode mappingBindingPatternNode) {
        Token openBraceToken = formatToken(mappingBindingPatternNode.openBrace(), 0, 0);
        SeparatedNodeList<FieldBindingPatternNode> fieldBindingPatternNodes =
                formatSeparatedNodeList(mappingBindingPatternNode.fieldBindingPatterns(), 0, 0, 0, 0);
        RestBindingPatternNode restBindingPattern =
                formatNode(mappingBindingPatternNode.restBindingPattern().orElse(null), 1, 0);
        Token closeBraceToken = formatToken(mappingBindingPatternNode.closeBrace(), env.trailingWS, env.trailingNL);
        return mappingBindingPatternNode.modify()
                .withOpenBrace(openBraceToken)
                .withFieldBindingPatterns(fieldBindingPatternNodes)
                .withRestBindingPattern(restBindingPattern)
                .withCloseBrace(closeBraceToken)
                .apply();
    }

    @Override
    public FieldBindingPatternFullNode transform(FieldBindingPatternFullNode fieldBindingPatternFullNode) {
        SimpleNameReferenceNode variableName = formatNode(fieldBindingPatternFullNode.variableName(), 0, 0);
        Token colon = formatToken(fieldBindingPatternFullNode.colon(), 0, 0);
        BindingPatternNode bindingPatternNode = formatNode(fieldBindingPatternFullNode.bindingPattern(),
                env.trailingWS, env.leadingNL);
        return fieldBindingPatternFullNode.modify()
                .withVariableName(variableName)
                .withColon(colon)
                .withBindingPattern(bindingPatternNode)
                .apply();
    }

    @Override
    public FieldBindingPatternVarnameNode transform(FieldBindingPatternVarnameNode fieldBindingPatternVarnameNode) {
        SimpleNameReferenceNode variableName = formatNode(fieldBindingPatternVarnameNode.variableName(),
                env.trailingWS, env.leadingNL);
        return fieldBindingPatternVarnameNode.modify()
                .withVariableName(variableName)
                .apply();
    }

    @Override
    public TypeTestExpressionNode transform(TypeTestExpressionNode typeTestExpressionNode) {
        ExpressionNode expression = formatNode(typeTestExpressionNode.expression(), 1, 0);
        Token isToken = formatToken(typeTestExpressionNode.isKeyword(), 1, 0);
        Node typeDescriptor = formatNode(typeTestExpressionNode.typeDescriptor(),
                env.trailingWS, env.leadingNL);
        return typeTestExpressionNode.modify()
                .withExpression(expression)
                .withIsKeyword(isToken)
                .withTypeDescriptor(typeDescriptor)
                .apply();
    }

    @Override
    public ListenerDeclarationNode transform(ListenerDeclarationNode listenerDeclarationNode) {
        Token visibilityQualifier = formatToken(listenerDeclarationNode.visibilityQualifier().orElse(null), 1, 0);
        MetadataNode metadata = formatNode(listenerDeclarationNode.metadata().orElse(null), 0, 1);
        Token listenerKeyword = formatToken(listenerDeclarationNode.listenerKeyword(), 1, 0);
        Node typeDescriptor = formatNode(listenerDeclarationNode.typeDescriptor(), 1, 0);
        Token variableName = formatToken(listenerDeclarationNode.variableName(), 1, 0);
        Token equalsToken = formatToken(listenerDeclarationNode.equalsToken(), 1, 0);
        Node initializer = formatNode(listenerDeclarationNode.initializer(), 0, 0);
        Token semicolonToken = formatToken(listenerDeclarationNode.semicolonToken(), env.trailingWS, env.trailingNL);

        return listenerDeclarationNode.modify()
                .withMetadata(metadata)
                .withVisibilityQualifier(visibilityQualifier)
                .withListenerKeyword(listenerKeyword)
                .withTypeDescriptor(typeDescriptor)
                .withVariableName(variableName)
                .withEqualsToken(equalsToken)
                .withInitializer(initializer)
                .withSemicolonToken(semicolonToken)
                .apply();
    }

    @Override
    public MethodCallExpressionNode transform(MethodCallExpressionNode methodCallExpressionNode) {
        ExpressionNode expression = formatNode(methodCallExpressionNode.expression(), 0, 0);
        Token dotToken = formatToken(methodCallExpressionNode.dotToken(), 0, 0);
        NameReferenceNode methodName = formatNode(methodCallExpressionNode.methodName(), 0, 0);
        Token openParenToken = formatToken(methodCallExpressionNode.openParenToken(), 0, 0);
        SeparatedNodeList<FunctionArgumentNode> arguments = formatSeparatedNodeList(methodCallExpressionNode
                .arguments(), 0, 0, 0, 0);
        Token closeParenToken = formatToken(methodCallExpressionNode.closeParenToken(),
                env.trailingWS, env.trailingNL);

        return methodCallExpressionNode.modify()
                .withExpression(expression)
                .withDotToken(dotToken)
                .withMethodName(methodName)
                .withOpenParenToken(openParenToken)
                .withArguments(arguments)
                .withCloseParenToken(closeParenToken)
                .apply();
    }

    @Override
    public NilLiteralNode transform(NilLiteralNode nilLiteralNode) {
        Token openParenToken = formatToken(nilLiteralNode.openParenToken(), 0, 0);
        Token closeParenToken = formatToken(nilLiteralNode.closeParenToken(), env.trailingWS, env.trailingNL);
        return nilLiteralNode.modify()
                .withOpenParenToken(openParenToken)
                .withCloseParenToken(closeParenToken)
                .apply();
    }

    @Override
    public XMLNamespaceDeclarationNode transform(XMLNamespaceDeclarationNode xMLNamespaceDeclarationNode) {
        Token xmlnsKeyword = formatToken(xMLNamespaceDeclarationNode.xmlnsKeyword(), 1, 0);
        boolean hasPrefix = xMLNamespaceDeclarationNode.asKeyword().isPresent();
        ExpressionNode namespaceUri = formatNode(xMLNamespaceDeclarationNode.namespaceuri(), hasPrefix ? 1 : 0, 0);
        Token asKeyword = formatToken(xMLNamespaceDeclarationNode.asKeyword().orElse(null), 1, 0);
        IdentifierToken namespacePrefix = formatNode(xMLNamespaceDeclarationNode.namespacePrefix().orElse(null), 0, 0);
        Token semicolonToken = formatToken(xMLNamespaceDeclarationNode.semicolonToken(),
                env.trailingWS, env.trailingNL);

        return xMLNamespaceDeclarationNode.modify()
                .withXmlnsKeyword(xmlnsKeyword)
                .withNamespaceuri(namespaceUri)
                .withAsKeyword(asKeyword)
                .withNamespacePrefix(namespacePrefix)
                .withSemicolonToken(semicolonToken)
                .apply();
    }

    @Override
    public ModuleXMLNamespaceDeclarationNode transform(
            ModuleXMLNamespaceDeclarationNode moduleXMLNamespaceDeclarationNode) {
        Token xmlnsKeyword = formatToken(moduleXMLNamespaceDeclarationNode.xmlnsKeyword(), 1, 0);
        boolean hasPrefix = moduleXMLNamespaceDeclarationNode.asKeyword().isPresent();
        ExpressionNode namespaceUri = formatNode(moduleXMLNamespaceDeclarationNode.namespaceuri(), hasPrefix ? 1 : 0,
                0);
        Token asKeyword = formatToken(moduleXMLNamespaceDeclarationNode.asKeyword().orElse(null), 1, 0);
        IdentifierToken namespacePrefix =
                formatNode(moduleXMLNamespaceDeclarationNode.namespacePrefix().orElse(null), 0, 0);
        Token semicolonToken = formatToken(moduleXMLNamespaceDeclarationNode.semicolonToken(),
                env.trailingWS, env.trailingNL);
        return moduleXMLNamespaceDeclarationNode.modify()
                .withAsKeyword(asKeyword)
                .withNamespacePrefix(namespacePrefix)
                .withXmlnsKeyword(xmlnsKeyword)
                .withNamespaceuri(namespaceUri)
                .withSemicolonToken(semicolonToken)
                .apply();
    }

    @Override
    public XMLSimpleNameNode transform(XMLSimpleNameNode xMLSimpleNameNode) {
        Token name = formatToken(xMLSimpleNameNode.name(), env.trailingWS, env.trailingNL);
        return xMLSimpleNameNode.modify()
                .withName(name)
                .apply();
    }

    @Override
    public XMLQualifiedNameNode transform(XMLQualifiedNameNode xMLQualifiedNameNode) {
        XMLSimpleNameNode prefix = formatNode(xMLQualifiedNameNode.prefix(), 0, 0);
        Token colon = formatToken(xMLQualifiedNameNode.colon(), 0, 0);
        XMLSimpleNameNode name = formatNode(xMLQualifiedNameNode.name(), env.trailingWS, env.trailingNL);

        return xMLQualifiedNameNode.modify()
                .withPrefix(prefix)
                .withName(name)
                .withColon(colon)
                .apply();
    }

    @Override
    public XMLEmptyElementNode transform(XMLEmptyElementNode xMLEmptyElementNode) {
        Token ltToken = formatToken(xMLEmptyElementNode.ltToken(), 0, 0);
        XMLNameNode name;
        if (xMLEmptyElementNode.attributes().isEmpty()) {
            name = formatNode(xMLEmptyElementNode.name(), 0, 0);
        } else {
            name = formatNode(xMLEmptyElementNode.name(), 1, 0);
        }

        NodeList<XMLAttributeNode> attributes = formatNodeList(xMLEmptyElementNode.attributes(), 1, 0, 0, 0);
        Token slashToken = formatToken(xMLEmptyElementNode.slashToken(), 0, 0);
        Token getToken = formatToken(xMLEmptyElementNode.getToken(), env.trailingWS, env.trailingNL);

        return xMLEmptyElementNode.modify()
                .withLtToken(ltToken)
                .withName(name)
                .withAttributes(attributes)
                .withSlashToken(slashToken)
                .withGetToken(getToken)
                .apply();
    }

    @Override
    public XMLTextNode transform(XMLTextNode xMLTextNode) {
        Token content = formatToken(xMLTextNode.content(), env.trailingWS, env.trailingNL);
        for (char c : content.text().toCharArray()) {
            if (c == '\n') {
                env.lineLength = 0;
            } else {
                env.lineLength++;
            }
        }

        return xMLTextNode.modify()
                .withContent(content)
                .apply();
    }

    @Override
    public XMLComment transform(XMLComment xMLComment) {
        Token commentStart = formatToken(xMLComment.commentStart(), 0, 0);
        NodeList<Node> content = formatNodeList(xMLComment.content(), 0, 0, 0, 0);
        Token commentEnd = formatToken(xMLComment.commentEnd(), env.trailingWS, env.trailingNL);

        return xMLComment.modify()
                .withCommentStart(commentStart)
                .withContent(content)
                .withCommentEnd(commentEnd)
                .apply();
    }

    @Override
    public XMLProcessingInstruction transform(XMLProcessingInstruction xMLProcessingInstruction) {
        Token piStart = formatToken(xMLProcessingInstruction.piStart(), 0, 0);
        XMLNameNode target;

        if (xMLProcessingInstruction.data().isEmpty()) {
            target = formatNode(xMLProcessingInstruction.target(), 0, 0);
        } else {
            target = formatNode(xMLProcessingInstruction.target(), 1, 0);
        }

        NodeList<Node> data = formatNodeList(xMLProcessingInstruction.data(), 0, 0, 0, 0);
        Token piEnd = formatToken(xMLProcessingInstruction.piEnd(), env.trailingWS, env.trailingNL);
        return xMLProcessingInstruction.modify()
                .withTarget(target)
                .withPiStart(piStart)
                .withData(data)
                .withPiEnd(piEnd)
                .apply();
    }

    @Override
    public XMLFilterExpressionNode transform(XMLFilterExpressionNode xMLFilterExpressionNode) {
        ExpressionNode expression = formatNode(xMLFilterExpressionNode.expression(), 0, 0);
        XMLNamePatternChainingNode xmlPatternChain = formatNode(xMLFilterExpressionNode.xmlPatternChain(),
                env.trailingWS, env.trailingNL);

        return xMLFilterExpressionNode.modify()
                .withExpression(expression)
                .withXmlPatternChain(xmlPatternChain)
                .apply();
    }

    @Override
    public XMLStepExpressionNode transform(XMLStepExpressionNode xMLStepExpressionNode) {
        ExpressionNode expression = formatNode(xMLStepExpressionNode.expression(), 0, 0);
        Node xmlStepStart = formatNode(xMLStepExpressionNode.xmlStepStart(), env.trailingWS, env.trailingNL);

        return xMLStepExpressionNode.modify()
                .withExpression(expression)
                .withXmlStepStart(xmlStepStart)
                .apply();
    }

    @Override
    public XMLNamePatternChainingNode transform(XMLNamePatternChainingNode xMLNamePatternChainingNode) {
        Token startToken = formatToken(xMLNamePatternChainingNode.startToken(), 0, 0);
        SeparatedNodeList<Node> xmlNamePattern = formatSeparatedNodeList(xMLNamePatternChainingNode.xmlNamePattern(),
                0, 0, 0, 0, 0, 0);
        Token gtToken = formatToken(xMLNamePatternChainingNode.gtToken(), env.trailingWS, env.trailingNL);

        return xMLNamePatternChainingNode.modify()
                .withStartToken(startToken)
                .withXmlNamePattern(xmlNamePattern)
                .withGtToken(gtToken)
                .apply();
    }

    @Override
    public XMLAtomicNamePatternNode transform(XMLAtomicNamePatternNode xMLAtomicNamePatternNode) {
        Token prefix = formatToken(xMLAtomicNamePatternNode.prefix(), 0, 0);
        Token colon = formatToken(xMLAtomicNamePatternNode.colon(), 0, 0);
        Token name = formatToken(xMLAtomicNamePatternNode.name(), env.trailingWS, env.trailingNL);

        return xMLAtomicNamePatternNode.modify()
                .withPrefix(prefix)
                .withColon(colon)
                .withName(name)
                .apply();
    }

    @Override
    public TemplateExpressionNode transform(TemplateExpressionNode templateExpressionNode) {
        Token type = formatToken(templateExpressionNode.type().orElse(null), 1, 0);
        Token startBacktick = formatToken(templateExpressionNode.startBacktick(), 0, 0);
        NodeList<Node> content = formatNodeList(templateExpressionNode.content(), 0, 0, 0, 0);
        Token endBacktick = formatToken(templateExpressionNode.endBacktick(), env.trailingWS, env.trailingNL);

        return templateExpressionNode.modify()
                .withType(type)
                .withStartBacktick(startBacktick)
                .withContent(content)
                .withEndBacktick(endBacktick)
                .apply();
    }

    @Override
    public ByteArrayLiteralNode transform(ByteArrayLiteralNode byteArrayLiteralNode) {
        Token type = formatToken(byteArrayLiteralNode.type(), 1, 0);
        Token startBacktick = formatToken(byteArrayLiteralNode.startBacktick(), 0, 0);
        Token content = formatToken(byteArrayLiteralNode.content().orElse(null), 0, 0);
        Token endBacktick = formatToken(byteArrayLiteralNode.endBacktick(), env.trailingWS, env.trailingNL);
        return byteArrayLiteralNode.modify()
                .withType(type)
                .withStartBacktick(startBacktick)
                .withContent(content)
                .withEndBacktick(endBacktick)
                .apply();
    }

    @Override
    public TypeReferenceNode transform(TypeReferenceNode typeReferenceNode) {
        Token asteriskToken = formatToken(typeReferenceNode.asteriskToken(), 0, 0);
        Node typeName = formatNode(typeReferenceNode.typeName(), 0, 0);
        Token semicolonToken = formatToken(typeReferenceNode.semicolonToken(), env.trailingWS, env.trailingNL);
        return typeReferenceNode.modify()
                .withAsteriskToken(asteriskToken)
                .withTypeName(typeName)
                .withSemicolonToken(semicolonToken)
                .apply();
    }

    @Override
    public MappingMatchPatternNode transform(MappingMatchPatternNode mappingMatchPatternNode) {
        Token openBraceToken = formatToken(mappingMatchPatternNode.openBraceToken(), 1, 0);
        SeparatedNodeList<FieldMatchPatternNode> fieldMatchPatterns =
                formatSeparatedNodeList(mappingMatchPatternNode.fieldMatchPatterns(), 0, 0, 1, 0);
        RestMatchPatternNode restMatchPattern =
                formatNode(mappingMatchPatternNode.restMatchPattern().orElse(null), 1, 0);
        Token closeBraceToken =
                formatToken(mappingMatchPatternNode.closeBraceToken(), env.trailingWS, env.trailingNL);
        return mappingMatchPatternNode.modify()
                .withOpenBraceToken(openBraceToken)
                .withFieldMatchPatterns(fieldMatchPatterns)
                .withRestMatchPattern(restMatchPattern)
                .withCloseBraceToken(closeBraceToken)
                .apply();
    }

    @Override
    public StartActionNode transform(StartActionNode startActionNode) {
        NodeList<AnnotationNode> annotations;
        if (env.inLineAnnotation) {
            annotations = formatNodeList(startActionNode.annotations(), 1, 0, 1, 0);
        } else {
            annotations = formatNodeList(startActionNode.annotations(), 0, 1, 0, 1);
        }

        Token startKeyword = formatToken(startActionNode.startKeyword(), 1, 0);
        ExpressionNode expression = formatNode(startActionNode.expression(), env.trailingWS, env.trailingNL);
        return startActionNode.modify()
                .withAnnotations(annotations)
                .withStartKeyword(startKeyword)
                .withExpression(expression)
                .apply();
    }

    @Override
    public FlushActionNode transform(FlushActionNode flushActionNode) {
        Token flushKeyword;
        if (flushActionNode.peerWorker().isPresent()) {
            flushKeyword = formatToken(flushActionNode.flushKeyword(), 1, 0);
        } else {
            flushKeyword = formatToken(flushActionNode.flushKeyword(), env.trailingWS, env.trailingNL);
        }

        NameReferenceNode peerWorker = formatNode(flushActionNode.peerWorker().orElse(null),
                env.trailingWS, env.trailingNL);
        return flushActionNode.modify()
                .withFlushKeyword(flushKeyword)
                .withPeerWorker(peerWorker)
                .apply();
    }

    @Override
    public FailStatementNode transform(FailStatementNode failStatementNode) {
        Token failKeyword = formatToken(failStatementNode.failKeyword(), 1, 0);
        ExpressionNode expression = formatNode(failStatementNode.expression(), 0, 0);
        Token semicolonToken = formatToken(failStatementNode.semicolonToken(), env.trailingWS, env.trailingNL);

        return failStatementNode.modify()
                .withFailKeyword(failKeyword)
                .withExpression(expression)
                .withSemicolonToken(semicolonToken)
                .apply();
    }

    @Override
    public ContinueStatementNode transform(ContinueStatementNode continueStatementNode) {
        Token continueToken = formatToken(continueStatementNode.continueToken(), 0, 0);
        Token semicolonToken = formatToken(continueStatementNode.semicolonToken(), env.trailingWS, env.trailingNL);

        return continueStatementNode.modify()
                .withContinueToken(continueToken)
                .withSemicolonToken(semicolonToken)
                .apply();
    }

    @Override
    public LocalTypeDefinitionStatementNode transform(
            LocalTypeDefinitionStatementNode localTypeDefinitionStatementNode) {
        NodeList<AnnotationNode> annotations = formatNodeList(localTypeDefinitionStatementNode.annotations(),
                1, 0, 1, 0);
        Token typeKeyword = formatToken(localTypeDefinitionStatementNode.typeKeyword(), 1, 0);
        Node typeName = formatNode(localTypeDefinitionStatementNode.typeName(), 1, 0);
        Node typeDescriptor = formatNode(localTypeDefinitionStatementNode.typeDescriptor(), 1, 0);
        Token semicolonToken = formatToken(localTypeDefinitionStatementNode.semicolonToken(),
                env.trailingWS, env.trailingNL);

        return localTypeDefinitionStatementNode.modify()
                .withAnnotations(annotations)
                .withTypeKeyword(typeKeyword)
                .withTypeName(typeName)
                .withTypeDescriptor(typeDescriptor)
                .withSemicolonToken(semicolonToken)
                .apply();
    }

    @Override
    public ForkStatementNode transform(ForkStatementNode forkStatementNode) {
        Token forkKeyword = formatToken(forkStatementNode.forkKeyword(), 1, 0);
        Token openBraceToken = formatToken(forkStatementNode.openBraceToken(), 0, 1);
        indent();
        NodeList<NamedWorkerDeclarationNode> namedWorkerDeclarations =
                formatNodeList(forkStatementNode.namedWorkerDeclarations(), 0, 1, 0, 1, true);
        unindent();
        Token closeBraceToken = formatToken(forkStatementNode.closeBraceToken(), env.trailingWS, env.trailingNL);

        return forkStatementNode.modify()
                .withForkKeyword(forkKeyword)
                .withOpenBraceToken(openBraceToken)
                .withNamedWorkerDeclarations(namedWorkerDeclarations)
                .withCloseBraceToken(closeBraceToken)
                .apply();
    }

    @Override
    public TypeofExpressionNode transform(TypeofExpressionNode typeofExpressionNode) {
        Token typeofKeyword = formatToken(typeofExpressionNode.typeofKeyword(), 1, 0);
        ExpressionNode expression = formatNode(typeofExpressionNode.expression(), env.trailingWS, env.trailingNL);
        return typeofExpressionNode.modify()
                .withTypeofKeyword(typeofKeyword)
                .withExpression(expression)
                .apply();
    }

    @Override
    public UnaryExpressionNode transform(UnaryExpressionNode unaryExpressionNode) {
        Token unaryOperator = formatToken(unaryExpressionNode.unaryOperator(), 0, 0);
        ExpressionNode expression = formatNode(unaryExpressionNode.expression(), env.trailingWS, env.trailingNL);

        return unaryExpressionNode.modify()
                .withUnaryOperator(unaryOperator)
                .withExpression(expression)
                .apply();
    }

    @Override
    public DefaultableParameterNode transform(DefaultableParameterNode defaultableParameterNode) {
        NodeList<AnnotationNode> annotations = formatNodeList(defaultableParameterNode.annotations(), 1, 0, 1, 0);
        Node typeName = formatNode(defaultableParameterNode.typeName(), 1, 0);
        Token paramName = formatToken(defaultableParameterNode.paramName().orElse(null), 1, 0);
        Token equalsToken = formatToken(defaultableParameterNode.equalsToken(), 1, 0);
        Node expression = formatNode(defaultableParameterNode.expression(), env.trailingWS, env.trailingNL);

        return defaultableParameterNode.modify()
                .withAnnotations(annotations)
                .withTypeName(typeName)
                .withParamName(paramName)
                .withEqualsToken(equalsToken)
                .withExpression(expression)
                .apply();
    }

    @Override
    public RestParameterNode transform(RestParameterNode restParameterNode) {
        NodeList<AnnotationNode> annotations = formatNodeList(restParameterNode.annotations(), 0, 1, 0, 1);
        Node typeName = formatNode(restParameterNode.typeName(), 0, 0);
        Token ellipsisToken;
        if (restParameterNode.paramName().isPresent()) {
            ellipsisToken = formatToken(restParameterNode.ellipsisToken(), 1, 0);
        } else {
            ellipsisToken = formatToken(restParameterNode.ellipsisToken(), env.trailingWS, env.trailingNL);
        }

        Token paramName = formatToken(restParameterNode.paramName().orElse(null), env.trailingWS, env.trailingNL);
        return restParameterNode.modify()
                .withAnnotations(annotations)
                .withTypeName(typeName)
                .withParamName(paramName)
                .withEllipsisToken(ellipsisToken)
                .apply();
    }

    @Override
    public SpreadFieldNode transform(SpreadFieldNode spreadFieldNode) {
        Token ellipsis = formatToken(spreadFieldNode.ellipsis(), 0, 0);
        ExpressionNode valueExpr = formatNode(spreadFieldNode.valueExpr(), env.trailingWS, env.trailingNL);
        return spreadFieldNode.modify()
                .withEllipsis(ellipsis)
                .withValueExpr(valueExpr)
                .apply();
    }

    @Override
    public NamedArgumentNode transform(NamedArgumentNode namedArgumentNode) {
        SimpleNameReferenceNode argumentName = formatNode(namedArgumentNode.argumentName(), 1, 0);
        Token equalsToken = formatToken(namedArgumentNode.equalsToken(), 1, 0);
        ExpressionNode expression = formatNode(namedArgumentNode.expression(), env.trailingWS, env.trailingNL);
        return namedArgumentNode.modify()
                .withArgumentName(argumentName)
                .withEqualsToken(equalsToken)
                .withExpression(expression)
                .apply();
    }

    @Override
    public RestArgumentNode transform(RestArgumentNode restArgumentNode) {
        Token ellipsis = formatToken(restArgumentNode.ellipsis(), 0, 0);
        ExpressionNode expression = formatNode(restArgumentNode.expression(), env.trailingWS, env.trailingNL);
        return restArgumentNode.modify()
                .withEllipsis(ellipsis)
                .withExpression(expression)
                .apply();
    }

    @Override
    public ObjectTypeDescriptorNode transform(ObjectTypeDescriptorNode objectTypeDescriptorNode) {
        int prevIndentation = env.currentIndentation;

        // Set indentation for braces.
        if (objectTypeDescriptorNode.parent().kind() != SyntaxKind.TYPE_DEFINITION) {
            // Set indentation for braces.
            if (env.lineLength == 0) {
                // Set the indentation for statements starting with query expression nodes.
                setIndentation(env.lineLength + prevIndentation);
            } else {
                setIndentation(env.lineLength);
            }
        }

        NodeList<Token> objectTypeQualifiers = formatNodeList(objectTypeDescriptorNode.objectTypeQualifiers(),
                1, 0, 1, 0);
        Token objectKeyword = formatToken(objectTypeDescriptorNode.objectKeyword(), 1, 0);

        int fieldTrailingWS = 0;
        int fieldTrailingNL = 0;
        if (shouldExpand(objectTypeDescriptorNode)) {
            fieldTrailingNL++;
        } else {
            fieldTrailingWS++;
        }

        Token openBrace = formatToken(objectTypeDescriptorNode.openBrace(), 0, fieldTrailingNL);
        indent();
        NodeList<Node> members = formatNodeList(objectTypeDescriptorNode.members(), fieldTrailingWS, fieldTrailingNL,
                0, fieldTrailingNL, true);
        unindent();
        Token closeBrace = formatToken(objectTypeDescriptorNode.closeBrace(), env.trailingWS, env.trailingNL);
        setIndentation(prevIndentation);  // Revert indentation for braces

        return objectTypeDescriptorNode.modify()
                .withObjectTypeQualifiers(objectTypeQualifiers)
                .withObjectKeyword(objectKeyword)
                .withOpenBrace(openBrace)
                .withMembers(members)
                .withCloseBrace(closeBrace)
                .apply();
    }

    @Override
    public ObjectConstructorExpressionNode transform(ObjectConstructorExpressionNode objectConstructorExpressionNode) {
        NodeList<AnnotationNode> annotations = formatNodeList(objectConstructorExpressionNode.annotations(),
                1, 0, 1, 0);
        NodeList<Token> objectTypeQualifiers = formatNodeList(objectConstructorExpressionNode.objectTypeQualifiers(),
                1, 0, 1, 0);
        Token objectKeyword = formatToken(objectConstructorExpressionNode.objectKeyword(), 1, 0);

        int fieldTrailingWS = 0;
        int fieldTrailingNL = 0;
        if (shouldExpandObjectMembers(objectConstructorExpressionNode.members())) {
            fieldTrailingNL++;
        } else {
            fieldTrailingWS++;
        }

        int prevIndentation = env.currentIndentation;

        // Set indentation for braces.
        int fieldIndentation = env.lineLength - objectKeyword.text().length() - 1;
        setIndentation(fieldIndentation);

        TypeDescriptorNode typeReference = formatNode(objectConstructorExpressionNode.typeReference().orElse(null),
                1, 0);
        Token openBraceToken = formatToken(objectConstructorExpressionNode.openBraceToken(), 0, fieldTrailingNL);
        indent();
        NodeList<Node> members = formatNodeList(objectConstructorExpressionNode.members(),
                fieldTrailingWS, fieldTrailingNL, 0, fieldTrailingNL, true);
        unindent();
        Token closeBraceToken = formatToken(objectConstructorExpressionNode.closeBraceToken(),
                env.trailingWS, env.trailingNL);
        setIndentation(prevIndentation);  // Revert indentation for braces

        return objectConstructorExpressionNode.modify()
                .withAnnotations(annotations)
                .withObjectTypeQualifiers(objectTypeQualifiers)
                .withObjectKeyword(objectKeyword)
                .withTypeReference(typeReference)
                .withOpenBraceToken(openBraceToken)
                .withMembers(members)
                .withCloseBraceToken(closeBraceToken)
                .apply();
    }

    @Override
    public ObjectFieldNode transform(ObjectFieldNode objectFieldNode) {
        MetadataNode metadata = formatNode(objectFieldNode.metadata().orElse(null), 0, 1);
        Token visibilityQualifier = formatToken(objectFieldNode.visibilityQualifier().orElse(null), 1, 0);
        Token finalKeyword = formatToken(objectFieldNode.finalKeyword().orElse(null), 1, 0);
        Node typeName = formatNode(objectFieldNode.typeName(), 1, 0);
        Token fieldName;
        Token equalsToken = formatToken(objectFieldNode.equalsToken().orElse(null), 1, 0);
        ExpressionNode expression = formatNode(objectFieldNode.expression().orElse(null), 0, 0);
        if (objectFieldNode.equalsToken().isPresent() && objectFieldNode.expression().isPresent()) {
            fieldName = formatToken(objectFieldNode.fieldName(), 1, 0);
        } else {
            fieldName = formatToken(objectFieldNode.fieldName(), 0, 0);
        }
        Token semicolonToken = formatToken(objectFieldNode.semicolonToken(), env.trailingWS, env.trailingNL);

        return objectFieldNode.modify()
                .withMetadata(metadata)
                .withVisibilityQualifier(visibilityQualifier)
                .withFinalKeyword(finalKeyword)
                .withTypeName(typeName)
                .withFieldName(fieldName)
                .withEqualsToken(equalsToken)
                .withExpression(expression)
                .withSemicolonToken(semicolonToken)
                .apply();
    }

    @Override
    public RecordRestDescriptorNode transform(RecordRestDescriptorNode recordRestDescriptorNode) {
        Node typeName = formatNode(recordRestDescriptorNode.typeName(), 0, 0);
        Token ellipsisToken = formatToken(recordRestDescriptorNode.ellipsisToken(), 0, 0);
        Token semicolonToken = formatToken(recordRestDescriptorNode.semicolonToken(), env.trailingWS, env.trailingNL);
        return recordRestDescriptorNode.modify()
                .withTypeName(typeName)
                .withEllipsisToken(ellipsisToken)
                .withSemicolonToken(semicolonToken)
                .apply();
    }

    @Override
    public AnnotationDeclarationNode transform(AnnotationDeclarationNode annotationDeclarationNode) {
        MetadataNode metadata = formatNode(annotationDeclarationNode.metadata().orElse(null), 0, 1);
        Token visibilityQualifier = formatToken(annotationDeclarationNode.visibilityQualifier().orElse(null), 1, 0);
        Token constKeyword = formatToken(annotationDeclarationNode.constKeyword().orElse(null), 1, 0);
        Token annotationKeyword = formatToken(annotationDeclarationNode.annotationKeyword(), 1, 0);
        Node typeDescriptor = formatNode(annotationDeclarationNode.typeDescriptor().orElse(null), 1, 0);
        Token annotationTag;
        if (annotationDeclarationNode.onKeyword().isPresent()) {
            annotationTag = formatToken(annotationDeclarationNode.annotationTag(), 1, 0);
        } else {
            annotationTag = formatToken(annotationDeclarationNode.annotationTag(), 0, 0);
        }

        Token onKeyword = formatToken(annotationDeclarationNode.onKeyword().orElse(null), 1, 0);
        int currentIndentation = env.currentIndentation;
        setIndentation(env.lineLength);
        SeparatedNodeList<Node> attachPoints = formatSeparatedNodeList(annotationDeclarationNode.attachPoints(),
                0, 0, 0, 0);
        setIndentation(currentIndentation);
        Token semicolonToken = formatToken(annotationDeclarationNode.semicolonToken(),
                env.trailingWS, env.trailingNL);
        return annotationDeclarationNode.modify()
                .withMetadata(metadata)
                .withVisibilityQualifier(visibilityQualifier)
                .withConstKeyword(constKeyword)
                .withAnnotationKeyword(annotationKeyword)
                .withTypeDescriptor(typeDescriptor)
                .withAnnotationTag(annotationTag)
                .withOnKeyword(onKeyword)
                .withAttachPoints(attachPoints)
                .withSemicolonToken(semicolonToken)
                .apply();
    }

    @Override
    public AnnotationAttachPointNode transform(AnnotationAttachPointNode annotationAttachPointNode) {
        Token sourceKeyword = formatToken(annotationAttachPointNode.sourceKeyword().orElse(null), 1, 0);
        Token firstIdent;
        if (annotationAttachPointNode.secondIdent().isPresent()) {
            firstIdent = formatToken(annotationAttachPointNode.firstIdent(), 1, 0);
        } else {
            firstIdent = formatToken(annotationAttachPointNode.firstIdent(), env.trailingWS, env.trailingNL);
        }

        Token secondIdent = formatToken(annotationAttachPointNode.secondIdent().orElse(null), env.trailingWS,
                env.trailingNL);
        return annotationAttachPointNode.modify()
                .withSourceKeyword(sourceKeyword)
                .withFirstIdent(firstIdent)
                .withSecondIdent(secondIdent)
                .apply();
    }

    @Override
    public TrapExpressionNode transform(TrapExpressionNode trapExpressionNode) {
        Token trapKeyword = formatToken(trapExpressionNode.trapKeyword(), 1, 0);
        ExpressionNode expression = formatNode(trapExpressionNode.expression(), env.trailingWS, env.trailingNL);
        return trapExpressionNode.modify()
                .withTrapKeyword(trapKeyword)
                .withExpression(expression)
                .apply();
    }

    @Override
    public TableConstructorExpressionNode transform(TableConstructorExpressionNode tableConstructorExpressionNode) {
        Token tableKeyword = formatToken(tableConstructorExpressionNode.tableKeyword(), 1, 0);
        KeySpecifierNode keySpecifier = formatNode(tableConstructorExpressionNode.keySpecifier().orElse(null), 1, 0);
        SeparatedNodeList<Node> rows = tableConstructorExpressionNode.rows();
        int rowTrailingWS = 0, rowTrailingNL = 0;
        if (rows.size() > 1) {
            rowTrailingNL++;
        } else {
            rowTrailingWS++;
        }

        indent();
        Token openBracket = formatToken(tableConstructorExpressionNode.openBracket(), 0, rowTrailingNL);
        indent();
        SeparatedNodeList<Node> mappingConstructors =
                formatSeparatedNodeList(tableConstructorExpressionNode.rows(), 0, 0, rowTrailingWS, rowTrailingNL, 0,
                        rowTrailingNL);
        unindent();
        Token closeBracket =
                formatToken(tableConstructorExpressionNode.closeBracket(), env.trailingWS, env.trailingNL);
        unindent();

        return tableConstructorExpressionNode.modify()
                .withTableKeyword(tableKeyword)
                .withKeySpecifier(keySpecifier)
                .withOpenBracket(openBracket)
                .withRows(mappingConstructors)
                .withCloseBracket(closeBracket)
                .apply();
    }

    @Override
    public KeySpecifierNode transform(KeySpecifierNode keySpecifierNode) {
        Token keyKeyword = formatToken(keySpecifierNode.keyKeyword(), 0, 0);
        Token openParenToken = formatToken(keySpecifierNode.openParenToken(), 0, 0);
        SeparatedNodeList<IdentifierToken> fieldNames = formatSeparatedNodeList(keySpecifierNode.fieldNames(),
                0, 0, 0, 0);
        Token closeParenToken = formatToken(keySpecifierNode.closeParenToken(), env.trailingWS, env.trailingNL);

        return keySpecifierNode.modify()
                .withKeyKeyword(keyKeyword)
                .withOpenParenToken(openParenToken)
                .withFieldNames(fieldNames)
                .withCloseParenToken(closeParenToken)
                .apply();
    }

    @Override
    public ErrorTypeParamsNode transform(ErrorTypeParamsNode errorTypeParamsNode) {
        Token ltToken = formatToken(errorTypeParamsNode.ltToken(), 0, 0);
        Node parameter = formatNode(errorTypeParamsNode.parameter(), 0, 0);
        Token gtToken = formatToken(errorTypeParamsNode.gtToken(), env.trailingWS, env.trailingNL);

        return errorTypeParamsNode.modify()
                .withLtToken(ltToken)
                .withParameter(parameter)
                .withGtToken(gtToken)
                .apply();
    }

    @Override
    public StreamTypeDescriptorNode transform(StreamTypeDescriptorNode streamTypeDescriptorNode) {
        Token streamKeywordToken;
        if (streamTypeDescriptorNode.streamTypeParamsNode().isPresent()) {
            streamKeywordToken = formatToken(streamTypeDescriptorNode.streamKeywordToken(), 0, 0);
        } else {
            streamKeywordToken = formatToken(streamTypeDescriptorNode.streamKeywordToken(),
                    env.trailingWS, env.trailingNL);
        }

        Node streamTypeParamsNode = formatNode(streamTypeDescriptorNode.streamTypeParamsNode().orElse(null),
                env.trailingWS, env.trailingNL);
        return streamTypeDescriptorNode.modify()
                .withStreamKeywordToken(streamKeywordToken)
                .withStreamTypeParamsNode(streamTypeParamsNode)
                .apply();
    }

    @Override
    public StreamTypeParamsNode transform(StreamTypeParamsNode streamTypeParamsNode) {
        Token ltToken = formatToken(streamTypeParamsNode.ltToken(), 0, 0);
        Node leftTypeDescNode = formatNode(streamTypeParamsNode.leftTypeDescNode(), 0, 0);
        Token commaToken = formatToken(streamTypeParamsNode.commaToken().orElse(null), 1, 0);
        Node rightTypeDescNode = formatNode(streamTypeParamsNode.rightTypeDescNode().orElse(null), 0, 0);
        Token gtToken = formatToken(streamTypeParamsNode.gtToken(), env.trailingWS, env.trailingNL);

        return streamTypeParamsNode.modify()
                .withLtToken(ltToken)
                .withLeftTypeDescNode(leftTypeDescNode)
                .withCommaToken(commaToken)
                .withRightTypeDescNode(rightTypeDescNode)
                .withGtToken(gtToken)
                .apply();
    }

    @Override
    public TypedescTypeDescriptorNode transform(TypedescTypeDescriptorNode typedescTypeDescriptorNode) {
        Token typedescKeyword;
        if (typedescTypeDescriptorNode.typedescTypeParamsNode().isPresent()) {
            typedescKeyword = formatToken(typedescTypeDescriptorNode.typedescKeywordToken(), 0, 0);
        } else {
            typedescKeyword =
                    formatToken(typedescTypeDescriptorNode.typedescKeywordToken(), env.trailingWS, env.trailingNL);
        }

        TypeParameterNode typedescTypeParamsNode =
                formatNode(typedescTypeDescriptorNode.typedescTypeParamsNode().orElse(null), env.trailingWS,
                        env.trailingNL);
        return typedescTypeDescriptorNode.modify()
                .withTypedescTypeParamsNode(typedescTypeParamsNode)
                .withTypedescKeywordToken(typedescKeyword)
                .apply();
    }

    @Override
    public LetExpressionNode transform(LetExpressionNode letExpressionNode) {
        Token letKeyword = formatToken(letExpressionNode.letKeyword(), 1, 0);

        int prevIndentation = env.currentIndentation;
        int fieldIndentation = env.lineLength - letKeyword.text().length() - 1;
        setIndentation(fieldIndentation); // Set indentation for braces
        SeparatedNodeList<LetVariableDeclarationNode> letVarDeclarations =
                formatSeparatedNodeList(letExpressionNode.letVarDeclarations(), 0, 0, 0, 1);
        Token inKeyword = formatToken(letExpressionNode.inKeyword(), 1, 0);
        ExpressionNode expression = formatNode(letExpressionNode.expression(), env.trailingWS, env.trailingNL);
        setIndentation(prevIndentation);  // Revert indentation for braces

        return letExpressionNode.modify()
                .withLetKeyword(letKeyword)
                .withLetVarDeclarations(letVarDeclarations)
                .withInKeyword(inKeyword)
                .withExpression(expression)
                .apply();
    }

    @Override
    public LetVariableDeclarationNode transform(LetVariableDeclarationNode letVariableDeclarationNode) {
        NodeList<AnnotationNode> annotations = formatNodeList(letVariableDeclarationNode.annotations(), 0, 1, 0, 1);
        TypedBindingPatternNode typedBindingPattern = formatNode(letVariableDeclarationNode.typedBindingPattern(),
                1, 0);
        Token equalsToken = formatToken(letVariableDeclarationNode.equalsToken(), 1, 0);
        ExpressionNode expression = formatNode(letVariableDeclarationNode.expression(),
                env.trailingWS, env.trailingNL);

        return letVariableDeclarationNode.modify()
                .withAnnotations(annotations)
                .withTypedBindingPattern(typedBindingPattern)
                .withEqualsToken(equalsToken)
                .withExpression(expression)
                .apply();
    }

    @Override
    public InterpolationNode transform(InterpolationNode interpolationNode) {
        Token interpolationStartToken = formatToken(interpolationNode.interpolationStartToken(), 0, 0);
        ExpressionNode expression = formatNode(interpolationNode.expression(), 0, 0);
        Token interpolationEndToken = formatToken(interpolationNode.interpolationEndToken(),
                env.trailingWS, env.trailingNL);

        return interpolationNode.modify()
                .withInterpolationStartToken(interpolationStartToken)
                .withExpression(expression)
                .withInterpolationEndToken(interpolationEndToken)
                .apply();
    }

    @Override
    public ExplicitAnonymousFunctionExpressionNode transform(
            ExplicitAnonymousFunctionExpressionNode explicitAnonymousFunctionExpressionNode) {
        NodeList<AnnotationNode> annotations =
                formatNodeList(explicitAnonymousFunctionExpressionNode.annotations(), 0, 1, 0, 1);

        int prevIndentation = env.currentIndentation;
        // Set indentation for braces.
        if (env.lineLength == 0) {
            // Set the indentation for statements starting with explicit anonymous function expression nodes.
            setIndentation(env.lineLength + prevIndentation);
        } else {
            setIndentation(env.lineLength);
        }

        NodeList<Token> qualifierList = formatNodeList(explicitAnonymousFunctionExpressionNode.qualifierList(),
                1, 0, 1, 0);
        Token functionKeyword = formatToken(explicitAnonymousFunctionExpressionNode.functionKeyword(), 0, 0);
        FunctionSignatureNode functionSignature =
                formatNode(explicitAnonymousFunctionExpressionNode.functionSignature(), 1, 0);
        FunctionBodyNode functionBody = formatNode(explicitAnonymousFunctionExpressionNode.functionBody(),
                env.trailingWS, env.trailingNL);
        setIndentation(prevIndentation);

        return explicitAnonymousFunctionExpressionNode.modify()
                .withQualifierList(qualifierList)
                .withAnnotations(annotations)
                .withFunctionKeyword(functionKeyword)
                .withFunctionSignature(functionSignature)
                .withFunctionBody(functionBody)
                .apply();
    }

    @Override
    public ImplicitNewExpressionNode transform(ImplicitNewExpressionNode implicitNewExpressionNode) {
        Token newKeyword;
        if (implicitNewExpressionNode.parenthesizedArgList().isPresent()) {
            newKeyword = formatToken(implicitNewExpressionNode.newKeyword(), 1, 0);
        } else {
            newKeyword = formatToken(implicitNewExpressionNode.newKeyword(), env.trailingWS,
                    env.trailingNL);
        }

        ParenthesizedArgList parenthesizedArgList =
                formatNode(implicitNewExpressionNode.parenthesizedArgList().orElse(null), env.trailingWS,
                        env.trailingNL);
        return implicitNewExpressionNode.modify()
                .withNewKeyword(newKeyword)
                .withParenthesizedArgList(parenthesizedArgList)
                .apply();
    }

    @Override
    public QueryConstructTypeNode transform(QueryConstructTypeNode queryConstructTypeNode) {
        Token keyword;
        if (queryConstructTypeNode.keySpecifier().isPresent()) {
            keyword = formatToken(queryConstructTypeNode.keyword(), 1, 0);
        } else {
            keyword = formatToken(queryConstructTypeNode.keyword(), env.trailingWS,
                    env.trailingNL);
        }

        KeySpecifierNode keySpecifier =
                formatNode(queryConstructTypeNode.keySpecifier().orElse(null), env.trailingWS,
                        env.trailingNL);
        return queryConstructTypeNode.modify()
                .withKeyword(keyword)
                .withKeySpecifier(keySpecifier)
                .apply();
    }

    @Override
    public FromClauseNode transform(FromClauseNode fromClauseNode) {
        Token fromKeyword = formatToken(fromClauseNode.fromKeyword(), 1, 0);
        TypedBindingPatternNode typedBindingPattern = formatNode(fromClauseNode.typedBindingPattern(), 1, 0);
        Token inKeyword = formatToken(fromClauseNode.inKeyword(), 1, 0);
        ExpressionNode expression = formatNode(fromClauseNode.expression(), env.trailingWS, env.trailingNL);

        return fromClauseNode.modify()
                .withFromKeyword(fromKeyword)
                .withTypedBindingPattern(typedBindingPattern)
                .withInKeyword(inKeyword)
                .withExpression(expression)
                .apply();
    }

    @Override
    public WhereClauseNode transform(WhereClauseNode whereClauseNode) {
        Token whereKeyword = formatToken(whereClauseNode.whereKeyword(), 1, 0);
        ExpressionNode expression = formatNode(whereClauseNode.expression(), env.trailingWS, env.trailingNL);
        return whereClauseNode.modify()
                .withWhereKeyword(whereKeyword)
                .withExpression(expression)
                .apply();
    }

    @Override
    public LetClauseNode transform(LetClauseNode letClauseNode) {
        Token letKeyword = formatToken(letClauseNode.letKeyword(), 1, 0);
        SeparatedNodeList<LetVariableDeclarationNode> letVarDeclarations =
                formatSeparatedNodeList(letClauseNode.letVarDeclarations(), 0, 0, env.trailingWS, env.trailingNL);
        return letClauseNode.modify()
                .withLetKeyword(letKeyword)
                .withLetVarDeclarations(letVarDeclarations)
                .apply();
    }

    @Override
    public QueryPipelineNode transform(QueryPipelineNode queryPipelineNode) {
        FromClauseNode fromClause = formatNode(queryPipelineNode.fromClause(), 0, 1);
        NodeList<IntermediateClauseNode> intermediateClauses = formatNodeList(queryPipelineNode.intermediateClauses(),
                0, 1, env.trailingWS, env.trailingNL);
        return queryPipelineNode.modify()
                .withFromClause(fromClause)
                .withIntermediateClauses(intermediateClauses)
                .apply();
    }

    @Override
    public SelectClauseNode transform(SelectClauseNode selectClauseNode) {
        Token selectKeyword = formatToken(selectClauseNode.selectKeyword(), 1, 0);
        ExpressionNode expression = formatNode(selectClauseNode.expression(), env.trailingWS, env.trailingNL);
        return selectClauseNode.modify()
                .withSelectKeyword(selectKeyword)
                .withExpression(expression)
                .apply();
    }

    @Override
    public QueryExpressionNode transform(QueryExpressionNode queryExpressionNode) {
        int prevIndentation = env.currentIndentation;
        // Set indentation for braces.
        if (env.lineLength == 0) {
            // Set the indentation for statements starting with query expression nodes.
            setIndentation(env.lineLength + prevIndentation);
        } else {
            setIndentation(env.lineLength);
        }

        QueryConstructTypeNode queryConstructType =
                formatNode(queryExpressionNode.queryConstructType().orElse(null), 1, 0);
        QueryPipelineNode queryPipeline = formatNode(queryExpressionNode.queryPipeline(), 0, 1);

        SelectClauseNode selectClause;
        if (queryExpressionNode.onConflictClause().isPresent()) {
            selectClause = formatNode(queryExpressionNode.selectClause(), 0, 1);
        } else {
            selectClause = formatNode(queryExpressionNode.selectClause(), env.trailingWS, env.trailingNL);
        }

        OnConflictClauseNode onConflictClause = formatNode(queryExpressionNode.onConflictClause().orElse(null),
                env.trailingWS, env.trailingNL);
        setIndentation(prevIndentation);  // Revert indentation for braces

        return queryExpressionNode.modify()
                .withQueryConstructType(queryConstructType)
                .withQueryPipeline(queryPipeline)
                .withSelectClause(selectClause)
                .withOnConflictClause(onConflictClause)
                .apply();
    }

    @Override
    public ImplicitAnonymousFunctionParameters transform(
            ImplicitAnonymousFunctionParameters implicitAnonymousFunctionParameters) {
        Token openParenToken = formatToken(implicitAnonymousFunctionParameters.openParenToken(), 0, 0);
        SeparatedNodeList<SimpleNameReferenceNode> parameters =
                formatSeparatedNodeList(implicitAnonymousFunctionParameters.parameters(), 0, 0, 0, 0);
        Token closeParenToken = formatToken(implicitAnonymousFunctionParameters.closeParenToken(),
                env.trailingWS, env.trailingNL);

        return implicitAnonymousFunctionParameters.modify()
                .withOpenParenToken(openParenToken)
                .withParameters(parameters)
                .withCloseParenToken(closeParenToken)
                .apply();
    }

    @Override
    public ImplicitAnonymousFunctionExpressionNode transform(
            ImplicitAnonymousFunctionExpressionNode implicitAnonymousFunctionExpressionNode) {
        Node params = formatNode(implicitAnonymousFunctionExpressionNode.params(), 1, 0);
        Token rightDoubleArrow = formatToken(implicitAnonymousFunctionExpressionNode.rightDoubleArrow(), 1, 0);
        ExpressionNode expression = formatNode(implicitAnonymousFunctionExpressionNode.expression(),
                env.trailingWS, env.trailingNL);

        return implicitAnonymousFunctionExpressionNode.modify()
                .withParams(params)
                .withRightDoubleArrow(rightDoubleArrow)
                .withExpression(expression)
                .apply();
    }

    @Override
    public MethodDeclarationNode transform(MethodDeclarationNode methodDeclarationNode) {
        MetadataNode metadata = formatNode(methodDeclarationNode.metadata().orElse(null), 0, 1);
        NodeList<Token> qualifierList = formatNodeList(methodDeclarationNode.qualifierList(), 1, 0, 1, 0);
        Token functionKeyword = formatToken(methodDeclarationNode.functionKeyword(), 1, 0);
        IdentifierToken methodName = formatNode(methodDeclarationNode.methodName(), 0, 0);
        FunctionSignatureNode methodSignature = formatNode(methodDeclarationNode.methodSignature(), 0, 0);
        Token semicolon = formatToken(methodDeclarationNode.semicolon(), env.trailingWS, env.trailingNL);

        return methodDeclarationNode.modify()
                .withMetadata(metadata)
                .withQualifierList(qualifierList)
                .withFunctionKeyword(functionKeyword)
                .withMethodName(methodName)
                .withMethodSignature(methodSignature)
                .withSemicolon(semicolon)
                .apply();
    }

    @Override
    public WildcardBindingPatternNode transform(WildcardBindingPatternNode wildcardBindingPatternNode) {
        Token underscoreToken = formatToken(wildcardBindingPatternNode.underscoreToken(),
                env.trailingWS, env.trailingNL);
        return wildcardBindingPatternNode.modify()
                .withUnderscoreToken(underscoreToken)
                .apply();
    }

    @Override
    public ErrorBindingPatternNode transform(ErrorBindingPatternNode errorBindingPatternNode) {
        Token errorKeyword;
        if (errorBindingPatternNode.typeReference().isPresent()) {
            errorKeyword = formatToken(errorBindingPatternNode.errorKeyword(), 1, 0);
        } else {
            errorKeyword = formatToken(errorBindingPatternNode.errorKeyword(), 0, 0);
        }

        Node typeReference = formatNode(errorBindingPatternNode.typeReference().orElse(null), 0, 0);
        Token openParenthesis = formatToken(errorBindingPatternNode.openParenthesis(), 0, 0);
        SeparatedNodeList<BindingPatternNode> argListBindingPatterns =
                formatSeparatedNodeList(errorBindingPatternNode.argListBindingPatterns(), 0, 0, 0, 0);
        Token closeParenthesis = formatToken(errorBindingPatternNode.closeParenthesis(),
                env.trailingWS, env.trailingNL);

        return errorBindingPatternNode.modify()
                .withErrorKeyword(errorKeyword)
                .withTypeReference(typeReference)
                .withOpenParenthesis(openParenthesis)
                .withArgListBindingPatterns(argListBindingPatterns)
                .withCloseParenthesis(closeParenthesis)
                .apply();
    }

    @Override
    public NamedArgBindingPatternNode transform(NamedArgBindingPatternNode namedArgBindingPatternNode) {
        IdentifierToken argName = formatToken(namedArgBindingPatternNode.argName(), 1, 0);
        Token equalsToken = formatToken(namedArgBindingPatternNode.equalsToken(), 1, 0);
        BindingPatternNode bindingPattern = formatNode(namedArgBindingPatternNode.bindingPattern(), env.trailingWS,
                env.leadingNL);
        return namedArgBindingPatternNode.modify()
                .withArgName(argName)
                .withEqualsToken(equalsToken)
                .withBindingPattern(bindingPattern)
                .apply();
    }

    @Override
    public AsyncSendActionNode transform(AsyncSendActionNode asyncSendActionNode) {
        ExpressionNode expression = formatNode(asyncSendActionNode.expression(), 1, 0);
        Token rightArrowToken = formatToken(asyncSendActionNode.rightArrowToken(), 1, 0);
        SimpleNameReferenceNode peerWorker = formatNode(asyncSendActionNode.peerWorker(),
                env.trailingWS, env.trailingNL);

        return asyncSendActionNode.modify()
                .withExpression(expression)
                .withRightArrowToken(rightArrowToken)
                .withPeerWorker(peerWorker)
                .apply();
    }

    @Override
    public SyncSendActionNode transform(SyncSendActionNode syncSendActionNode) {
        ExpressionNode expression = formatNode(syncSendActionNode.expression(), 1, 0);
        Token syncSendToken = formatToken(syncSendActionNode.syncSendToken(), 1, 0);
        SimpleNameReferenceNode peerWorker = formatNode(syncSendActionNode.peerWorker(),
                env.trailingWS, env.trailingNL);
        return syncSendActionNode.modify()
                .withExpression(expression)
                .withSyncSendToken(syncSendToken)
                .withPeerWorker(peerWorker)
                .apply();
    }

    @Override
    public ReceiveActionNode transform(ReceiveActionNode receiveActionNode) {
        Token leftArrow = formatToken(receiveActionNode.leftArrow(), 1, 0);
        SimpleNameReferenceNode receiveWorkers = formatNode(receiveActionNode.receiveWorkers(),
                env.trailingWS, env.trailingNL);
        return receiveActionNode.modify()
                .withLeftArrow(leftArrow)
                .withReceiveWorkers(receiveWorkers)
                .apply();
    }

    @Override
    public ReceiveFieldsNode transform(ReceiveFieldsNode receiveFieldsNode) {
        Token openBrace = formatToken(receiveFieldsNode.openBrace(), 0, 1);
        indent();
        SeparatedNodeList<NameReferenceNode> receiveFields = formatSeparatedNodeList(receiveFieldsNode.receiveFields(),
                0, 1, 0, 1);
        Token closeBrace = formatToken(receiveFieldsNode.closeBrace(), 0, 1);
        unindent();
        return receiveFieldsNode.modify()
                .withOpenBrace(openBrace)
                .withReceiveFields(receiveFields)
                .withCloseBrace(closeBrace)
                .apply();
    }

    @Override
    public RestDescriptorNode transform(RestDescriptorNode restDescriptorNode) {
        TypeDescriptorNode typeDescriptor = formatNode(restDescriptorNode.typeDescriptor(), 0, 0);
        Token ellipsisToken = formatToken(restDescriptorNode.ellipsisToken(), env.trailingWS, env.trailingNL);
        return restDescriptorNode.modify()
                .withTypeDescriptor(typeDescriptor)
                .withEllipsisToken(ellipsisToken)
                .apply();
    }

    @Override
    public DoubleGTTokenNode transform(DoubleGTTokenNode doubleGTTokenNode) {
        Token openGTToken = formatToken(doubleGTTokenNode.openGTToken(), 0, 0);
        Token endGTToken = formatToken(doubleGTTokenNode.endGTToken(), env.trailingWS, env.trailingNL);
        return doubleGTTokenNode.modify()
                .withOpenGTToken(openGTToken)
                .withEndGTToken(endGTToken)
                .apply();
    }

    @Override
    public TrippleGTTokenNode transform(TrippleGTTokenNode trippleGTTokenNode) {
        Token openGTToken = formatToken(trippleGTTokenNode.openGTToken(), 0, 0);
        Token middleGTToken = formatToken(trippleGTTokenNode.middleGTToken(), 0, 0);
        Token endGTToken = formatToken(trippleGTTokenNode.endGTToken(), env.trailingWS, env.trailingNL);
        return trippleGTTokenNode.modify()
                .withOpenGTToken(openGTToken)
                .withMiddleGTToken(middleGTToken)
                .withEndGTToken(endGTToken)
                .apply();
    }

    @Override
    public WaitActionNode transform(WaitActionNode waitActionNode) {
        Token waitKeyword = formatToken(waitActionNode.waitKeyword(), 1, 0);
        Node waitFutureExpr = formatNode(waitActionNode.waitFutureExpr(), env.trailingWS, env.trailingNL);
        return waitActionNode.modify()
                .withWaitKeyword(waitKeyword)
                .withWaitFutureExpr(waitFutureExpr)
                .apply();
    }

    @Override
    public WaitFieldsListNode transform(WaitFieldsListNode waitFieldsListNode) {
        Token openBrace = formatToken(waitFieldsListNode.openBrace(), 0, 0);
        SeparatedNodeList<Node> waitFields = formatSeparatedNodeList(waitFieldsListNode.waitFields(), 0, 0, 0, 0);
        Token closeBrace = formatToken(waitFieldsListNode.closeBrace(), env.trailingWS, env.trailingNL);
        return waitFieldsListNode.modify()
                .withOpenBrace(openBrace)
                .withWaitFields(waitFields)
                .withCloseBrace(closeBrace)
                .apply();
    }

    @Override
    public WaitFieldNode transform(WaitFieldNode waitFieldNode) {
        SimpleNameReferenceNode fieldName = formatNode(waitFieldNode.fieldName(), 0, 0);
        Token colon = formatToken(waitFieldNode.colon(), 1, 0);
        ExpressionNode waitFutureExpr = formatNode(waitFieldNode.waitFutureExpr(), env.trailingWS, env.trailingNL);
        return waitFieldNode.modify()
                .withFieldName(fieldName)
                .withColon(colon)
                .withWaitFutureExpr(waitFutureExpr)
                .apply();
    }

    @Override
    public AnnotAccessExpressionNode transform(AnnotAccessExpressionNode annotAccessExpressionNode) {
        ExpressionNode expression = formatNode(annotAccessExpressionNode.expression(), 0, 0);
        Token annotChainingToken = formatToken(annotAccessExpressionNode.annotChainingToken(), 0, 0);
        NameReferenceNode annotTagReference =
                formatNode(annotAccessExpressionNode.annotTagReference(), env.trailingWS, env.trailingNL);
        return annotAccessExpressionNode.modify()
                .withExpression(expression)
                .withAnnotChainingToken(annotChainingToken)
                .withAnnotTagReference(annotTagReference)
                .apply();
    }

    @Override
    public QueryActionNode transform(QueryActionNode queryActionNode) {
        int prevIndentation = env.currentIndentation;
        // Set indentation for braces.
        if (env.lineLength == 0) {
            // Set the indentation for statements starting with query expression nodes.
            setIndentation(env.lineLength + prevIndentation);
        } else {
            setIndentation(env.lineLength);
        }

        QueryPipelineNode queryPipeline = formatNode(queryActionNode.queryPipeline(), 0, 1);
        Token doKeyword = formatToken(queryActionNode.doKeyword(), 1, 0);
        BlockStatementNode blockStatement = formatNode(queryActionNode.blockStatement(),
                env.trailingWS, env.trailingNL);
        setIndentation(prevIndentation);  // Revert indentation for braces

        return queryActionNode.modify()
                .withQueryPipeline(queryPipeline)
                .withDoKeyword(doKeyword)
                .withBlockStatement(blockStatement)
                .apply();
    }

    @Override
    public OptionalFieldAccessExpressionNode transform(
            OptionalFieldAccessExpressionNode optionalFieldAccessExpressionNode) {
        ExpressionNode expression = formatNode(optionalFieldAccessExpressionNode.expression(), 0, 0);
        Token optionalChainingToken = formatToken(optionalFieldAccessExpressionNode.optionalChainingToken(), 0, 0);
        NameReferenceNode fieldName = formatNode(optionalFieldAccessExpressionNode.fieldName(),
                env.trailingWS, env.trailingNL);
        return optionalFieldAccessExpressionNode.modify()
                .withExpression(expression)
                .withOptionalChainingToken(optionalChainingToken)
                .withFieldName(fieldName)
                .apply();
    }

    @Override
    public ConditionalExpressionNode transform(ConditionalExpressionNode conditionalExpressionNode) {
        ExpressionNode lhsExpression = formatNode(conditionalExpressionNode.lhsExpression(), 1, 0);
        Token questionMarkToken = formatToken(conditionalExpressionNode.questionMarkToken(), 1, 0);
        ExpressionNode middleExpression = formatNode(conditionalExpressionNode.middleExpression(), 1, 0);
        Token colonToken = formatToken(conditionalExpressionNode.colonToken(), 1, 0);
        ExpressionNode endExpression = formatNode(conditionalExpressionNode.endExpression(),
                env.trailingWS, env.trailingNL);

        return conditionalExpressionNode.modify()
                .withLhsExpression(lhsExpression)
                .withQuestionMarkToken(questionMarkToken)
                .withMiddleExpression(middleExpression)
                .withColonToken(colonToken)
                .withEndExpression(endExpression)
                .apply();
    }

    @Override
    public TransactionStatementNode transform(TransactionStatementNode transactionStatementNode) {
        Token transactionKeyword = formatToken(transactionStatementNode.transactionKeyword(), 1, 0);
        BlockStatementNode blockStatement;
        if (transactionStatementNode.onFailClause().isPresent()) {
            blockStatement = formatNode(transactionStatementNode.blockStatement(), 1, 0);
        } else {
            blockStatement = formatNode(transactionStatementNode.blockStatement(), env.trailingWS, env.trailingNL);
        }

        OnFailClauseNode onFailClause = formatNode(transactionStatementNode.onFailClause().orElse(null),
                env.trailingWS, env.trailingNL);
        return transactionStatementNode.modify()
                .withTransactionKeyword(transactionKeyword)
                .withBlockStatement(blockStatement)
                .withOnFailClause(onFailClause)
                .apply();
    }

    @Override
    public RollbackStatementNode transform(RollbackStatementNode rollbackStatementNode) {
        Token rollbackKeyword;
        if (rollbackStatementNode.expression().isPresent()) {
            rollbackKeyword = formatToken(rollbackStatementNode.rollbackKeyword(), 1, 0);
        } else {
            rollbackKeyword = formatToken(rollbackStatementNode.rollbackKeyword(), 0, 0);
        }

        ExpressionNode expression = formatNode(rollbackStatementNode.expression().orElse(null), 0, 0);
        Token semicolon = formatToken(rollbackStatementNode.semicolon(), env.trailingWS, env.trailingNL);

        return rollbackStatementNode.modify()
                .withRollbackKeyword(rollbackKeyword)
                .withExpression(expression)
                .withSemicolon(semicolon)
                .apply();
    }

    @Override
    public RetryStatementNode transform(RetryStatementNode retryStatementNode) {
        Token retryKeyword;
        if (retryStatementNode.typeParameter().isPresent() || retryStatementNode.arguments().isPresent()) {
            retryKeyword = formatToken(retryStatementNode.retryKeyword(), 0, 0);
        } else {
            retryKeyword = formatToken(retryStatementNode.retryKeyword(), 1, 0);
        }

        TypeParameterNode typeParameter = formatNode(retryStatementNode.typeParameter().orElse(null), 1, 0);
        ParenthesizedArgList arguments = formatNode(retryStatementNode.arguments().orElse(null), 1, 0);
        StatementNode retryBody;
        if (retryStatementNode.onFailClause().isPresent()) {
            retryBody = formatNode(retryStatementNode.retryBody(), 1, 0);
        } else {
            retryBody = formatNode(retryStatementNode.retryBody(), env.trailingWS, env.trailingNL);
        }

        OnFailClauseNode onFailClause = formatNode(retryStatementNode.onFailClause().orElse(null),
                env.trailingWS, env.trailingNL);
        return retryStatementNode.modify()
                .withRetryKeyword(retryKeyword)
                .withTypeParameter(typeParameter)
                .withArguments(arguments)
                .withRetryBody(retryBody)
                .withOnFailClause(onFailClause)
                .apply();
    }

    @Override
    public CommitActionNode transform(CommitActionNode commitActionNode) {
        Token commitKeyword = formatToken(commitActionNode.commitKeyword(), env.trailingWS, env.trailingNL);
        return commitActionNode.modify()
                .withCommitKeyword(commitKeyword)
                .apply();
    }

    @Override
    public TransactionalExpressionNode transform(TransactionalExpressionNode transactionalExpressionNode) {
        Token transactionalKeyword = formatToken(transactionalExpressionNode.transactionalKeyword(),
                env.trailingWS, env.trailingNL);
        return transactionalExpressionNode.modify()
                .withTransactionalKeyword(transactionalKeyword)
                .apply();
    }

    @Override
    public ServiceConstructorExpressionNode transform(
            ServiceConstructorExpressionNode serviceConstructorExpressionNode) {
        NodeList<AnnotationNode> annots = serviceConstructorExpressionNode.annotations();
        NodeList<AnnotationNode> annotations;
        if (annots.size() <= 1) {
            annotations = formatNodeList(serviceConstructorExpressionNode.annotations(), 1, 0, 1,
                    0);
        } else {
            annotations = formatNodeList(serviceConstructorExpressionNode.annotations(), 0, 1, 0,
                    1);
        }

        Token serviceKeyword = formatToken(serviceConstructorExpressionNode.serviceKeyword(), 1, 0);
        int prevIndentation = env.currentIndentation;
        // Set indentation for braces.
        int fieldIndentation = env.lineLength - serviceKeyword.text().length() - 1;
        setIndentation(fieldIndentation);
        Node serviceBody = formatNode(serviceConstructorExpressionNode.serviceBody(), env.trailingWS, env.trailingNL);
        setIndentation(prevIndentation);

        return serviceConstructorExpressionNode.modify()
                .withAnnotations(annotations)
                .withServiceKeyword(serviceKeyword)
                .withServiceBody(serviceBody)
                .apply();
    }

    @Override
    public TypeReferenceTypeDescNode transform(TypeReferenceTypeDescNode typeReferenceTypeDescNode) {
        NameReferenceNode typeRef = formatNode(typeReferenceTypeDescNode.typeRef(), env.trailingWS, env.trailingNL);
        return typeReferenceTypeDescNode.modify()
                .withTypeRef(typeRef)
                .apply();
    }

    @Override
    public DistinctTypeDescriptorNode transform(DistinctTypeDescriptorNode distinctTypeDescriptorNode) {
        Token distinctKeyword = formatToken(distinctTypeDescriptorNode.distinctKeyword(), 1, 0);
        TypeDescriptorNode typeDescriptor = formatNode(distinctTypeDescriptorNode.typeDescriptor(), env.trailingWS,
                env.trailingNL);
        return distinctTypeDescriptorNode.modify()
                .withDistinctKeyword(distinctKeyword)
                .withTypeDescriptor(typeDescriptor)
                .apply();
    }

    @Override
    public OnConflictClauseNode transform(OnConflictClauseNode onConflictClauseNode) {
        Token onKeyword = formatToken(onConflictClauseNode.onKeyword(), 1, 0);
        Token conflictKeyword = formatToken(onConflictClauseNode.conflictKeyword(), 1, 0);
        ExpressionNode expression = formatNode(onConflictClauseNode.expression(), env.trailingWS, env.trailingNL);
        return onConflictClauseNode.modify()
                .withOnKeyword(onKeyword)
                .withConflictKeyword(conflictKeyword)
                .withExpression(expression)
                .apply();
    }

    @Override
    public LimitClauseNode transform(LimitClauseNode limitClauseNode) {
        Token limitKeyword = formatToken(limitClauseNode.limitKeyword(), 1, 0);
        ExpressionNode expression = formatNode(limitClauseNode.expression(), env.trailingWS, env.trailingNL);
        return limitClauseNode.modify()
                .withLimitKeyword(limitKeyword)
                .withExpression(expression)
                .apply();
    }

    @Override
    public JoinClauseNode transform(JoinClauseNode joinClauseNode) {
        Token outerKeyword = formatToken(joinClauseNode.outerKeyword().orElse(null), 1, 0);
        Token joinKeyword = formatToken(joinClauseNode.joinKeyword(), 1, 0);
        TypedBindingPatternNode typedBindingPattern = formatNode(joinClauseNode.typedBindingPattern(), 1, 0);
        Token inKeyword = formatToken(joinClauseNode.inKeyword(), 1, 0);
        ExpressionNode expression = formatNode(joinClauseNode.expression(), 1, 0);
        OnClauseNode joinOnCondition = formatNode(joinClauseNode.joinOnCondition(), env.trailingWS, env.trailingNL);

        return joinClauseNode.modify()
                .withOuterKeyword(outerKeyword)
                .withJoinKeyword(joinKeyword)
                .withTypedBindingPattern(typedBindingPattern)
                .withInKeyword(inKeyword)
                .withExpression(expression)
                .withJoinOnCondition(joinOnCondition)
                .apply();
    }

    @Override
    public OnClauseNode transform(OnClauseNode onClauseNode) {
        Token onKeyword = formatToken(onClauseNode.onKeyword(), 1, 0);
        ExpressionNode lhsExpr = formatNode(onClauseNode.lhsExpression(), 1, 0);
        Token equalsKeyword = formatToken(onClauseNode.equalsKeyword(), 1, 0);
        ExpressionNode rhsExpr = formatNode(onClauseNode.rhsExpression(), env.trailingWS, env.trailingNL);

        return onClauseNode.modify()
                .withOnKeyword(onKeyword)
                .withLhsExpression(lhsExpr)
                .withEqualsKeyword(equalsKeyword)
                .withRhsExpression(rhsExpr)
                .apply();
    }

    @Override
    public ListMatchPatternNode transform(ListMatchPatternNode listMatchPatternNode) {
        Token openBracket = formatToken(listMatchPatternNode.openBracket(), 0, 0);
        boolean hasRestPattern = listMatchPatternNode.restMatchPattern().isPresent();
        SeparatedNodeList<Node> matchPatterns = formatSeparatedNodeList(listMatchPatternNode.matchPatterns(), 0,
                0, hasRestPattern ? 1 : 0, 0);
        RestMatchPatternNode restMatchPattern =
                formatNode(listMatchPatternNode.restMatchPattern().orElse(null), 0, 0);
        Token closeBracket = formatToken(listMatchPatternNode.closeBracket(), env.trailingWS, env.trailingNL);
        return listMatchPatternNode.modify()
                .withOpenBracket(openBracket)
                .withMatchPatterns(matchPatterns)
                .withRestMatchPattern(restMatchPattern)
                .withCloseBracket(closeBracket)
                .apply();
    }

    @Override
    public RestMatchPatternNode transform(RestMatchPatternNode restMatchPatternNode) {
        Token ellipsisToken = formatToken(restMatchPatternNode.ellipsisToken(), 0, 0);
        Token varKeywordToken = formatToken(restMatchPatternNode.varKeywordToken(), 1, 0);
        SimpleNameReferenceNode variableName = formatNode(restMatchPatternNode.variableName(),
                env.trailingWS, env.trailingNL);

        return restMatchPatternNode.modify()
                .withEllipsisToken(ellipsisToken)
                .withVarKeywordToken(varKeywordToken)
                .withVariableName(variableName)
                .apply();
    }

    @Override
    public FieldMatchPatternNode transform(FieldMatchPatternNode fieldMatchPatternNode) {
        SimpleNameReferenceNode fieldNameNode = formatNode(fieldMatchPatternNode.fieldNameNode(), 0, 0);
        Token colonToken = formatToken(fieldMatchPatternNode.colonToken(), 0, 0);
        Node matchPattern = formatNode(fieldMatchPatternNode.matchPattern(), env.trailingWS, env.trailingNL);
        return fieldMatchPatternNode.modify()
                .withFieldNameNode(fieldNameNode)
                .withColonToken(colonToken)
                .withMatchPattern(matchPattern)
                .apply();
    }

    @Override
    public ErrorMatchPatternNode transform(ErrorMatchPatternNode errorMatchPatternNode) {
        boolean hasTypeRef = errorMatchPatternNode.typeReference().isPresent();
        Token errorKeywordToken = formatToken(errorMatchPatternNode.errorKeyword(), hasTypeRef ? 1 : 0, 0);
        NameReferenceNode typeRef = formatNode(errorMatchPatternNode.typeReference().orElse(null), 0, 0);
        Token openParenthesisToken = formatToken(errorMatchPatternNode.openParenthesisToken(), 0, 0);
        SeparatedNodeList<Node> argListMatchPatternNode =
                formatSeparatedNodeList(errorMatchPatternNode.argListMatchPatternNode(), 0, 0, 0, 0);
        Token closeParenthesisToken = formatToken(errorMatchPatternNode.closeParenthesisToken(),
                env.trailingWS, env.trailingNL);

        return errorMatchPatternNode.modify()
                .withErrorKeyword(errorKeywordToken)
                .withTypeReference(typeRef)
                .withOpenParenthesisToken(openParenthesisToken)
                .withArgListMatchPatternNode(argListMatchPatternNode)
                .withCloseParenthesisToken(closeParenthesisToken)
                .apply();
    }

    @Override
    public NamedArgMatchPatternNode transform(NamedArgMatchPatternNode namedArgMatchPatternNode) {
        IdentifierToken identifier = formatToken(namedArgMatchPatternNode.identifier(), 1, 0);
        Token equalToken = formatToken(namedArgMatchPatternNode.equalToken(), 1, 0);
        Node matchPattern = formatNode(namedArgMatchPatternNode.matchPattern(), env.trailingWS, env.trailingNL);
        return namedArgMatchPatternNode.modify()
                .withIdentifier(identifier)
                .withEqualToken(equalToken)
                .withMatchPattern(matchPattern)
                .apply();
    }

    @Override
    public OrderByClauseNode transform(OrderByClauseNode orderByClauseNode) {
        Token orderKeyword = formatToken(orderByClauseNode.orderKeyword(), 1, 0);
        Token byKeyword = formatToken(orderByClauseNode.byKeyword(), 1, 0);
        SeparatedNodeList<OrderKeyNode> orderKey = formatSeparatedNodeList(orderByClauseNode.orderKey(),
                0, 0, env.trailingWS, env.trailingNL);

        return orderByClauseNode.modify()
                .withOrderKeyword(orderKeyword)
                .withByKeyword(byKeyword)
                .withOrderKey(orderKey)
                .apply();
    }

    @Override
    public OrderKeyNode transform(OrderKeyNode orderKeyNode) {
        ExpressionNode expression;
        if (orderKeyNode.orderDirection().isPresent()) {
            expression = formatNode(orderKeyNode.expression(), 1, 0);
        } else {
            expression = formatNode(orderKeyNode.expression(), env.trailingWS, env.trailingNL);
        }

        Token orderDirection =
                formatToken(orderKeyNode.orderDirection().orElse(null), env.trailingWS, env.trailingNL);
        return orderKeyNode.modify()
                .withExpression(expression)
                .withOrderDirection(orderDirection)
                .apply();
    }

    @Override
    public ClassDefinitionNode transform(ClassDefinitionNode classDefinitionNode) {
        MetadataNode metadata = formatNode(classDefinitionNode.metadata().orElse(null), 0, 1);
        Token visibilityQualifier = formatToken(classDefinitionNode.visibilityQualifier().orElse(null), 1, 0);
        NodeList<Token> classTypeQualifiers = formatNodeList(classDefinitionNode.classTypeQualifiers(), 1, 0, 1, 0);
        Token classKeyword = formatToken(classDefinitionNode.classKeyword(), 1, 0);
        Token className = formatToken(classDefinitionNode.className(), 1, 0);
        Token openBrace = formatToken(classDefinitionNode.openBrace(), 0, 1);

        indent();
        NodeList<Node> members = formatNodeList(classDefinitionNode.members(), 0, 1, 0, 1, true);
        unindent();
        Token closeBrace = formatToken(classDefinitionNode.closeBrace(), env.trailingWS, env.trailingNL);

        return classDefinitionNode.modify()
                .withMetadata(metadata)
                .withVisibilityQualifier(visibilityQualifier)
                .withClassTypeQualifiers(classTypeQualifiers)
                .withClassKeyword(classKeyword)
                .withClassName(className)
                .withOpenBrace(openBrace)
                .withMembers(members)
                .withCloseBrace(closeBrace)
                .apply();
    }

    @Override
    public BreakStatementNode transform(BreakStatementNode breakStatementNode) {
        Token breakToken = formatToken(breakStatementNode.breakToken(), 0, 0);
        Token semicolonToken = formatToken(breakStatementNode.semicolonToken(), env.trailingWS, env.trailingNL);
        return breakStatementNode.modify()
                .withBreakToken(breakToken)
                .withSemicolonToken(semicolonToken)
                .apply();
    }

    @Override
    public NamedWorkerDeclarationNode transform(NamedWorkerDeclarationNode namedWorkerDeclarationNode) {
        NodeList<AnnotationNode> annotations = formatNodeList(namedWorkerDeclarationNode.annotations(), 0, 1, 0, 1);
        Token transactionalKeyword =
                formatToken(namedWorkerDeclarationNode.transactionalKeyword().orElse(null), 1, 0);
        Token workerKeyword = formatToken(namedWorkerDeclarationNode.workerKeyword(), 1, 0);
        IdentifierToken workerName = formatToken(namedWorkerDeclarationNode.workerName(), 1, 0);
        Node returnTypeDesc = formatNode(namedWorkerDeclarationNode.returnTypeDesc().orElse(null), 1, 0);
        BlockStatementNode workerBody = formatNode(namedWorkerDeclarationNode.workerBody(), env.trailingWS,
                env.trailingNL);

        return namedWorkerDeclarationNode.modify()
                .withAnnotations(annotations)
                .withTransactionalKeyword(transactionalKeyword)
                .withWorkerKeyword(workerKeyword)
                .withWorkerName(workerName)
                .withReturnTypeDesc(returnTypeDesc)
                .withWorkerBody(workerBody)
                .apply();
    }

    @Override
    public NamedWorkerDeclarator transform(NamedWorkerDeclarator namedWorkerDeclarator) {
        NodeList<StatementNode> workerInitStatements = formatNodeList(namedWorkerDeclarator.workerInitStatements(), 0,
                1, 0, 1, true);
        NodeList<NamedWorkerDeclarationNode> namedWorkerDeclarations =
                formatNodeList(namedWorkerDeclarator.namedWorkerDeclarations(), 0, 1, 0, 1, true);
        return namedWorkerDeclarator.modify()
                .withWorkerInitStatements(workerInitStatements)
                .withNamedWorkerDeclarations(namedWorkerDeclarations)
                .apply();
    }

    @Override
    public ArrayTypeDescriptorNode transform(ArrayTypeDescriptorNode arrayTypeDescriptorNode) {
        TypeDescriptorNode memberTypeDesc = formatNode(arrayTypeDescriptorNode.memberTypeDesc(), 0, 0);
        Token openBracket = formatToken(arrayTypeDescriptorNode.openBracket(), 0, 0);
        Node arrayLength = formatNode(arrayTypeDescriptorNode.arrayLength().orElse(null), 0, 0);
        Token closeBracket = formatToken(arrayTypeDescriptorNode.closeBracket(), env.trailingWS, env.trailingNL);
        return arrayTypeDescriptorNode.modify()
                .withOpenBracket(openBracket)
                .withArrayLength(arrayLength)
                .withCloseBracket(closeBracket)
                .withMemberTypeDesc(memberTypeDesc)
                .apply();

    }

    @Override
    public XMLElementNode transform(XMLElementNode xMLElementNode) {
        XMLStartTagNode startTagNode = formatNode(xMLElementNode.startTag(), 0, 0);
        NodeList<XMLItemNode> content = formatNodeList(xMLElementNode.content(), 0, 0, 0, 0);
        XMLEndTagNode endTagNode = formatNode(xMLElementNode.endTag(), env.trailingWS, env.trailingNL);
        return xMLElementNode.modify()
                .withStartTag(startTagNode)
                .withContent(content)
                .withEndTag(endTagNode)
                .apply();
    }

    @Override
    public XMLStartTagNode transform(XMLStartTagNode xMLStartTagNode) {
        Token ltToken = formatToken(xMLStartTagNode.ltToken(), 0, 0);
        int nameTrailingWS = xMLStartTagNode.attributes().isEmpty() ? 0 : 1;
        XMLNameNode name = formatNode(xMLStartTagNode.name(), nameTrailingWS, 0);
        NodeList<XMLAttributeNode> attributes = formatNodeList(xMLStartTagNode.attributes(), 1, 0, 0, 0);
        Token getToken = formatToken(xMLStartTagNode.getToken(), env.trailingWS, env.trailingNL);

        return xMLStartTagNode.modify()
                .withLtToken(ltToken)
                .withName(name)
                .withAttributes(attributes)
                .withGetToken(getToken)
                .apply();
    }

    @Override
    public XMLEndTagNode transform(XMLEndTagNode xMLEndTagNode) {
        Token ltToken = formatToken(xMLEndTagNode.ltToken(), 0, 0);
        Token slashToken = formatToken(xMLEndTagNode.slashToken(), 0, 0);
        XMLNameNode name = formatNode(xMLEndTagNode.name(), 0, 0);
        Token getToken = formatToken(xMLEndTagNode.getToken(), env.trailingWS, env.trailingNL);

        return xMLEndTagNode.modify()
                .withLtToken(ltToken)
                .withSlashToken(slashToken)
                .withName(name)
                .withGetToken(getToken)
                .apply();
    }

    @Override
    public XmlTypeDescriptorNode transform(XmlTypeDescriptorNode xmlTypeDescriptorNode) {
        Token xmlKeywordToken;
        if (xmlTypeDescriptorNode.xmlTypeParamsNode().isPresent()) {
            xmlKeywordToken = formatToken(xmlTypeDescriptorNode.xmlKeywordToken(), 0, 0);
        } else {
            xmlKeywordToken = formatToken(xmlTypeDescriptorNode.xmlKeywordToken(), env.trailingWS, env.trailingNL);
        }

        TypeParameterNode xmlTypeParamsNode = formatNode(xmlTypeDescriptorNode.xmlTypeParamsNode().orElse(null),
                env.trailingWS, env.trailingNL);
        return xmlTypeDescriptorNode.modify()
                .withXmlKeywordToken(xmlKeywordToken)
                .withXmlTypeParamsNode(xmlTypeParamsNode)
                .apply();
    }

    @Override
    public XMLAttributeNode transform(XMLAttributeNode xMLAttributeNode) {
        XMLNameNode attributeName = formatNode(xMLAttributeNode.attributeName(), 0, 0);
        Token equalToken = formatToken(xMLAttributeNode.equalToken(), 0, 0);
        XMLAttributeValue value = formatNode(xMLAttributeNode.value(), env.trailingWS, env.trailingNL);
        return xMLAttributeNode.modify()
                .withAttributeName(attributeName)
                .withEqualToken(equalToken)
                .withValue(value)
                .apply();
    }

    @Override
    public XMLAttributeValue transform(XMLAttributeValue xMLAttributeValue) {
        Token startQuote = formatToken(xMLAttributeValue.startQuote(), 0, 0);
        NodeList<Node> value = formatNodeList(xMLAttributeValue.value(), 0, 0, 0, 0);
        Token endQuote = formatToken(xMLAttributeValue.endQuote(), env.trailingWS, env.trailingNL);
        return xMLAttributeValue.modify()
                .withStartQuote(startQuote)
                .withValue(value)
                .withEndQuote(endQuote)
                .apply();
    }

    @Override
    public IdentifierToken transform(IdentifierToken identifier) {
        return formatToken(identifier, env.trailingWS, env.trailingNL);
    }

    @Override
    public Token transform(Token token) {
        return formatToken(token, env.trailingWS, env.trailingNL);
    }

    // ------------------------------------- Set of private helper methods -------------------------------------

    /**
     * Format a node.
     *
     * @param <T> Type of the node
     * @param node Node to be formatted
     * @param trailingWS Number of single-length spaces to be added after the node
     * @param trailingNL Number of newlines to be added after the node
     * @return Formatted node
     */
    @SuppressWarnings("unchecked")
    private <T extends Node> T formatNode(T node, int trailingWS, int trailingNL) {
        if (node == null) {
            return node;
        }

        if (!isInLineRange(node, lineRange)) {
            checkForNewline(node);
            return node;
        }

        int prevTrailingNL = env.trailingNL;
        int prevTrailingWS = env.trailingWS;
        env.trailingNL = trailingNL;
        env.trailingWS = trailingWS;

        // Cache the current node and parent before format.
        // Because reference to the nodes will change after modifying.
        T oldNode = node;
        Node parent = node.parent();

        node = (T) node.apply(this);
        if (shouldWrapLine(oldNode, parent)) {
            node = wrapLine(oldNode, parent);
        }

        env.trailingNL = prevTrailingNL;
        env.trailingWS = prevTrailingWS;
        return node;
    }

    /**
     * Format a token.
     *
     * @param <T> Type of the token
     * @param token Token to be formatted
     * @param trailingWS Number of single-length spaces to be added after the token
     * @param trailingNL Number of newlines to be added after the token
     * @return Formatted token
     */
    private <T extends Token> T formatToken(T token, int trailingWS, int trailingNL) {
        if (token == null) {
            return token;
        }

        if (!isInLineRange(token, lineRange)) {
            checkForNewline(token);
            return token;
        }

        int prevTrailingNL = env.trailingNL;
        int prevTrailingWS = env.trailingWS;

        // Trailing newlines can be at-most 1. Rest will go as newlines for the next token
        env.trailingNL = trailingNL > 0 ? 1 : 0;
        env.trailingWS = trailingWS;

        token = formatTokenInternal(token);

        // Set the leading newlines for the next token
        env.leadingNL = trailingNL > 0 ? trailingNL - 1 : 0;

        // If this node has a trailing new line, then the next immediate token
        // will become the first token the the next line
        env.hasNewline = trailingNL > 0;
        env.trailingNL = prevTrailingNL;
        env.trailingWS = prevTrailingWS;
        return token;
    }

    protected <T extends Node> NodeList<T> formatModuleMembers(NodeList<T> members) {
        if (members.isEmpty()) {
            return members;
        }

        boolean prevPreserveNL = env.preserveNewlines;
        boolean nodeModified = false;
        int size = members.size();
        Node[] newNodes = new Node[size];
        for (int index = 0; index < size; index++) {
            T currentMember = members.get(index);
            Node nextMember = null;
            if (index < size - 1) {
                nextMember = members.get(index + 1);
            }

            env.preserveNewlines = true;

            // We need to do this check, because different kinds of children needs
            // different number of newlines in-between.
            int itemTrailingNL = 1;
            if (isMultilineModuleMember(currentMember) || isMultilineModuleMember(nextMember)) {
                itemTrailingNL++;
            }

            T newMember = formatListItem(0, itemTrailingNL, 0, 1, size, index,
                    currentMember);
            if (currentMember != newMember) {
                nodeModified = true;
            }
            newNodes[index] = newMember;
        }

        env.preserveNewlines = prevPreserveNL;
        if (!nodeModified) {
            return members;
        }

        return (NodeList<T>) NodeFactory.createNodeList(newNodes);
    }

    private <T extends Node> boolean isMultilineModuleMember(T node) {
        if (node == null) {
            return false;
        }

        switch (node.kind()) {
            case FUNCTION_DEFINITION:
            case CLASS_DEFINITION:
            case SERVICE_DECLARATION:
            case TYPE_DEFINITION:
            case ENUM_DECLARATION:
            case ANNOTATION_DECLARATION:
                return true;
            case MODULE_VAR_DECL:
            case MODULE_XML_NAMESPACE_DECLARATION:
            case CONST_DECLARATION:
            case LISTENER_DECLARATION:
            default:
                return false;
        }
    }

    /**
     * Format a list of nodes.
     *
     * @param <T> Type of the list item
     * @param nodeList Node list to be formatted
     * @param itemTrailingWS Number of single-length spaces to be added after each item of the list
     * @param itemTrailingNL Number of newlines to be added after each item of the list
     * @param listTrailingWS Number of single-length spaces to be added after the last item of the list
     * @param listTrailingNL Number of newlines to be added after the last item of the list
     * @return Formatted node list
     */
    protected <T extends Node> NodeList<T> formatNodeList(NodeList<T> nodeList,
                                                          int itemTrailingWS,
                                                          int itemTrailingNL,
                                                          int listTrailingWS,
                                                          int listTrailingNL) {
        return formatNodeList(nodeList, itemTrailingWS, itemTrailingNL, listTrailingWS, listTrailingNL, false);
    }

    /**
     * Format a list of nodes.
     *
     * @param <T> Type of the list item
     * @param nodeList Node list to be formatted
     * @param itemTrailingWS Number of single-length spaces to be added after each item of the list
     * @param itemTrailingNL Number of newlines to be added after each item of the list
     * @param listTrailingWS Number of single-length spaces to be added after the last item of the list
     * @param listTrailingNL Number of newlines to be added after the last item of the list
     * @param preserveNL Flag indicating whether to preserve the user added newlines
     * @return Formatted node list
     */
    @SuppressWarnings("unchecked")
    protected <T extends Node> NodeList<T> formatNodeList(NodeList<T> nodeList,
                                                          int itemTrailingWS,
                                                          int itemTrailingNL,
                                                          int listTrailingWS,
                                                          int listTrailingNL,
                                                          boolean preserveNL) {
        if (nodeList.isEmpty()) {
            return nodeList;
        }

        boolean nodeModified = false;
        int size = nodeList.size();
        Node[] newNodes = new Node[size];
        for (int index = 0; index < size; index++) {
            T oldNode = nodeList.get(index);
            T newNode;
            if (preserveNL) {
                boolean prevPreserveNL = env.preserveNewlines;
                env.preserveNewlines = preserveNL;
                newNode = formatListItem(itemTrailingWS, itemTrailingNL, listTrailingWS, listTrailingNL, size, index,
                        oldNode);
                env.preserveNewlines = prevPreserveNL;
            } else {
                // If preserve newlines is false, then honour what is coming from the environment.
                newNode = formatListItem(itemTrailingWS, itemTrailingNL, listTrailingWS, listTrailingNL, size, index,
                        oldNode);
            }

            if (oldNode != newNode) {
                nodeModified = true;
            }
            newNodes[index] = newNode;
        }

        if (!nodeModified) {
            return nodeList;
        }

        return (NodeList<T>) NodeFactory.createNodeList(newNodes);
    }

    private <T extends Node> T formatListItem(int itemTrailingWS, int itemTrailingNL, int listTrailingWS,
                                              int listTrailingNL, int size, int index, T oldNode) {
        T newNode;
        if (index == size - 1) {
            // This is the last item of the list. Trailing WS and NL for the last item on the list
            // should be the WS and NL of the entire list
            newNode = formatNode(oldNode, listTrailingWS, listTrailingNL);
        } else {
            newNode = formatNode(oldNode, itemTrailingWS, itemTrailingNL);
        }
        return newNode;
    }

    /**
     * Format a delimited list of nodes. This method assumes the delimiters are followed by a single whitespace
     * character only.
     *
     * @param <T> Type of the list item
     * @param nodeList Node list to be formatted
     * @param itemTrailingWS Number of single-length spaces to be added after each item in the list
     * @param itemTrailingNL Number of newlines to be added after each item in the list
     * @param listTrailingWS Number of single-length spaces to be added after the last item in the list
     * @param listTrailingNL Number of newlines to be added after the last item in the list
     * @return Formatted node list
     */
    protected <T extends Node> SeparatedNodeList<T> formatSeparatedNodeList(SeparatedNodeList<T> nodeList,
                                                                            int itemTrailingWS,
                                                                            int itemTrailingNL,
                                                                            int listTrailingWS,
                                                                            int listTrailingNL) {
        return formatSeparatedNodeList(nodeList, itemTrailingWS, itemTrailingNL, 1, 0, listTrailingWS, listTrailingNL);
    }

    /**
     * Format a delimited list of nodes.
     *
     * @param <T> Type of the list item
     * @param nodeList Node list to be formatted
     * @param itemTrailingWS Number of single-length spaces to be added after each item in the list
     * @param itemTrailingNL Number of newlines to be added after each item in the list
     * @param separatorTrailingWS Number of single-length spaces to be added after each separator in the list
     * @param separatorTrailingNL Number of newlines to be added after each each separator in the list
     * @param listTrailingWS Number of single-length spaces to be added after the last item in the list
     * @param listTrailingNL Number of newlines to be added after the last item in the list
     * @return Formatted node list
     */
    @SuppressWarnings("unchecked")
    protected <T extends Node> SeparatedNodeList<T> formatSeparatedNodeList(SeparatedNodeList<T> nodeList,
                                                                            int itemTrailingWS,
                                                                            int itemTrailingNL,
                                                                            int separatorTrailingWS,
                                                                            int separatorTrailingNL,
                                                                            int listTrailingWS,
                                                                            int listTrailingNL) {
        if (nodeList.isEmpty()) {
            return nodeList;
        }

        boolean nodeModified = false;
        int size = nodeList.size();
        Node[] newNodes = new Node[size * 2 - 1];

        for (int index = 0; index < size; index++) {
            T oldNode = nodeList.get(index);
            T newNode = formatListItem(itemTrailingWS, itemTrailingNL, listTrailingWS, listTrailingNL, size, index,
                    oldNode);
            newNodes[2 * index] = newNode;
            if (oldNode != newNode) {
                nodeModified = true;
            }

            if (index == nodeList.size() - 1) {
                break;
            }

            Token oldSeparator = nodeList.getSeparator(index);
            Token newSeparator = formatToken(oldSeparator, separatorTrailingWS, separatorTrailingNL);
            newNodes[(2 * index) + 1] = newSeparator;

            if (oldSeparator != newSeparator) {
                nodeModified = true;
            }

        }

        if (!nodeModified) {
            return nodeList;
        }

        return NodeFactory.createSeparatedNodeList(newNodes);
    }

    /**
     * Format a token.
     *
     * @param <T> Type of the token
     * @param token Token to be formatted
     * @return Formatted token
     */
    @SuppressWarnings("unchecked")
    private <T extends Token> T formatTokenInternal(T token) {
        MinutiaeList newLeadingMinutiaeList = getLeadingMinutiae(token);
        env.lineLength += token.text().length();
        MinutiaeList newTrailingMinutiaeList = getTrailingMinutiae(token);

        if (env.preserveNewlines) {
            // We reach here for the first token in a list item (i.e: first token
            // after making 'env.preserveNewlines = true').
            // However, rest of the token in the same item don't need to preserve the newlines.
            env.preserveNewlines = false;
        }

        if (token.isMissing()) {
            return (T) NodeFactory.createMissingToken(token.kind(), newLeadingMinutiaeList, newTrailingMinutiaeList);
        }

        return (T) token.modify(newLeadingMinutiaeList, newTrailingMinutiaeList);
    }

    private <T extends Node> void checkForNewline(T node) {
        env.hasNewline = false;
        for (Minutiae minutiae : node.trailingMinutiae()) {
            if (minutiae.kind() == SyntaxKind.END_OF_LINE_MINUTIAE) {
                env.hasNewline = true;
                break;
            }
        }

        // Set the line length for the next line.
        if (env.hasNewline) {
            env.lineLength = 0;
        } else {
            env.lineLength = node.location().lineRange().endLine().offset();
        }
    }

    /**
     * Check whether the current line should be wrapped.
     *
     * @param node Node that is being formatted
     * @param parent
     * @return Flag indicating whether to wrap the current line or not
     */
    private boolean shouldWrapLine(Node node, Node parent) {
        boolean exceedsColumnLimit = env.lineLength > options.getColumnLimit();
        boolean descendantNeedWrapping = env.nodeToWrap == node;
        if (!exceedsColumnLimit && !descendantNeedWrapping) {
            return false;
        }

        // Currently wrapping a line is supported at following levels:
        SyntaxKind kind = node.kind();
        switch (kind) {
            case SIMPLE_NAME_REFERENCE:
            case QUALIFIED_NAME_REFERENCE:
                if (node.parent().kind() == SyntaxKind.ANNOTATION) {
                    break;
                }
                return true;

            // Parameters
            case DEFAULTABLE_PARAM:
            case REQUIRED_PARAM:
            case REST_PARAM:

                // Func-call arguments
            case POSITIONAL_ARG:
            case NAMED_ARG:
            case REST_ARG:

            case RETURN_TYPE_DESCRIPTOR:
            case ANNOTATION_ATTACH_POINT:
                return true;

            // Template literals are multi line tokens, and newline are
            // part of the content. Hence we cannot wrap those.
            case XML_TEMPLATE_EXPRESSION:
            case STRING_TEMPLATE_EXPRESSION:
            case TEMPLATE_STRING:
                break;
            default:
                // Expressions
                if (SyntaxKind.BINARY_EXPRESSION.compareTo(kind) <= 0 &&
                        SyntaxKind.OBJECT_CONSTRUCTOR.compareTo(kind) >= 0) {
                    return true;
                }

                // Everything else is not supported
                break;
        }

        // We reach here, if the current node exceeds the limit, but it is
        // not a wrapping-point. Then we ask the parent to wrap itself.
        env.nodeToWrap = parent;

        return false;
    }

    /**
     * Wrap the node. This is equivalent to adding a newline before the node and re-formatting the node. Wrapped content
     * will start from the current level of indentation.
     *
     * @param <T> Node type
     * @param node Node to be wrapped
     * @param parent
     * @return Wrapped node
     */
    @SuppressWarnings("unchecked")
    private <T extends Node> T wrapLine(T node, Node parent) {
        env.leadingNL += 1;
        env.lineLength = 0;
        env.hasNewline = true;
        node = (T) node.apply(this);

        // Sometimes wrapping the current node wouldn't be enough. Therefore, if the column
        // length exceeds even after wrapping current node, then ask the parent node to warp.
        if (env.lineLength > options.getColumnLimit()) {
            env.nodeToWrap = parent;
        } else {
            env.nodeToWrap = null;
        }

        return node;
    }

    /**
     * Get leading minutiae.
     *
     * @return Leading minutiae list
     */
    private MinutiaeList getLeadingMinutiae(Token token) {
        List<Minutiae> leadingMinutiae = new ArrayList<>();

        int consecutiveNewlines = 0;
        Minutiae prevMinutiae = null;
        if (env.hasNewline) {
            // 'hasNewlines == true' means a newline has already been added.
            // Therefore increase the 'consecutiveNewlines' count
            consecutiveNewlines++;

            for (int i = 0; i < env.leadingNL; i++) {
                prevMinutiae = getNewline();
                leadingMinutiae.add(prevMinutiae);
                consecutiveNewlines++;
            }
        }

        // Preserve the necessary leading minutiae coming from the original token
        for (Minutiae minutiae : token.leadingMinutiae()) {
            switch (minutiae.kind()) {
                case END_OF_LINE_MINUTIAE:
                    if (!shouldAddLeadingNewline(prevMinutiae)) {
                        // Shouldn't update the prevMinutiae
                        continue;
                    }

                    if (consecutiveNewlines <= 1) {
                        consecutiveNewlines++;
                        leadingMinutiae.add(getNewline());
                        break;
                    }

                    continue;
                case WHITESPACE_MINUTIAE:
                    if (!shouldAddWS(prevMinutiae)) {
                        // Shouldn't update the prevMinutiae
                        continue;
                    }

                    addWhitespace(1, leadingMinutiae);
                    break;
                case COMMENT_MINUTIAE:
                    if (consecutiveNewlines == 0) {
                        // A comment without a leading newline is only possible if there is a explicit newline added
                        // by the user. So, it is being honored here.
                        leadingMinutiae.add(getNewline());
                    }
                    // Then add padding to match the current indentation level
                    addWhitespace(env.currentIndentation, leadingMinutiae);

                    leadingMinutiae.add(minutiae);
                    consecutiveNewlines = 0;
                    break;
                case INVALID_TOKEN_MINUTIAE_NODE:
                case INVALID_NODE_MINUTIAE:
                default:
                    consecutiveNewlines = 0;
                    leadingMinutiae.add(minutiae);
                    break;
            }

            prevMinutiae = minutiae;
        }

        if (consecutiveNewlines > 0) {
            addWhitespace(env.currentIndentation, leadingMinutiae);
        }

        MinutiaeList newLeadingMinutiaeList = NodeFactory.createMinutiaeList(leadingMinutiae);
        return newLeadingMinutiaeList;
    }

    /**
     * Add whitespace of a given length to a minutiae list.
     *
     * @param wsLength Length of the whitespace
     * @param minutiaeList List of minutiae to add the whitespace
     */
    private void addWhitespace(int wsLength, List<Minutiae> minutiaeList) {
        if (wsLength <= 0) {
            return;
        }

        String wsContent = getWSContent(wsLength);
        minutiaeList.add(NodeFactory.createWhitespaceMinutiae(wsContent));
    }

    /**
     * Check whether a leading newline needs to be added.
     *
     * @param prevMinutiae Minutiae that precedes the current token
     * @return <code>true</code> if a leading newline needs to be added. <code>false</code> otherwise
     */
    private boolean shouldAddLeadingNewline(Minutiae prevMinutiae) {
        if (env.preserveNewlines) {
            return true;
        }

        if (prevMinutiae == null) {
            return false;
        }

        switch (prevMinutiae.kind()) {
            case COMMENT_MINUTIAE:
            case INVALID_TOKEN_MINUTIAE_NODE:
            case INVALID_NODE_MINUTIAE:
                return true;
            default:
                return false;
        }
    }

    /**
     * Check whether a whitespace needs to be added.
     *
     * @param prevMinutiae Minutiae that precedes the current token
     * @return <code>true</code> if a whitespace needs to be added. <code>false</code> otherwise
     */
    private boolean shouldAddWS(Minutiae prevMinutiae) {
        if (prevMinutiae == null) {
            return false;
        }

        return prevMinutiae.kind() == SyntaxKind.INVALID_TOKEN_MINUTIAE_NODE ||
                prevMinutiae.kind() == SyntaxKind.INVALID_NODE_MINUTIAE;
    }

    /**
     * Get trailing minutiae.
     *
     * @return Trailing minutiae list
     */
    private MinutiaeList getTrailingMinutiae(Token token) {
        List<Minutiae> trailingMinutiae = new ArrayList<>();
        Minutiae prevMinutiae = null;
        if (env.trailingWS > 0) {
            addWhitespace(env.trailingWS, trailingMinutiae);
        }

        // Preserve the necessary trailing minutiae coming from the original token
        int consecutiveNewlines = 0;
        for (Minutiae minutiae : token.trailingMinutiae()) {
            switch (minutiae.kind()) {
                case END_OF_LINE_MINUTIAE:
                    if (!shouldAddTrailingNewline(prevMinutiae)) {
                        // Shouldn't update the prevMinutiae
                        continue;
                    }

                    trailingMinutiae.add(minutiae);
                    consecutiveNewlines++;
                    break;
                case WHITESPACE_MINUTIAE:
                    if (!shouldAddWS(prevMinutiae)) {
                        // Shouldn't update the prevMinutiae
                        continue;
                    }

                    addWhitespace(env.trailingWS, trailingMinutiae);
                    break;
                case COMMENT_MINUTIAE:
                    addWhitespace(1, trailingMinutiae);
                    trailingMinutiae.add(minutiae);
                    consecutiveNewlines = 0;
                    break;
                case INVALID_TOKEN_MINUTIAE_NODE:
                case INVALID_NODE_MINUTIAE:
                default:
                    trailingMinutiae.add(minutiae);
                    consecutiveNewlines = 0;
                    break;
            }

            prevMinutiae = minutiae;
        }

        if (consecutiveNewlines == 0 && env.trailingNL > 0) {
            trailingMinutiae.add(getNewline());
        }
        MinutiaeList newTrailingMinutiaeList = NodeFactory.createMinutiaeList(trailingMinutiae);
        return newTrailingMinutiaeList;
    }

    /**
     * Check whether a trailing newline needs to be added.
     *
     * @param prevMinutiae Minutiae that precedes the current token
     * @return <code>true</code> if a trailing newline needs to be added. <code>false</code> otherwise
     */
    private boolean shouldAddTrailingNewline(Minutiae prevMinutiae) {
        if (prevMinutiae == null) {
            return false;
        }

        switch (prevMinutiae.kind()) {
            case COMMENT_MINUTIAE:
            case INVALID_TOKEN_MINUTIAE_NODE:
            case INVALID_NODE_MINUTIAE:
                return true;
            default:
                return false;
        }
    }

    private Minutiae getNewline() {
        // reset the line length
        env.lineLength = 0;
        return NodeFactory.createEndOfLineMinutiae(FormatterUtils.NEWLINE_SYMBOL);
    }

    /**
     * Indent the code by the 4-whitespace characters.
     */
    private void indent() {
        env.currentIndentation += options.getTabSize();
    }

    /**
     * Undo the indentation of the code by the 4-whitespace characters.
     */
    private void unindent() {
        if (env.currentIndentation < options.getTabSize()) {
            env.currentIndentation = 0;
            return;
        }

        env.currentIndentation -= options.getTabSize();
    }

    /**
     * Set the indentation for the code to follow.
     *
     * @param value Number of characters to set the indentation from the start of the line.
     */
    private void setIndentation(int value) {
        env.currentIndentation = value;
    }

    /**
     * Set the flag for setting inline annotations.
     *
     * @param value boolean true for setting inline annotations.
     */
    private void setInLineAnnotation(boolean value) {
        env.inLineAnnotation = value;
    }

    private String getWSContent(int count) {
        // for all whitespaces, increase the line length
        env.lineLength += count;

        StringBuilder sb = new StringBuilder();
        for (int i = 0; i < count; i++) {
            sb.append(options.getWSCharacter());
        }

        return sb.toString();
    }

    /**
     * Check whether a node list needs to be expanded into multiple lines.
     *
     * @param nodeList node list
     * @return <code>true</code> If the node list needs to be expanded into multiple lines.
     *         <code>false</code> otherwise
     */
    private <T extends Node> boolean shouldExpand(NodeList<T> nodeList) {
        int fieldCount = nodeList.size();
        if (fieldCount <= 1) {
            return false;
        }

        if (fieldCount > 3) {
            return true;
        }

        for (Node field : nodeList) {
            TextRange textRange = field.textRange();
            if ((textRange.endOffset() - textRange.startOffset()) > 15) {
                return true;
            }

            if (hasNonWSMinutiae(field.leadingMinutiae()) || hasNonWSMinutiae(field.trailingMinutiae())) {
                return true;
            }
        }
        return false;
    }

    /**
     * Check whether a object type descriptor needs to be expanded in to multiple lines.
     *
     * @param objectTypeDesc Object type descriptor
     * @return <code>true</code> If the object type descriptor needs to be expanded in to multiple lines.
     *         <code>false</code> otherwise
     */
    private boolean shouldExpand(ObjectTypeDescriptorNode objectTypeDesc) {
        if (objectTypeDesc.parent().kind() == SyntaxKind.TYPE_DEFINITION) {
            return true;
        }

        NodeList<Node> members = objectTypeDesc.members();
        return shouldExpandObjectMembers(members);
    }

    private boolean shouldExpandObjectMembers(NodeList<Node> members) {
        int fieldCount = members.size();
        if (fieldCount > 3) {
            return true;
        }

        for (Node member : members) {
            if (member.kind() == SyntaxKind.METHOD_DECLARATION) {
                return true;
            }

            TextRange textRange = member.textRange();
            if ((textRange.endOffset() - textRange.startOffset()) > 15) {
                return true;
            }

            if (hasNonWSMinutiae(member.leadingMinutiae()) || hasNonWSMinutiae(member.trailingMinutiae())) {
                return true;
            }
        }

        return false;
    }

    /**
     * Check whether a record type descriptor needs to be expanded in to multiple lines.
     *
     * @param recordTypeDesc Record type descriptor
     * @return <code>true</code> If the record type descriptor needs to be expanded in to multiple lines.
     *         <code>false</code> otherwise
     */
    private boolean shouldExpand(RecordTypeDescriptorNode recordTypeDesc) {
        if (recordTypeDesc.parent().kind() == SyntaxKind.TYPE_DEFINITION) {
            return true;
        }

        int fieldCount = recordTypeDesc.fields().size();
        fieldCount += recordTypeDesc.recordRestDescriptor().isPresent() ? 1 : 0;
        if (fieldCount > 3) {
            return true;
        }

        for (Node field : recordTypeDesc.fields()) {
            TextRange textRange = field.textRange();
            if ((textRange.endOffset() - textRange.startOffset()) > 15) {
                return true;
            }

            if (hasNonWSMinutiae(field.leadingMinutiae()) || hasNonWSMinutiae(field.trailingMinutiae())) {
                return true;
            }
        }
        return false;
    }

    /**
     * Check whether a minutiae list contains any minutiae other than whitespaces.
     *
     * @param minutiaeList List of minutiae to check.
     * @return <code>true</code> If the list contains any minutiae other than whitespaces. <code>false</code> otherwise
     */
    private boolean hasNonWSMinutiae(MinutiaeList minutiaeList) {
        for (Minutiae minutiae : minutiaeList) {
            switch (minutiae.kind()) {
                case WHITESPACE_MINUTIAE:
                    continue;
                case COMMENT_MINUTIAE:
                case INVALID_TOKEN_MINUTIAE_NODE:
                case INVALID_NODE_MINUTIAE:
                case END_OF_LINE_MINUTIAE:
                default:
                    return true;
            }
        }

        return false;
    }
}<|MERGE_RESOLUTION|>--- conflicted
+++ resolved
@@ -1222,31 +1222,6 @@
 
     @Override
     public ModuleVariableDeclarationNode transform(ModuleVariableDeclarationNode moduleVariableDeclarationNode) {
-<<<<<<< HEAD
-        if (moduleVariableDeclarationNode.metadata().isPresent()) {
-            MetadataNode metadata = formatNode(moduleVariableDeclarationNode.metadata().get(), 0, 1);
-            moduleVariableDeclarationNode = moduleVariableDeclarationNode.modify().withMetadata(metadata).apply();
-        }
-
-        NodeList<Token> qualifiers = formatNodeList(moduleVariableDeclarationNode.qualifiers(), 1, 0, 1, 0);
-
-        TypedBindingPatternNode typedBindingPatternNode;
-
-        if (moduleVariableDeclarationNode.equalsToken().isPresent()
-                && moduleVariableDeclarationNode.initializer().isPresent()) {
-            typedBindingPatternNode = formatNode(moduleVariableDeclarationNode.typedBindingPattern(), 1, 0);
-            Token equalsToken = formatToken(moduleVariableDeclarationNode.equalsToken().get(), 1, 0);
-            ExpressionNode initializer = formatNode(moduleVariableDeclarationNode.initializer().get(), 0, 0);
-
-            moduleVariableDeclarationNode = moduleVariableDeclarationNode.modify()
-                    .withEqualsToken(equalsToken)
-                    .withInitializer(initializer)
-                    .apply();
-        } else {
-            typedBindingPatternNode = formatNode(moduleVariableDeclarationNode.typedBindingPattern(), 0, 0);
-        }
-
-=======
         MetadataNode metadata = formatNode(moduleVariableDeclarationNode.metadata().orElse(null), 0, 1);
         Token finalKeyword = formatToken(moduleVariableDeclarationNode.finalKeyword().orElse(null), 1, 0);
         TypedBindingPatternNode typedBindingPatternNode =
@@ -1254,17 +1229,12 @@
                         moduleVariableDeclarationNode.equalsToken().isPresent() ? 1 : 0, 0);
         Token equalsToken = formatToken(moduleVariableDeclarationNode.equalsToken().orElse(null), 1, 0);
         ExpressionNode initializer = formatNode(moduleVariableDeclarationNode.initializer().orElse(null), 0, 0);
->>>>>>> e0fdc7a6
         Token semicolonToken = formatToken(moduleVariableDeclarationNode.semicolonToken(),
                 env.trailingWS, env.trailingNL);
 
         return moduleVariableDeclarationNode.modify()
-<<<<<<< HEAD
-                .withQualifiers(qualifiers)
-=======
                 .withMetadata(metadata)
                 .withFinalKeyword(finalKeyword)
->>>>>>> e0fdc7a6
                 .withTypedBindingPattern(typedBindingPatternNode)
                 .withEqualsToken(equalsToken)
                 .withInitializer(initializer)
