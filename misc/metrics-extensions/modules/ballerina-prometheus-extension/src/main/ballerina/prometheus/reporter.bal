// Copyright (c) 2018 WSO2 Inc. (http://www.wso2.org) All Rights Reserved.
//
// WSO2 Inc. licenses this file to you under the Apache License,
// Version 2.0 (the "License"); you may not use this file except
// in compliance with the License.
// You may obtain a copy of the License at
//
// http://www.apache.org/licenses/LICENSE-2.0
//
// Unless required by applicable law or agreed to in writing,
// software distributed under the License is distributed on an
// "AS IS" BASIS, WITHOUT WARRANTIES OR CONDITIONS OF ANY
// KIND, either express or implied.  See the License for the
// specific language governing permissions and limitations
// under the License.

import ballerina/http;
import ballerina/observe;
import ballerina/config;

const string METRIC_TYPE_GAUGE = "gauge";
const string METRIC_TYPE_SUMMARY = "summary";
const string EMPTY_STRING = "";

const string PROMETHEUS_PORT_CONFIG = "b7a.observability.metrics.prometheus.port";
const string PROMETHEUS_HOST_CONFIG = "b7a.observability.metrics.prometheus.host";
final int REPORTER_PORT = config:getAsInt(PROMETHEUS_PORT_CONFIG, default = 9797);
final string REPORTER_HOST = config:getAsString(PROMETHEUS_HOST_CONFIG, default = "0.0.0.0");

const string EXPIRY_TAG = "timeWindow";
const string PERCENTILE_TAG = "quantile";

listener http:Listener prometheusListener = new(REPORTER_PORT, config = {host:REPORTER_HOST});

@http:ServiceConfig {
    basePath: "/metrics"
}
//documentation {
//    The Prometheus service reporter. This service will be called periodically by prometheus server.
//}
service PrometheusReporter on prometheusListener {

    # This method retrieves all metrics registered in the ballerina metrics registry,
    # and reformats based on the expected format by prometheus server.
    @http:ResourceConfig {
        methods: ["GET"],
        path: "/",
        produces: ["application/text"]
    }
    resource function getMetrics(http:Caller caller, http:Request req) {
        observe:Metric[] metrics = observe:getAllMetrics();
        string payload = EMPTY_STRING;
        foreach var metric in metrics {
            string  qualifiedMetricName = metric.name.replaceAll("/", "_");
            string metricReportName = getMetricName(qualifiedMetricName, "value");
            payload += generateMetricHelp(metricReportName, metric.desc);
            payload += generateMetricInfo(metricReportName, metric.metricType);
            payload += generateMetric(metricReportName, metric.tags, metric.value);
            if (metric.metricType.equalsIgnoreCase(METRIC_TYPE_GAUGE) && metric.summary !== ()){
                map<string> tags = metric.tags;
                observe:Snapshot[]? summaries = metric.summary;
<<<<<<< HEAD
                match summaries {
                    observe:Snapshot[] snapshots => {
                        foreach var aSnapshot in snapshots{
                            tags[EXPIRY_TAG] = <string>aSnapshot.timeWindow;
                            payload += generateMetricHelp(qualifiedMetricName, "A Summary of " +  qualifiedMetricName
                                    + " for window of " + aSnapshot.timeWindow);
                            payload += generateMetricInfo(qualifiedMetricName, METRIC_TYPE_SUMMARY);
                            payload += generateMetric(getMetricName(qualifiedMetricName, "mean"), tags, aSnapshot.mean);
                            payload += generateMetric(getMetricName(qualifiedMetricName, "max"), tags, aSnapshot.max);
                            payload += generateMetric(getMetricName(qualifiedMetricName, "min"), tags, aSnapshot.min);
                            payload += generateMetric(getMetricName(qualifiedMetricName, "stdDev"), tags,
                                       aSnapshot.stdDev);
                            foreach var percentileValue in aSnapshot.percentileValues  {
                                tags[PERCENTILE_TAG] = <string>percentileValue.percentile;
                                payload += generateMetric(qualifiedMetricName, tags, percentileValue.value);
                            }
                            _ = tags.remove(EXPIRY_TAG);
                            _ = tags.remove(PERCENTILE_TAG);
=======
                if (summaries is observe:Snapshot[]) {
                    foreach aSnapshot in summaries {
                        tags[EXPIRY_TAG] = <string>aSnapshot.timeWindow;
                        payload += generateMetricHelp(qualifiedMetricName, "A Summary of " +  qualifiedMetricName + " for window of "
                                                    + aSnapshot.timeWindow);
                        payload += generateMetricInfo(qualifiedMetricName, METRIC_TYPE_SUMMARY);
                        payload += generateMetric(getMetricName(qualifiedMetricName, "mean"), tags, aSnapshot.mean);
                        payload += generateMetric(getMetricName(qualifiedMetricName, "max"), tags, aSnapshot.max);
                        payload += generateMetric(getMetricName(qualifiedMetricName, "min"), tags, aSnapshot.min);
                        payload += generateMetric(getMetricName(qualifiedMetricName, "stdDev"), tags,
                        aSnapshot.stdDev);
                        foreach percentileValue in aSnapshot.percentileValues  {
                            tags[PERCENTILE_TAG] = <string>percentileValue.percentile;
                            payload += generateMetric(qualifiedMetricName, tags, percentileValue.value);
>>>>>>> 41a9e4f0
                        }
                        _ = tags.remove(EXPIRY_TAG);
                        _ = tags.remove(PERCENTILE_TAG);
                    }
                } else if (summaries is ()) {
                        payload += "\n";
                }
            }
        }
        http:Response res = new;
        res.setPayload(payload);
        _ = caller->respond(res);
    }
}

# This util function creates the type description based on the prometheus format for the specific metric.
#
# + metric - Formatted metric information.
function generateMetricInfo(string name, string metricType) returns string {
    return "# TYPE " + name + " " + metricType + "\n";
}

# This util function creates the metric help description based on the prometheus format for the specific metric.
#
# + metric - Formatted metric help information.
function generateMetricHelp(string name, string description) returns string {
    if (!description.equalsIgnoreCase(EMPTY_STRING)) {
        return "# HELP " + name + " " + description + "\n";
    }
    return EMPTY_STRING;
}

# This util function creates the metric along with its name, labels, and values based on the prometheus
# format for the specific metric.
#
# + metric - Formatted metric values.
function generateMetric(string name, map<string>? labels, int|float value) returns string {
    string strValue = "";
    if (value is int) {
        strValue = (<string>value) + ".0";
    } else if (value is float) {
        strValue = <string>value;
    }

    if (labels is map<string>) {
        string strLabels = getLabelsString(labels);
        return (name + strLabels + " " + strValue + "\n");
    } else {
        return (name + " " + strValue + "\n");
    }
}

function getLabelsString(map<string> labels) returns string {
    string stringLabel = "{";
    foreach var (key, value) in labels {
        string labelKey = key.replaceAll("\\.", "_");
        string entry = labelKey + "=\"" + value + "\"";
        stringLabel += (entry + ",");
    }
    if (stringLabel != "{") {
        return (stringLabel + "}");
    } else {
        return "";
    }
}

# This utils function generates the name for the summary metric type.
#
# + metric - Formatted metric name.
function getMetricName(string name, string summaryType) returns string {
    return name + "_" + summaryType;
}<|MERGE_RESOLUTION|>--- conflicted
+++ resolved
@@ -59,28 +59,8 @@
             if (metric.metricType.equalsIgnoreCase(METRIC_TYPE_GAUGE) && metric.summary !== ()){
                 map<string> tags = metric.tags;
                 observe:Snapshot[]? summaries = metric.summary;
-<<<<<<< HEAD
-                match summaries {
-                    observe:Snapshot[] snapshots => {
-                        foreach var aSnapshot in snapshots{
-                            tags[EXPIRY_TAG] = <string>aSnapshot.timeWindow;
-                            payload += generateMetricHelp(qualifiedMetricName, "A Summary of " +  qualifiedMetricName
-                                    + " for window of " + aSnapshot.timeWindow);
-                            payload += generateMetricInfo(qualifiedMetricName, METRIC_TYPE_SUMMARY);
-                            payload += generateMetric(getMetricName(qualifiedMetricName, "mean"), tags, aSnapshot.mean);
-                            payload += generateMetric(getMetricName(qualifiedMetricName, "max"), tags, aSnapshot.max);
-                            payload += generateMetric(getMetricName(qualifiedMetricName, "min"), tags, aSnapshot.min);
-                            payload += generateMetric(getMetricName(qualifiedMetricName, "stdDev"), tags,
-                                       aSnapshot.stdDev);
-                            foreach var percentileValue in aSnapshot.percentileValues  {
-                                tags[PERCENTILE_TAG] = <string>percentileValue.percentile;
-                                payload += generateMetric(qualifiedMetricName, tags, percentileValue.value);
-                            }
-                            _ = tags.remove(EXPIRY_TAG);
-                            _ = tags.remove(PERCENTILE_TAG);
-=======
                 if (summaries is observe:Snapshot[]) {
-                    foreach aSnapshot in summaries {
+                    foreach var aSnapshot in summaries {
                         tags[EXPIRY_TAG] = <string>aSnapshot.timeWindow;
                         payload += generateMetricHelp(qualifiedMetricName, "A Summary of " +  qualifiedMetricName + " for window of "
                                                     + aSnapshot.timeWindow);
@@ -90,10 +70,9 @@
                         payload += generateMetric(getMetricName(qualifiedMetricName, "min"), tags, aSnapshot.min);
                         payload += generateMetric(getMetricName(qualifiedMetricName, "stdDev"), tags,
                         aSnapshot.stdDev);
-                        foreach percentileValue in aSnapshot.percentileValues  {
+                        foreach var percentileValue in aSnapshot.percentileValues  {
                             tags[PERCENTILE_TAG] = <string>percentileValue.percentile;
                             payload += generateMetric(qualifiedMetricName, tags, percentileValue.value);
->>>>>>> 41a9e4f0
                         }
                         _ = tags.remove(EXPIRY_TAG);
                         _ = tags.remove(PERCENTILE_TAG);
