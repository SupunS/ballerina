/*
 * Copyright (c) 2019, WSO2 Inc. (http://www.wso2.org) All Rights Reserved.
 *
 * Licensed under the Apache License, Version 2.0 (the "License");
 * you may not use this file except in compliance with the License.
 * You may obtain a copy of the License at
 *
 * http://www.apache.org/licenses/LICENSE-2.0
 *
 * Unless required by applicable law or agreed to in writing, software
 * distributed under the License is distributed on an "AS IS" BASIS,
 * WITHOUT WARRANTIES OR CONDITIONS OF ANY KIND, either express or implied.
 * See the License for the specific language governing permissions and
 * limitations under the License.
 *
 */

apply from: "$rootDir/gradle/balNativeLibProject.gradle"
apply from: "$rootDir/gradle/baseNativeStdLibProject.gradle"

createBalo {
    jvmTarget = 'true'
}

configurations {
    prometheusJar
    balx
    generatedBalx
}

dependencies {
    baloCreat project(':lib-creator')
    baloImplementation project(path: ':ballerina-http', configuration: 'baloImplementation')
    baloImplementation project(path: ':ballerina-observability', configuration: 'baloImplementation')
    baloImplementation project(path: ":ballerina-config-api", configuration: 'baloImplementation')
    baloImplementation project(path: ':ballerina-utils', configuration: 'baloImplementation')

    // transitive
    baloImplementation project(path: ":ballerina-system", configuration: 'baloImplementation')
    baloImplementation project(path: ':ballerina-math', configuration: 'baloImplementation')
    baloImplementation project(path: ":ballerina-crypto", configuration: 'baloImplementation')
    baloImplementation project(path: ':ballerina-time', configuration: 'baloImplementation')
    baloImplementation project(path: ':ballerina-mime', configuration: 'baloImplementation')
    baloImplementation project(path: ':ballerina-io', configuration: 'baloImplementation')
    baloImplementation project(path: ':ballerina-runtime-api', configuration: 'baloImplementation')
    baloImplementation project(path: ':ballerina-cache', configuration: 'baloImplementation')
    baloImplementation project(path: ':ballerina-task', configuration: 'baloImplementation')
    baloImplementation project(path: ':ballerina-stringutils', configuration: 'baloImplementation')
    baloImplementation project(path: ':ballerina-java', configuration: 'baloImplementation')
    baloImplementation project(path: ':ballerina-lang:annotations', configuration: 'baloImplementation')
    baloImplementation project(path: ':ballerina-log-api', configuration: 'baloImplementation')
    baloImplementation project(path: ':ballerina-reflect', configuration: 'baloImplementation')
    baloImplementation project(path: ':ballerina-auth', configuration: 'baloImplementation')
    baloImplementation project(path: ':ballerina-lang:annotations', configuration: 'baloImplementation')

<<<<<<< HEAD
    interopImports project(':ballerina-config-api')
=======
    interopImports project(':ballerina-task')
>>>>>>> ba011c72

    implementation project(':ballerina-system')
    implementation project(':ballerina-tool')
    implementation project(':ballerina-lang')
    implementation project(':ballerina-lang:annotations')
    implementation project(':ballerina-logging')
    implementation project(':lib-creator')
    implementation project(':ballerina-http')
    implementation project(':ballerina-observability')
    implementation project(":ballerina-config-api")
    implementation project(':ballerina-math')
    implementation project(":ballerina-crypto")
    implementation project(':ballerina-time')
    implementation project(':ballerina-mime')
    implementation project(':ballerina-io')
    implementation project(':ballerina-runtime-api')
    implementation project(':ballerina-cache')
    implementation project(':ballerina-task')
    implementation project(':ballerina-log-api')
    implementation project(':ballerina-reflect')
    implementation project(':ballerina-auth')
    implementation project(':ballerina-utils')
    implementation project(':ballerina-config')
    implementation project(':ballerina-runtime')
}

artifacts {
    prometheusJar file: file("$buildDir/generated-bir-jar/" + moduleName + ".jar"), builtBy: createBirJar
}

configurations.all {
    resolutionStrategy.preferProjectModules()
}

description = 'Ballerina - Prometheus Extension for Metrics'<|MERGE_RESOLUTION|>--- conflicted
+++ resolved
@@ -53,11 +53,8 @@
     baloImplementation project(path: ':ballerina-auth', configuration: 'baloImplementation')
     baloImplementation project(path: ':ballerina-lang:annotations', configuration: 'baloImplementation')
 
-<<<<<<< HEAD
     interopImports project(':ballerina-config-api')
-=======
     interopImports project(':ballerina-task')
->>>>>>> ba011c72
 
     implementation project(':ballerina-system')
     implementation project(':ballerina-tool')
