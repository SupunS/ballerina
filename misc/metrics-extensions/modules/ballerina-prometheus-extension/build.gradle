/*
 * Copyright (c) 2019, WSO2 Inc. (http://www.wso2.org) All Rights Reserved.
 *
 * Licensed under the Apache License, Version 2.0 (the "License");
 * you may not use this file except in compliance with the License.
 * You may obtain a copy of the License at
 *
 * http://www.apache.org/licenses/LICENSE-2.0
 *
 * Unless required by applicable law or agreed to in writing, software
 * distributed under the License is distributed on an "AS IS" BASIS,
 * WITHOUT WARRANTIES OR CONDITIONS OF ANY KIND, either express or implied.
 * See the License for the specific language governing permissions and
 * limitations under the License.
 *
 */

apply from: "$rootDir/gradle/balNativeLibProject.gradle"
apply from: "$rootDir/gradle/baseNativeStdLibProject.gradle"

createBalo {
    jvmTarget = 'true'
}

configurations {
    prometheusJar
    balx
    generatedBalx
}

dependencies {
    baloCreat project(':lib-creator')
    baloImplementation project(path: ':ballerina-http', configuration: 'baloImplementation')
    baloImplementation project(path: ':ballerina-observability', configuration: 'baloImplementation')
    baloImplementation project(path: ":ballerina-config-api", configuration: 'baloImplementation')
    baloImplementation project(path: ':ballerina-utils', configuration: 'baloImplementation')

    // transitive
    baloImplementation project(path: ":ballerina-system", configuration: 'baloImplementation')
    baloImplementation project(path: ':ballerina-math', configuration: 'baloImplementation')
    baloImplementation project(path: ":ballerina-crypto", configuration: 'baloImplementation')
    baloImplementation project(path: ':ballerina-time', configuration: 'baloImplementation')
    baloImplementation project(path: ':ballerina-mime', configuration: 'baloImplementation')
    baloImplementation project(path: ':ballerina-io', configuration: 'baloImplementation')
    baloImplementation project(path: ':ballerina-runtime-api', configuration: 'baloImplementation')
    baloImplementation project(path: ':ballerina-cache', configuration: 'baloImplementation')
    baloImplementation project(path: ':ballerina-task', configuration: 'baloImplementation')
    baloImplementation project(path: ':ballerina-stringutils', configuration: 'baloImplementation')
    baloImplementation project(path: ':ballerina-java', configuration: 'baloImplementation')
    baloImplementation project(path: ':ballerina-lang:annotations', configuration: 'baloImplementation')
    baloImplementation project(path: ':ballerina-log-api', configuration: 'baloImplementation')
    baloImplementation project(path: ':ballerina-reflect', configuration: 'baloImplementation')
    baloImplementation project(path: ':ballerina-auth', configuration: 'baloImplementation')
    baloImplementation project(path: ':ballerina-lang:annotations', configuration: 'baloImplementation')

    interopImports project(':ballerina-math')
<<<<<<< HEAD
    interopImports project(':ballerina-mime')
=======
    interopImports project(':ballerina-task')
    interopImports project(':ballerina-time')
>>>>>>> 056d7188

    implementation project(':ballerina-system')
    implementation project(':ballerina-tool')
    implementation project(':ballerina-lang')
    implementation project(':ballerina-lang:annotations')
    implementation project(':ballerina-logging')
    implementation project(':lib-creator')
    implementation project(':ballerina-http')
    implementation project(':ballerina-observability')
    implementation project(":ballerina-config-api")
    implementation project(':ballerina-math')
    implementation project(":ballerina-crypto")
    implementation project(':ballerina-time')
    implementation project(':ballerina-mime')
    implementation project(':ballerina-io')
    implementation project(':ballerina-runtime-api')
    implementation project(':ballerina-cache')
    implementation project(':ballerina-task')
    implementation project(':ballerina-log-api')
    implementation project(':ballerina-reflect')
    implementation project(':ballerina-auth')
    implementation project(':ballerina-utils')
    implementation project(':ballerina-config')
    implementation project(':ballerina-runtime')
}

artifacts {
    prometheusJar file: file("$buildDir/generated-bir-jar/" + moduleName + ".jar"), builtBy: createBirJar
}

configurations.all {
    resolutionStrategy.preferProjectModules()
}

description = 'Ballerina - Prometheus Extension for Metrics'<|MERGE_RESOLUTION|>--- conflicted
+++ resolved
@@ -54,12 +54,9 @@
     baloImplementation project(path: ':ballerina-lang:annotations', configuration: 'baloImplementation')
 
     interopImports project(':ballerina-math')
-<<<<<<< HEAD
-    interopImports project(':ballerina-mime')
-=======
     interopImports project(':ballerina-task')
     interopImports project(':ballerina-time')
->>>>>>> 056d7188
+    interopImports project(':ballerina-mime')
 
     implementation project(':ballerina-system')
     implementation project(':ballerina-tool')
