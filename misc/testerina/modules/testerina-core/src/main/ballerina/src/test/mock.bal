--- conflicted
+++ resolved
@@ -300,13 +300,8 @@
 # + T - type of object to create the mock
 # + mockObject - mock object to replace the original (optional)
 # + return - created mock object or throw an error if validation failed
-<<<<<<< HEAD
-public function mock(public typedesc<object{}> T, object{} mockObject = object { }) returns T = @java:Method {
-    'class: "org.ballerinalang.testerina.natives.mock.ObjectMock"
-=======
-public function mock(typedesc<object{}> T, object{} mockObject = new) returns T = @java:Method {
-    class: "org.ballerinalang.testerina.natives.mock.ObjectMock"
->>>>>>> b660805a
+public function mock(typedesc<object{}> T, object{} mockObject = object { }) returns T = @java:Method {
+    'class: "org.ballerinalang.testerina.natives.mock.ObjectMock"
 } external;
 
 # Inter-op to validate the mock object.
