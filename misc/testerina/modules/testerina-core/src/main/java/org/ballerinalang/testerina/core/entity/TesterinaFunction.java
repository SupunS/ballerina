--- conflicted
+++ resolved
@@ -60,24 +60,8 @@
     }
 
     public BValue[] invoke() throws BallerinaException {
-<<<<<<< HEAD
-        final Scheduler scheduler = new Scheduler(false);
-        runOnSchedule(programFile, bFunction.name, scheduler);
-        return new BValue[0];
-    }
-
-    /**
-     * Invoke package stop functions.
-     *
-     * @throws BallerinaException exception is thrown
-     */
-    public void invokeStopFunctions() throws BallerinaException {
-        /*for (PackageInfo info : programFile.getPackageInfoEntries()) {
-            BVMExecutor.executeFunction(programFile, info.getStopFunctionInfo());
-=======
         if (scheduler == null) {
             throw new AssertionError("Scheduler is not initialized in " + bFunction.name);
->>>>>>> 95bf5b50
         }
         runOnSchedule(programFile, bFunction.name, scheduler, immortal);
         return new BValue[0];
