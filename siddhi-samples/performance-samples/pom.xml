<?xml version="1.0" encoding="UTF-8"?>
<!--
  ~ Copyright (c) 2016, WSO2 Inc. (http://www.wso2.org) All Rights Reserved.
  ~
  ~ WSO2 Inc. licenses this file to you under the Apache License,
  ~ Version 2.0 (the "License"); you may not use this file except
  ~ in compliance with the License.
  ~ You may obtain a copy of the License at
  ~
  ~     http://www.apache.org/licenses/LICENSE-2.0
  ~
  ~ Unless required by applicable law or agreed to in writing,
  ~ software distributed under the License is distributed on an
  ~ "AS IS" BASIS, WITHOUT WARRANTIES OR CONDITIONS OF ANY
  ~ KIND, either express or implied. See the License for the
  ~ specific language governing permissions and limitations
  ~ under the License.
  -->

<project xmlns="http://maven.apache.org/POM/4.0.0" xmlns:xsi="http://www.w3.org/2001/XMLSchema-instance" xsi:schemaLocation="http://maven.apache.org/POM/4.0.0 http://maven.apache.org/xsd/maven-4.0.0.xsd">
    <parent>
        <groupId>org.wso2.siddhi</groupId>
        <artifactId>siddhi-samples</artifactId>
<<<<<<< HEAD
        <version>4.0.0-M55-SNAPSHOT</version>
=======
        <version>4.0.0-M58-SNAPSHOT</version>
>>>>>>> 0e121f41
    </parent>
    <modelVersion>4.0.0</modelVersion>
    <artifactId>performance-samples</artifactId>
    <name>Siddhi Performance Samples</name>
    <!--<packaging>bundle</packaging>-->


    <dependencies>
        <dependency>
            <groupId>org.wso2.siddhi</groupId>
            <artifactId>siddhi-query-api</artifactId>
            <scope>compile</scope>
        </dependency>
        <dependency>
            <groupId>org.wso2.siddhi</groupId>
            <artifactId>siddhi-query-compiler</artifactId>
            <scope>compile</scope>
        </dependency>
        <dependency>
            <groupId>org.wso2.siddhi</groupId>
            <artifactId>siddhi-core</artifactId>
            <scope>compile</scope>
        </dependency>
        <dependency>
            <groupId>org.apache.log4j.wso2</groupId>
            <artifactId>log4j</artifactId>
            <scope>compile</scope>
        </dependency>
        <dependency>
            <groupId>org.antlr</groupId>
            <artifactId>antlr4-runtime</artifactId>
            <scope>compile</scope>
        </dependency>
        <dependency>
            <groupId>org.wso2.orbit.com.lmax</groupId>
            <artifactId>disruptor</artifactId>
            <scope>compile</scope>
        </dependency>
    </dependencies>

</project><|MERGE_RESOLUTION|>--- conflicted
+++ resolved
@@ -21,11 +21,7 @@
     <parent>
         <groupId>org.wso2.siddhi</groupId>
         <artifactId>siddhi-samples</artifactId>
-<<<<<<< HEAD
-        <version>4.0.0-M55-SNAPSHOT</version>
-=======
         <version>4.0.0-M58-SNAPSHOT</version>
->>>>>>> 0e121f41
     </parent>
     <modelVersion>4.0.0</modelVersion>
     <artifactId>performance-samples</artifactId>
