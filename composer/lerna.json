{
  "packages": [
    "packages/*",
    "tools/*"
  ],
<<<<<<< HEAD
  "version": "1.1.0-SNAPSHOT"
=======
  "version": "1.2.0-SNAPSHOT"
>>>>>>> df8b6b22
}<|MERGE_RESOLUTION|>--- conflicted
+++ resolved
@@ -3,9 +3,5 @@
     "packages/*",
     "tools/*"
   ],
-<<<<<<< HEAD
-  "version": "1.1.0-SNAPSHOT"
-=======
   "version": "1.2.0-SNAPSHOT"
->>>>>>> df8b6b22
 }