/*
 * Copyright (c) 2018, WSO2 Inc. (http://wso2.com) All Rights Reserved.
 *
 * Licensed under the Apache License, Version 2.0 (the "License");
 * you may not use this file except in compliance with the License.
 * You may obtain a copy of the License at
 *
 * http://www.apache.org/licenses/LICENSE-2.0
 *
 * Unless required by applicable law or agreed to in writing, software
 * distributed under the License is distributed on an "AS IS" BASIS,
 * WITHOUT WARRANTIES OR CONDITIONS OF ANY KIND, either express or implied.
 * See the License for the specific language governing permissions and
 * limitations under the License.
 */
package org.ballerinalang.composer.service.ballerina.parser.service;

import com.google.gson.Gson;
import com.google.gson.JsonArray;
import com.google.gson.JsonElement;
import com.google.gson.JsonObject;
import com.google.gson.JsonParser;
import com.google.gson.JsonPrimitive;
import io.netty.handler.codec.http.HttpHeaderNames;
import org.ballerinalang.compiler.CompilerPhase;
import org.ballerinalang.composer.server.core.ServerConstants;
import org.ballerinalang.composer.server.spi.ComposerService;
import org.ballerinalang.composer.server.spi.ServiceInfo;
import org.ballerinalang.composer.server.spi.ServiceType;
import org.ballerinalang.composer.service.ballerina.parser.Constants;
import org.ballerinalang.composer.service.ballerina.parser.service.model.BFile;
import org.ballerinalang.composer.service.ballerina.parser.service.model.BLangSourceFragment;
import org.ballerinalang.composer.service.ballerina.parser.service.model.BallerinaFile;
import org.ballerinalang.composer.service.ballerina.parser.service.model.lang.ModelPackage;
import org.ballerinalang.composer.service.ballerina.parser.service.util.BLangFragmentParser;
import org.ballerinalang.composer.service.ballerina.parser.service.util.ParserUtils;
import org.ballerinalang.langserver.common.utils.CommonUtil;
import org.ballerinalang.util.diagnostic.Diagnostic;
<<<<<<< HEAD
=======
import org.slf4j.Logger;
import org.slf4j.LoggerFactory;
import org.wso2.ballerinalang.compiler.semantics.model.types.BType;
import org.wso2.ballerinalang.compiler.tree.BLangAnnotation;
import org.wso2.ballerinalang.compiler.tree.BLangAnnotationAttachmentPoint;
>>>>>>> fd98fda0
import org.wso2.ballerinalang.compiler.tree.BLangCompilationUnit;
import org.wso2.ballerinalang.compiler.tree.BLangPackage;

import java.io.File;
import java.io.IOException;
import java.lang.reflect.InvocationTargetException;
import java.nio.file.Files;
import java.nio.file.Paths;
import java.util.Arrays;
import java.util.Collections;
import java.util.HashMap;
import java.util.List;
import java.util.Map;
import java.util.Optional;
import java.util.regex.Matcher;
import java.util.regex.Pattern;
import javax.ws.rs.Consumes;
import javax.ws.rs.GET;
import javax.ws.rs.OPTIONS;
import javax.ws.rs.POST;
import javax.ws.rs.Path;
import javax.ws.rs.Produces;
import javax.ws.rs.core.MediaType;
import javax.ws.rs.core.Response;

/**
 * Micro service for ballerina parser.
 */
@Path(ServerConstants.CONTEXT_ROOT + "/" + Constants.SERVICE_PATH)
public class BallerinaParserService implements ComposerService {
    
    private static final String PACKAGE_REGEX = "package\\s+([a-zA_Z_][\\.\\w]*);";

    @OPTIONS
    @Path("/built-in-packages")
    @Consumes(MediaType.APPLICATION_JSON)
    @Produces(MediaType.APPLICATION_JSON)
    public Response getBuiltInPackages() {
        return Response.ok()
                .header(HttpHeaderNames.ACCESS_CONTROL_MAX_AGE.toString(), "600 ")
                .header(HttpHeaderNames.ACCESS_CONTROL_ALLOW_ORIGIN.toString(), "*")
                .header(HttpHeaderNames.ACCESS_CONTROL_ALLOW_CREDENTIALS.toString(), "true")
                .header(HttpHeaderNames.ACCESS_CONTROL_ALLOW_METHODS.toString(),
                        "POST, GET, PUT, UPDATE, DELETE, OPTIONS, HEAD")
                .header(HttpHeaderNames.ACCESS_CONTROL_ALLOW_HEADERS.toString(),
                        HttpHeaderNames.CONTENT_TYPE.toString() + ", " + HttpHeaderNames.ACCEPT.toString() +
                                ", X-Requested-With").build();
    }

    @GET
    @Path("/built-in-packages")
    @Consumes(MediaType.APPLICATION_JSON)
    @Produces(MediaType.APPLICATION_JSON)
    public Response validateAndParseBFile() {
        JsonObject response = new JsonObject();
        // add package info into response
        Gson gson = new Gson();
        String json = gson.toJson(ParserUtils.getAllPackages().values());
        JsonParser parser = new JsonParser();
        JsonArray packagesArray = parser.parse(json).getAsJsonArray();
        response.add("packages", packagesArray);
        return Response.status(Response.Status.OK)
                .entity(response)
                .header("Access-Control-Allow-Origin", '*').type(MediaType.APPLICATION_JSON).build();
    }

    @OPTIONS
    @Path("/built-in-types")
    @Consumes(MediaType.APPLICATION_JSON)
    @Produces(MediaType.APPLICATION_JSON)
    public Response getBuiltInTypesOptions() {
        return Response.ok()
                .header(HttpHeaderNames.ACCESS_CONTROL_MAX_AGE.toString(), "600 ")
                .header(HttpHeaderNames.ACCESS_CONTROL_ALLOW_ORIGIN.toString(), "*")
                .header(HttpHeaderNames.ACCESS_CONTROL_ALLOW_CREDENTIALS.toString(), "true")
                .header(HttpHeaderNames.ACCESS_CONTROL_ALLOW_METHODS.toString(),
                        "POST, GET, PUT, UPDATE, DELETE, OPTIONS, HEAD")
                .header(HttpHeaderNames.ACCESS_CONTROL_ALLOW_HEADERS.toString(),
                        HttpHeaderNames.CONTENT_TYPE.toString() + ", " + HttpHeaderNames.ACCEPT.toString() +
                                ", X-Requested-With").build();
    }

    @GET
    @Path("/built-in-types")
    @Consumes(MediaType.APPLICATION_JSON)
    @Produces(MediaType.APPLICATION_JSON)
    public Response getBuiltInTypes() {
        JsonObject response = new JsonObject();
        // add package info into response
        Gson gson = new Gson();
        String json = gson.toJson(ParserUtils.getBuiltinTypes());
        JsonParser parser = new JsonParser();
        JsonArray packagesArray = parser.parse(json).getAsJsonArray();
        response.add("types", packagesArray);
        return Response.status(Response.Status.OK)
                .entity(response)
                .header(HttpHeaderNames.ACCESS_CONTROL_ALLOW_ORIGIN.toString(), '*').type(MediaType.APPLICATION_JSON)
                .build();
    }

    @POST
    @Path("/file/validate-and-parse")
    @Consumes(MediaType.APPLICATION_JSON)
    @Produces(MediaType.APPLICATION_JSON)
    public Response validateAndParseBFile(BFile bFileRequest) throws IOException, InvocationTargetException,
            IllegalAccessException {
        return Response.status(Response.Status.OK)
                .entity(validateAndParse(bFileRequest))
                .header(HttpHeaderNames.ACCESS_CONTROL_ALLOW_ORIGIN.toString(), '*').type(MediaType.APPLICATION_JSON)
                .build();
    }

    @OPTIONS
    @Path("/file/validate-and-parse")
    @Consumes(MediaType.APPLICATION_JSON)
    @Produces(MediaType.APPLICATION_JSON)
    public Response validateAndParseOptions() {
        return Response.ok()
                .header("Access-Control-Max-Age", "600 ")
                .header(HttpHeaderNames.ACCESS_CONTROL_ALLOW_ORIGIN.toString(), "*")
                .header(HttpHeaderNames.ACCESS_CONTROL_ALLOW_CREDENTIALS.toString(), "true")
                .header(HttpHeaderNames.ACCESS_CONTROL_ALLOW_METHODS.toString(),
                        "POST, GET, PUT, UPDATE, DELETE, OPTIONS, HEAD")
                .header(HttpHeaderNames.ACCESS_CONTROL_ALLOW_HEADERS.toString(),
                        HttpHeaderNames.CONTENT_TYPE.toString() + ", " + HttpHeaderNames.ACCEPT.toString() +
                                ", X-Requested-With").build();
    }

    @POST
    @Path("/model/parse-fragment")
    @Consumes(MediaType.APPLICATION_JSON)
    @Produces(MediaType.APPLICATION_JSON)
    public Response getBallerinaJsonDataModelGivenFragment(BLangSourceFragment sourceFragment) throws IOException {
        String response = BLangFragmentParser.parseFragment(sourceFragment);
        return Response.ok(response, MediaType.APPLICATION_JSON).header(
                HttpHeaderNames.ACCESS_CONTROL_ALLOW_ORIGIN.toString(), '*').build();
    }

    @OPTIONS
    @Path("/model/parse-fragment")
    @Consumes(MediaType.APPLICATION_JSON)
    @Produces(MediaType.APPLICATION_JSON)
    public Response optionsParseFragment() {
        return Response.ok()
                .header("Access-Control-Max-Age", "600 ")
                .header(HttpHeaderNames.ACCESS_CONTROL_ALLOW_ORIGIN.toString(), "*")
                .header(HttpHeaderNames.ACCESS_CONTROL_ALLOW_CREDENTIALS.toString(), "true")
                .header(HttpHeaderNames.ACCESS_CONTROL_ALLOW_METHODS.toString(), "POST, GET, OPTIONS")
                .header(HttpHeaderNames.ACCESS_CONTROL_ALLOW_HEADERS.toString(),
                        HttpHeaderNames.CONTENT_TYPE.toString() + ", " + HttpHeaderNames.ACCEPT.toString() +
                                ", X-Requested-With").build();
    }

<<<<<<< HEAD
=======
    public static JsonElement generateJSON(Node node, Map<String, Node> anonStructs)
            throws InvocationTargetException, IllegalAccessException {
        if (node == null) {
            return JsonNull.INSTANCE;
        }
        Set<Method> methods = ClassUtils.getAllInterfaces(node.getClass()).stream()
                .flatMap(aClass -> Arrays.stream(aClass.getMethods()))
                .collect(Collectors.toSet());
        JsonObject nodeJson = new JsonObject();

        JsonArray wsJsonArray = new JsonArray();
        Set<Whitespace> ws = node.getWS();
        if (ws != null && !ws.isEmpty()) {
            for (Whitespace whitespace : ws) {
                JsonObject wsJson = new JsonObject();
                wsJson.addProperty("ws", whitespace.getWs());
                wsJson.addProperty("i", whitespace.getIndex());
                wsJson.addProperty("text", whitespace.getPrevious());
                wsJson.addProperty("static", whitespace.isStatic());
                wsJsonArray.add(wsJson);
            }
            nodeJson.add("ws", wsJsonArray);
        }
        Diagnostic.DiagnosticPosition position = node.getPosition();
        if (position != null) {
            JsonObject positionJson = new JsonObject();
            positionJson.addProperty("startColumn", position.getStartColumn());
            positionJson.addProperty("startLine", position.getStartLine());
            positionJson.addProperty("endColumn", position.getEndColumn());
            positionJson.addProperty("endLine", position.getEndLine());
            nodeJson.add("position", positionJson);
        }

        /* Virtual props */

        JsonArray type = getType(node);
        if (type != null) {
            nodeJson.add(SYMBOL_TYPE, type);
        }
        if (node.getKind() == NodeKind.INVOCATION) {
            assert node instanceof BLangInvocation : node.getClass();
            BLangInvocation invocation = (BLangInvocation) node;
            if (invocation.symbol != null && invocation.symbol.kind != null) {
                nodeJson.addProperty(INVOCATION_TYPE, invocation.symbol.kind.toString());
            }
        }

        for (Method m : methods) {
            String name = m.getName();

            if (name.equals("getWS") || name.equals("getPosition")) {
                continue;
            }

            String jsonName;
            if (name.startsWith("get")) {
                jsonName = toJsonName(name, 3);
            } else if (name.startsWith("is")) {
                jsonName = toJsonName(name, 2);
            } else {
                continue;
            }

            Object prop = m.invoke(node);

            /* Literal class - This class is escaped in backend to address cases like "ss\"" and 8.0 and null */
            if (node.getKind() == NodeKind.LITERAL && "value".equals(jsonName)) {
                if (prop instanceof String) {
                    nodeJson.addProperty(jsonName, '"' + StringEscapeUtils.escapeJava((String) prop) + '"');
                    nodeJson.addProperty(UNESCAPED_VALUE, String.valueOf(prop));
                } else {
                    nodeJson.addProperty(jsonName, String.valueOf(prop));
                }
                continue;
            }

            if (node.getKind() == NodeKind.ANNOTATION
                    && node instanceof BLangAnnotation) {
                JsonArray attachmentPoints = new JsonArray();
                ((BLangAnnotation) node)
                        .getAttachmentPoints()
                        .stream()
                        .map(BLangAnnotationAttachmentPoint::getAttachmentPoint)
                        .map(BLangAnnotationAttachmentPoint.AttachmentPoint::getValue)
                        .map(JsonPrimitive::new)
                        .forEach(attachmentPoints::add);
                nodeJson.add("attachmentPoints", attachmentPoints);
            }

            if (node.getKind() == NodeKind.USER_DEFINED_TYPE && jsonName.equals("typeName")) {
                IdentifierNode typeNode = (IdentifierNode) prop;
                Node structNode;
                if (typeNode.getValue().startsWith("$anonStruct$") &&
                        (structNode = anonStructs.remove(typeNode.getValue())) != null) {
                    JsonObject anonStruct = generateJSON(structNode, anonStructs).getAsJsonObject();
                    anonStruct.addProperty("anonStruct", true);
                    nodeJson.add("anonStruct", anonStruct);
                    continue;
                }
            }

            if (prop instanceof List && jsonName.equals("types")) {
                // Currently we don't need any Symbols for the UI. So skipping for now.
                continue;
            }


            /* Node classes */
            if (prop instanceof Node) {
                nodeJson.add(jsonName, generateJSON((Node) prop, anonStructs));
            } else if (prop instanceof List) {
                List listProp = (List) prop;
                JsonArray listPropJson = new JsonArray();
                nodeJson.add(jsonName, listPropJson);
                for (Object listPropItem : listProp) {
                    if (listPropItem instanceof Node) {
                        /* Remove top level anon func and struct */
                        if (node.getKind() == NodeKind.COMPILATION_UNIT) {
                            if (listPropItem instanceof BLangStruct && ((BLangStruct) listPropItem).isAnonymous) {
                                anonStructs.put(((BLangStruct) listPropItem).getName().getValue(),
                                        ((BLangStruct) listPropItem));
                                continue;
                            }
                            if (listPropItem instanceof BLangFunction
                                    && (((BLangFunction) listPropItem)).name.value.startsWith("$lambda$")) {
                                continue;
                            }
                        }
                        listPropJson.add(generateJSON((Node) listPropItem, anonStructs));
                    } else {
                        logger.debug("Can't serialize " + jsonName + ", has a an array of " + listPropItem);
                    }
                }


                /* Runtime model classes */
            } else if (prop instanceof Set && jsonName.equals("flags")) {
                Set flags = (Set) prop;
                for (Flag flag : Flag.values()) {
                    nodeJson.addProperty(StringUtils.lowerCase(flag.toString()), flags.contains(flag));
                }
            } else if (prop instanceof Set) {
                // TODO : limit this else if to getInputs getOutputs of transform.
                Set vars = (Set) prop;
                JsonArray listVarJson = new JsonArray();
                nodeJson.add(jsonName, listVarJson);
                for (Object obj : vars) {
                    listVarJson.add(obj.toString());
                }
            } else if (prop instanceof NodeKind) {
                String kindName = CaseFormat.UPPER_UNDERSCORE.to(CaseFormat.UPPER_CAMEL, prop.toString());
                nodeJson.addProperty(jsonName, kindName);
            } else if (prop instanceof OperatorKind) {
                nodeJson.addProperty(jsonName, prop.toString());


                /* Generic classes */
            } else if (prop instanceof String) {
                nodeJson.addProperty(jsonName, (String) prop);
            } else if (prop instanceof Number) {
                nodeJson.addProperty(jsonName, (Number) prop);
            } else if (prop instanceof Boolean) {
                nodeJson.addProperty(jsonName, (Boolean) prop);
            } else if (prop instanceof Enum) {
                nodeJson.addProperty(jsonName, StringUtils.lowerCase(((Enum) prop).name()));
            } else if (prop != null) {
                nodeJson.addProperty(jsonName, prop.toString());
                String message = "Node " + node.getClass().getSimpleName() +
                        " contains unknown type prop: " + jsonName + " of type " + prop.getClass();
                logger.error(message);
            }
        }
        return nodeJson;
    }

    private static JsonArray getType(Node node) {
        BType type = ((BLangNode) node).type;
        if (node instanceof BLangInvocation) {
            JsonArray jsonElements = new JsonArray();
            for (BType returnType : ((BLangInvocation) node).types) {
                jsonElements.add(returnType.getKind().typeName());
            }
            return jsonElements;
        } else if (type != null) {
            JsonArray jsonElements = new JsonArray();
            jsonElements.add(type.getKind().typeName());
            return jsonElements;
        }
        return null;
    }

    private static String toJsonName(String name, int prefixLen) {
        return Character.toLowerCase(name.charAt(prefixLen)) + name.substring(prefixLen + 1);
    }

>>>>>>> fd98fda0
    /**
     * Validates a given ballerina input.
     *
     * @param bFileRequest - Object which holds data about Ballerina content.
     * @return List of errors if any
     */
    private JsonObject validateAndParse(BFile bFileRequest) throws InvocationTargetException, IllegalAccessException {
        final String filePath = bFileRequest.getFilePath();
        final String fileName = bFileRequest.getFileName();
        final String content = bFileRequest.getContent();

        Pattern pkgPattern = Pattern.compile(PACKAGE_REGEX);
        Matcher pkgMatcher = pkgPattern.matcher(content);
        String programDir = null;
        String unitToCompile = fileName;
        if (pkgMatcher.find()) {
            final String packageName = pkgMatcher.group(1);
            if (bFileRequest.needProgramDir() && packageName != null) {
                List<String> pathParts = Arrays.asList(filePath.split(Pattern.quote(File.separator)));
                List<String> pkgParts = Arrays.asList(packageName.split(Pattern.quote(".")));
                Collections.reverse(pkgParts);
                boolean foundProgramDir = true;
                for (int i = 1; i <= pkgParts.size(); i++) {
                    if (!pathParts.get(pathParts.size() - i).equals(pkgParts.get(i - 1))) {
                        foundProgramDir = false;
                        break;
                    }
                }
                if (foundProgramDir) {
                    List<String> programDirParts = pathParts.subList(0, pathParts.size() - pkgParts.size());
                    programDir = String.join(File.separator, programDirParts);
                    unitToCompile = packageName;
                }
            }
        }
        // compile package in disk to resolve constructs in complete package (including constructs from other files)
        final BLangPackage packageFromDisk = Files.exists(Paths.get(filePath, fileName))
                ? ParserUtils.getBallerinaFile(programDir != null ? programDir : filePath, unitToCompile)
                .getBLangPackage()
                : null;
        // always use dirty content from editor to generate model
        // TODO: Remove this once in-memory file resolver with dirty content for compiler is implemented
        final BallerinaFile balFileFromDirtyContent = ParserUtils.getBallerinaFileForContent(fileName, content,
                CompilerPhase.CODE_ANALYZE);
        // always get compilation unit and diagnostics from dirty content
        final BLangPackage model = balFileFromDirtyContent.getBLangPackage();
        final List<Diagnostic> diagnostics = balFileFromDirtyContent.getDiagnostics();

        ErrorCategory errorCategory = ErrorCategory.NONE;
        if (!diagnostics.isEmpty()) {
            if (model == null) {
                errorCategory = ErrorCategory.SYNTAX;
            } else {
                errorCategory = ErrorCategory.SEMANTIC;
            }
        }
        JsonArray errors = new JsonArray();
        final String errorCategoryName = errorCategory.name();
        diagnostics.forEach(diagnostic -> {

            JsonObject error = new JsonObject();
            Diagnostic.DiagnosticPosition position = diagnostic.getPosition();
            if (position != null) {
                if (!diagnostic.getSource().getCompilationUnitName().equals(fileName)) {
                    return;
                }

                error.addProperty("row", position.getStartLine());
                error.addProperty("column", position.getStartColumn());
                error.addProperty("type", "error");
                error.addProperty("category", errorCategoryName);
            } else {
                // position == null means it's a bug in core side.
                error.addProperty("category", ErrorCategory.RUNTIME.name());
            }

            error.addProperty("text", diagnostic.getMessage());
            errors.add(error);
        });
        JsonObject result = new JsonObject();
        result.add("errors", errors);

        Gson gson = new Gson();
        JsonElement diagnosticsJson = gson.toJsonTree(diagnostics);
        result.add("diagnostics", diagnosticsJson);

        if (model != null && bFileRequest.needTree()) {
            BLangCompilationUnit compilationUnit = model.getCompilationUnits().stream().
                    filter(compUnit -> fileName.equals(compUnit.getName())).findFirst().get();
            JsonElement modelElement = CommonUtil.generateJSON(compilationUnit, new HashMap<>());
            result.add("model", modelElement);
        }

        // adding current package info whenever we have a parsed model
        final Map<String, ModelPackage> modelPackage = new HashMap<>();
        // file is in a package, load constructs from package in disk
        if (packageFromDisk != null) {
            ParserUtils.loadPackageMap("Current Package", packageFromDisk, modelPackage);
            // remove constructs from current file and later add them from dirty content
            ParserUtils.removeConstructsOfFile("Current Package", fileName, modelPackage);
        }
        // add constructs in current file's dirty content to package map
        ParserUtils.loadPackageMap("Current Package", balFileFromDirtyContent.getBLangPackage(),
                modelPackage);
        // Add 'packageInfo' only if there are any packages.
        Optional<ModelPackage> packageInfoJson = modelPackage.values().stream().findFirst();
        if (packageInfoJson.isPresent() && bFileRequest.needPackageInfo()) {
            JsonElement packageInfo = gson.toJsonTree(packageInfoJson.get());
            result.add("packageInfo", packageInfo);
        }
        if (programDir != null) {
            result.addProperty("programDirPath", programDir);
        }
        return result;
    }

    /**
     * Enum for Error Category.
     */
    public enum ErrorCategory {
        SYNTAX,
        SEMANTIC,
        RUNTIME,
        NONE;
    }

    @Override
    public ServiceInfo getServiceInfo() {
        return new ServiceInfo(Constants.SERVICE_NAME, Constants.SERVICE_PATH, ServiceType.HTTP);
    }
}<|MERGE_RESOLUTION|>--- conflicted
+++ resolved
@@ -15,13 +15,18 @@
  */
 package org.ballerinalang.composer.service.ballerina.parser.service;
 
+import com.google.common.base.CaseFormat;
 import com.google.gson.Gson;
 import com.google.gson.JsonArray;
 import com.google.gson.JsonElement;
+import com.google.gson.JsonNull;
 import com.google.gson.JsonObject;
 import com.google.gson.JsonParser;
 import com.google.gson.JsonPrimitive;
 import io.netty.handler.codec.http.HttpHeaderNames;
+import org.apache.commons.lang3.ClassUtils;
+import org.apache.commons.lang3.StringEscapeUtils;
+import org.apache.commons.lang3.StringUtils;
 import org.ballerinalang.compiler.CompilerPhase;
 import org.ballerinalang.composer.server.core.ServerConstants;
 import org.ballerinalang.composer.server.spi.ComposerService;
@@ -34,22 +39,29 @@
 import org.ballerinalang.composer.service.ballerina.parser.service.model.lang.ModelPackage;
 import org.ballerinalang.composer.service.ballerina.parser.service.util.BLangFragmentParser;
 import org.ballerinalang.composer.service.ballerina.parser.service.util.ParserUtils;
-import org.ballerinalang.langserver.common.utils.CommonUtil;
+import org.ballerinalang.model.Whitespace;
+import org.ballerinalang.model.elements.Flag;
+import org.ballerinalang.model.tree.IdentifierNode;
+import org.ballerinalang.model.tree.Node;
+import org.ballerinalang.model.tree.NodeKind;
+import org.ballerinalang.model.tree.OperatorKind;
 import org.ballerinalang.util.diagnostic.Diagnostic;
-<<<<<<< HEAD
-=======
 import org.slf4j.Logger;
 import org.slf4j.LoggerFactory;
 import org.wso2.ballerinalang.compiler.semantics.model.types.BType;
 import org.wso2.ballerinalang.compiler.tree.BLangAnnotation;
 import org.wso2.ballerinalang.compiler.tree.BLangAnnotationAttachmentPoint;
->>>>>>> fd98fda0
 import org.wso2.ballerinalang.compiler.tree.BLangCompilationUnit;
+import org.wso2.ballerinalang.compiler.tree.BLangFunction;
+import org.wso2.ballerinalang.compiler.tree.BLangNode;
 import org.wso2.ballerinalang.compiler.tree.BLangPackage;
+import org.wso2.ballerinalang.compiler.tree.BLangStruct;
+import org.wso2.ballerinalang.compiler.tree.expressions.BLangInvocation;
 
 import java.io.File;
 import java.io.IOException;
 import java.lang.reflect.InvocationTargetException;
+import java.lang.reflect.Method;
 import java.nio.file.Files;
 import java.nio.file.Paths;
 import java.util.Arrays;
@@ -58,8 +70,10 @@
 import java.util.List;
 import java.util.Map;
 import java.util.Optional;
+import java.util.Set;
 import java.util.regex.Matcher;
 import java.util.regex.Pattern;
+import java.util.stream.Collectors;
 import javax.ws.rs.Consumes;
 import javax.ws.rs.GET;
 import javax.ws.rs.OPTIONS;
@@ -74,7 +88,11 @@
  */
 @Path(ServerConstants.CONTEXT_ROOT + "/" + Constants.SERVICE_PATH)
 public class BallerinaParserService implements ComposerService {
-    
+
+    private static final Logger logger = LoggerFactory.getLogger(BallerinaParserService.class);
+    private static final String SYMBOL_TYPE = "symbolType";
+    private static final String INVOCATION_TYPE = "invocationType";
+    private static final String UNESCAPED_VALUE = "unescapedValue";
     private static final String PACKAGE_REGEX = "package\\s+([a-zA_Z_][\\.\\w]*);";
 
     @OPTIONS
@@ -197,8 +215,6 @@
                                 ", X-Requested-With").build();
     }
 
-<<<<<<< HEAD
-=======
     public static JsonElement generateJSON(Node node, Map<String, Node> anonStructs)
             throws InvocationTargetException, IllegalAccessException {
         if (node == null) {
@@ -394,7 +410,6 @@
         return Character.toLowerCase(name.charAt(prefixLen)) + name.substring(prefixLen + 1);
     }
 
->>>>>>> fd98fda0
     /**
      * Validates a given ballerina input.
      *
@@ -484,7 +499,7 @@
         if (model != null && bFileRequest.needTree()) {
             BLangCompilationUnit compilationUnit = model.getCompilationUnits().stream().
                     filter(compUnit -> fileName.equals(compUnit.getName())).findFirst().get();
-            JsonElement modelElement = CommonUtil.generateJSON(compilationUnit, new HashMap<>());
+            JsonElement modelElement = generateJSON(compilationUnit, new HashMap<>());
             result.add("model", modelElement);
         }
 
