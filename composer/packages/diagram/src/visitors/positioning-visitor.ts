--- conflicted
+++ resolved
@@ -122,11 +122,7 @@
 
         // Position drop down menu for adding workers and endpoints
         viewState.menuTrigger.x = epX;
-<<<<<<< HEAD
-        viewState.menuTrigger.y = defaultWorker.bBox.y;
-=======
         viewState.menuTrigger.y = defaultWorker.bBox.y + config.lifeLine.header.height / 2;
->>>>>>> 9a8e8d1f
 
         // Update the width of children
         viewState.body.w = viewState.bBox.w;
