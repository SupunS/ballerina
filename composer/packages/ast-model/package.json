--- conflicted
+++ resolved
@@ -1,10 +1,6 @@
 {
   "name": "@ballerina/ast-model",
-<<<<<<< HEAD
-  "version": "1.1.0-SNAPSHOT",
-=======
   "version": "1.2.0-SNAPSHOT",
->>>>>>> df8b6b22
   "description": "ast-model",
   "license": "Apache-2.0",
   "files": [
@@ -27,11 +23,7 @@
     "gen-default-nodes": "npm run build && node lib/tools/gen-default-nodes"
   },
   "dependencies": {
-<<<<<<< HEAD
-    "@ballerina/lang-service": "^1.1.0-SNAPSHOT",
-=======
     "@ballerina/lang-service": "^1.2.0-SNAPSHOT",
->>>>>>> df8b6b22
     "glob": "^7.1.3",
     "lodash": "^4.17.11",
     "prettier": "^1.5.2",
@@ -39,11 +31,7 @@
     "vscode-uri": "^1.0.6"
   },
   "devDependencies": {
-<<<<<<< HEAD
-    "@ballerina/composer-cli": "^1.1.0-SNAPSHOT",
-=======
     "@ballerina/composer-cli": "^1.2.0-SNAPSHOT",
->>>>>>> df8b6b22
     "@types/lodash": "^4.14.117",
     "copyfiles": "^2.1.0"
   },
