/*
 * Copyright (c) 2019, WSO2 Inc. (http://www.wso2.org) All Rights Reserved.
 *
 * WSO2 Inc. licenses this file to you under the Apache License,
 * Version 2.0 (the "License"); you may not use this file except
 * in compliance with the License.
 * You may obtain a copy of the License at
 *
 *     http://www.apache.org/licenses/LICENSE-2.0
 *
 * Unless required by applicable law or agreed to in writing,
 * software distributed under the License is distributed on an
 * "AS IS" BASIS, WITHOUT WARRANTIES OR CONDITIONS OF ANY
 * KIND, either express or implied. See the License for the
 * specific language governing permissions and limitations
 * under the License.
 */

package org.ballerinalang.langlib.decimal;

import org.ballerinalang.jvm.StringUtils;
import org.ballerinalang.jvm.scheduling.Strand;
import org.ballerinalang.jvm.values.DecimalValue;
import org.ballerinalang.jvm.values.ErrorValue;
import org.ballerinalang.jvm.values.api.BString;

import java.math.BigDecimal;

import static org.ballerinalang.util.BLangCompilerConstants.DECIMAL_VERSION;

/**
 * Native implementation of lang.decimal:fromString(string).
 *
 * @since 1.0
 */
<<<<<<< HEAD
//@BallerinaFunction(
//        orgName = "ballerina", packageName = "lang.decimal", functionName = "fromString",
//        args = {@Argument(name = "s", type = TypeKind.STRING)},
//        returnType = {@ReturnType(type = TypeKind.UNION)},
//        isPublic = true
//)
=======
@BallerinaFunction(
        orgName = "ballerina", packageName = "lang.decimal", version = DECIMAL_VERSION, functionName = "fromString",
        args = {@Argument(name = "s", type = TypeKind.STRING)},
        returnType = {@ReturnType(type = TypeKind.UNION)},
        isPublic = true
)
>>>>>>> adf55467
public class FromString {

    public static Object fromString(Strand strand, BString s) {
        try {
            return new DecimalValue(new BigDecimal(s.getValue()));
        } catch (NumberFormatException e) {
            // TODO: 6/21/19 Improve this error value
            return new ErrorValue(StringUtils.fromString(e.getMessage()), null);
        }
    }
}<|MERGE_RESOLUTION|>--- conflicted
+++ resolved
@@ -26,28 +26,17 @@
 
 import java.math.BigDecimal;
 
-import static org.ballerinalang.util.BLangCompilerConstants.DECIMAL_VERSION;
-
 /**
  * Native implementation of lang.decimal:fromString(string).
  *
  * @since 1.0
  */
-<<<<<<< HEAD
 //@BallerinaFunction(
 //        orgName = "ballerina", packageName = "lang.decimal", functionName = "fromString",
 //        args = {@Argument(name = "s", type = TypeKind.STRING)},
 //        returnType = {@ReturnType(type = TypeKind.UNION)},
 //        isPublic = true
 //)
-=======
-@BallerinaFunction(
-        orgName = "ballerina", packageName = "lang.decimal", version = DECIMAL_VERSION, functionName = "fromString",
-        args = {@Argument(name = "s", type = TypeKind.STRING)},
-        returnType = {@ReturnType(type = TypeKind.UNION)},
-        isPublic = true
-)
->>>>>>> adf55467
 public class FromString {
 
     public static Object fromString(Strand strand, BString s) {
