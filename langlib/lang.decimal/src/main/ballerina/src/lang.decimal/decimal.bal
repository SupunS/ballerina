--- conflicted
+++ resolved
@@ -14,61 +14,31 @@
 // specific language governing permissions and limitations
 // under the License.
 
-import ballerina/java;
-
 # Sum of zero or more decimal values.
 #
 # + xs - decimal values to sum
 # + return - sum of all the `xs`; 0 if `xs` is empty
-<<<<<<< HEAD
-public function sum(decimal... xs) returns decimal = @java:Method {
-    class: "org.ballerinalang.langlib.decimal.Sum",
-    name: "sum"
-} external;
-=======
 public isolated function sum(decimal... xs) returns decimal = external;
->>>>>>> 232f870e
 
 # Maximum of one or more decimal values.
 #
 # + x - first decimal value
 # + xs - other decimal values
 # + return - maximum value of `x` and all the `xs`
-<<<<<<< HEAD
-public function max(decimal x, decimal... xs) returns decimal = @java:Method {
-    class: "org.ballerinalang.langlib.decimal.Max",
-    name: "max"
-} external;
-=======
 public isolated function max(decimal x, decimal... xs) returns decimal = external;
->>>>>>> 232f870e
 
 # Minimum of one or more decimal values
 #
 # + x - first decimal value
 # + xs - other decimal values
 # + return - minimum value of `x` and all the `xs`.
-<<<<<<< HEAD
-public function min(decimal x, decimal... xs) returns decimal = @java:Method {
-    class: "org.ballerinalang.langlib.decimal.Min",
-    name: "min"
-} external;
-=======
 public isolated function min(decimal x, decimal... xs) returns decimal = external;
->>>>>>> 232f870e
 
 # IEEE abs operation.
 #
 # + x - decimal value to operate on
 # + return - absolute value of `x`
-<<<<<<< HEAD
-public function abs(decimal x) returns decimal = @java:Method {
-    class: "org.ballerinalang.langlib.decimal.Abs",
-    name: "abs"
-} external;
-=======
 public isolated function abs(decimal x) returns decimal = external;
->>>>>>> 232f870e
 
 # Round a decimal to the closest integral value.
 # Returns the decimal value that is a mathematical integer and closest to `x`.
@@ -82,40 +52,19 @@
 #
 # + x - decimal value to operate on
 # + return - closest decimal value to `x` that is a mathematical integer
-<<<<<<< HEAD
-public function round(decimal x) returns decimal = @java:Method {
-    class: "org.ballerinalang.langlib.decimal.Round",
-    name: "round"
-} external;
-=======
 public isolated function round(decimal x) returns decimal = external;
->>>>>>> 232f870e
 
 # Rounds a decimal down to the closest integral value.
 #
 # + x - decimal value to operate on
 # + return - largest (closest to +∞) decimal value not greater than `x` that is a mathematical integer.
-<<<<<<< HEAD
-public function floor(decimal x) returns decimal = @java:Method {
-    class: "org.ballerinalang.langlib.decimal.Floor",
-    name: "floor"
-} external;
-=======
 public isolated function floor(decimal x) returns decimal = external;
->>>>>>> 232f870e
 
 # Rounds a decimal up to the closest integral value.
 #
 # + x - decimal value to operate on
 # + return - smallest (closest to -∞) decimal value not less than `x` that is a mathematical integer
-<<<<<<< HEAD
-public function ceiling(decimal x) returns decimal = @java:Method {
-    class: "org.ballerinalang.langlib.decimal.Ceiling",
-    name: "ceiling"
-} external;
-=======
 public isolated function ceiling(decimal x) returns decimal = external;
->>>>>>> 232f870e
 
 # Return the decimal value represented by `s`.
 # `s` must follow the syntax of DecimalFloatingPointNumber as defined by the Ballerina specification
@@ -126,11 +75,4 @@
 #
 # + s - string representation of a decimal
 # + return - decimal representation of the argument or error
-<<<<<<< HEAD
-public function fromString(string s) returns decimal|error = @java:Method {
-    class: "org.ballerinalang.langlib.decimal.FromString",
-    name: "fromString"
-} external;
-=======
-public isolated function fromString(string s) returns decimal|error = external;
->>>>>>> 232f870e
+public isolated function fromString(string s) returns decimal|error = external;