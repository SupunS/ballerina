/*
 * Copyright (c) 2019, WSO2 Inc. (http://www.wso2.org) All Rights Reserved.
 *
 * WSO2 Inc. licenses this file to you under the Apache License,
 * Version 2.0 (the "License"); you may not use this file except
 * in compliance with the License.
 * You may obtain a copy of the License at
 *
 *     http://www.apache.org/licenses/LICENSE-2.0
 *
 * Unless required by applicable law or agreed to in writing,
 * software distributed under the License is distributed on an
 * "AS IS" BASIS, WITHOUT WARRANTIES OR CONDITIONS OF ANY
 * KIND, either express or implied. See the License for the
 * specific language governing permissions and limitations
 * under the License.
 */

package org.ballerinalang.langlib.floatingpoint;

import org.ballerinalang.jvm.scheduling.Strand;

import static org.ballerinalang.util.BLangCompilerConstants.FLOAT_VERSION;

/**
 * Native implementation of lang.float:abs(float).
 *
 * @since 1.0
 */
<<<<<<< HEAD
//@BallerinaFunction(
//        orgName = "ballerina", packageName = "lang.float", functionName = "abs",
//        args = {@Argument(name = "n", type = TypeKind.FLOAT)},
//        returnType = {@ReturnType(type = TypeKind.FLOAT)},
//        isPublic = true
//)
=======
@BallerinaFunction(
        orgName = "ballerina", packageName = "lang.float", version = FLOAT_VERSION, functionName = "abs",
        args = {@Argument(name = "n", type = TypeKind.FLOAT)},
        returnType = {@ReturnType(type = TypeKind.FLOAT)},
        isPublic = true
)
>>>>>>> adf55467
public class Abs {

    public static double abs(Strand strand, double n) {
        return Math.abs(n);
    }
}<|MERGE_RESOLUTION|>--- conflicted
+++ resolved
@@ -19,29 +19,22 @@
 package org.ballerinalang.langlib.floatingpoint;
 
 import org.ballerinalang.jvm.scheduling.Strand;
-
-import static org.ballerinalang.util.BLangCompilerConstants.FLOAT_VERSION;
+import org.ballerinalang.model.types.TypeKind;
+import org.ballerinalang.natives.annotations.Argument;
+import org.ballerinalang.natives.annotations.BallerinaFunction;
+import org.ballerinalang.natives.annotations.ReturnType;
 
 /**
  * Native implementation of lang.float:abs(float).
  *
  * @since 1.0
  */
-<<<<<<< HEAD
 //@BallerinaFunction(
 //        orgName = "ballerina", packageName = "lang.float", functionName = "abs",
 //        args = {@Argument(name = "n", type = TypeKind.FLOAT)},
 //        returnType = {@ReturnType(type = TypeKind.FLOAT)},
 //        isPublic = true
 //)
-=======
-@BallerinaFunction(
-        orgName = "ballerina", packageName = "lang.float", version = FLOAT_VERSION, functionName = "abs",
-        args = {@Argument(name = "n", type = TypeKind.FLOAT)},
-        returnType = {@ReturnType(type = TypeKind.FLOAT)},
-        isPublic = true
-)
->>>>>>> adf55467
 public class Abs {
 
     public static double abs(Strand strand, double n) {
