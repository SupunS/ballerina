type Address record {
    string country;
    string city;
    string street;
};

type Person record {
    string name;
    Address address;
    int age;

};

type Employee record {
    readonly int id;
    int age;
    decimal salary;
    string name;
    boolean married;
};


function testToJsonString() returns map<string> {
    json aNil = ();
    json aString = "aString";
    json aNumber = 10;
    json aFloatNumber = 10.5;
    json anArray = ["hello", "world"];
    map<string> aStringMap = { name : "anObject", value : "10", sub : "Science"};
    map<()|int|float|boolean|string| map<json>> anotherMap = { name : "anObject", value : "10", sub : "Science",
        intVal: 2324, boolVal: true, floatVal: 45.4, nestedMap: {xx: "XXStr", n: 343, nilVal: ()}};
    json anObject = { name : "anObject", value : 10, sub : { subName : "subObject", subValue : 10 }};
    map<()|int|float|boolean|string| map<json>>[] aArr =
        [{ name : "anObject", value : "10", sub : "Science", intVal: 2324, boolVal: true, floatVal: 45.4, nestedMap:
        {xx: "XXStr", n: 343, nilVal: ()}}, { name : "anObject", value : "10", sub : "Science"}];
    map<string> result = {};
    byte[] bArr = [0, 1, 255];
    int[] iArr = bArr;

    result["aNil"] = aNil.toJsonString();
    result["aString"] = aString.toJsonString();
    result["aNumber"] = aNumber.toJsonString();
    result["aFloatNumber"] = aFloatNumber.toJsonString();
    result["anArray"] = anArray.toJsonString();
    result["anObject"] = anObject.toJsonString();
    result["aStringMap"] = aStringMap.toJsonString();
    result["anotherMap"] = anotherMap.toJsonString();
    result["aArr"] = aArr.toJsonString();
    result["iArr"] = iArr.toJsonString();
    return result;
}

function testFromJsonString() returns map<json|error> {
    string aNil = "()";
    string aNull = "null";
    string aString = "\"aString\"";
    string aNumber = "10";
    //string aFloatNumber = "10.5";
    string anArray = "[\"hello\", \"world\"]";
    string anObject = "{\"name\":\"anObject\", \"value\":10, \"sub\":{\"subName\":\"subObject\", \"subValue\":10}}";
    string anInvalid = "{\"name\":\"anObject\",";
    map<json|error> result = {};

    result["aNil"] = aNil.fromJsonString();
    result["aNull"] = aNull.fromJsonString();
    result["aString"] = aString.fromJsonString();
    result["aNumber"] = aNumber.fromJsonString();
    //result["aFloatNumber"] = aFloatNumber.fromJsonString();
    result["anArray"] = anArray.fromJsonString();
    result["anObject"] = anObject.fromJsonString();
    result["anInvalid"] = anInvalid.fromJsonString();
    return result;
}

function testToStringMethod() returns [string, string, string, string] {
    int a = 4;
    anydata b = a;
    any c = b;
    var d = c.toString();
    return [a.toString(), b.toString(), c.toString(), d];
}

/////////////////////////// Tests for `mergeJson()` ///////////////////////////
const MERGE_JSON_ERROR_REASON = "{ballerina/lang.value}MergeJsonError";
const MESSAGE = "message";

function testNilAndNonNilJsonMerge() returns boolean {
    json j1 = ();
    json j2 = { one: "hello", two: 2 };
    json j3 = 5;

    json|error mj1 = j1.mergeJson(j2);
    json|error mj2 = j2.mergeJson(j1);

    json|error mj3 = j1.mergeJson(j3);
    json|error mj4 = j3.mergeJson(j1);

    return mj1 is json && mj1 === j2 && mj2 is json && mj2 === j2 && mj3 is json && mj3 == j3 &&
        mj4 is json && mj4 == j3;
}

function testNonNilNonMappingJsonMerge() returns boolean {
    json j1 = 34.5;
    json j2 = ["hello", "world"];

    json|error mj = j1.mergeJson(j2);
    return mj is error && mj.message() == MERGE_JSON_ERROR_REASON &&
        mj.detail()[MESSAGE].toString() == "Cannot merge JSON values of types 'float' and 'json[]'";
}

function testMappingJsonAndNonMappingJsonMerge1() returns boolean {
    json j1 = { one: "hello", two: "world", three: 1 };
    json j2 = "string value";

    json|error mj = j1.mergeJson(j2);
    return mj is error && mj.message() == MERGE_JSON_ERROR_REASON &&
        mj.detail()[MESSAGE].toString() == "Cannot merge JSON values of types 'map<json>' and 'string'";
}

function testMappingJsonAndNonMappingJsonMerge2() returns boolean {
    json j1 = { one: "hello", two: "world", three: 1 };
    json[] j2 = [1, 2];

    json|error mj = j1.mergeJson(j2);
    return mj is error && mj.message() == MERGE_JSON_ERROR_REASON &&
        mj.detail()[MESSAGE].toString() == "Cannot merge JSON values of types 'map<json>' and 'json[]'";
}

function testMappingJsonNoIntersectionMergeSuccess() returns boolean {
    json j1 = { one: "hello", two: "world", three: 1 };
    map<json> j2 = { x: 12.0, y: "test value" };

    json|error mje = j1.mergeJson(j2);

    if (!(mje is map<json>) || mje.length() != 5) {
        return false;
    }

    json mj = <json> mje;
    return mj.one == "hello" && mj.two == "world" && mj.three == 1 && mj.x == 12.0 && mj.y == "test value";
}

function testMappingJsonWithIntersectionMergeFailure1() returns boolean {
    json j1 = { one: "hello", two: "world", three: 1 };
    json j2 = { two: 1, y: "test value" };

    json j1Clone = j1.clone();
    json j2Clone = j2.clone();

    json|error mj = j1.mergeJson(j2);

    if (!(mj is error) || mj.message() != MERGE_JSON_ERROR_REASON ||
            mj.detail()[MESSAGE].toString() != "JSON Merge failed for key 'two'") {
        return false;
    }

    error err = <error> mj;
    error cause = <error> err.detail()["cause"];
    return cause.message() == MERGE_JSON_ERROR_REASON &&
            cause.detail()[MESSAGE].toString() == "Cannot merge JSON values of types 'string' and 'int'" &&
            j1 == j1Clone && j2 == j2Clone;
}

function testMappingJsonWithIntersectionMergeFailure2() returns boolean {
    json j1 = { one: { a: "one", b: 2 }, three: 1 };
    json j2 = { two: "test value", one: true };

    json j1Clone = j1.clone();
    json j2Clone = j2.clone();

    json|error mj = j1.mergeJson(j2);

    if (!(mj is error) || mj.message() != MERGE_JSON_ERROR_REASON ||
            mj.detail()[MESSAGE].toString() != "JSON Merge failed for key 'one'") {
        return false;
    }

    error err = <error> mj;
    error cause = <error> err.detail()["cause"];
    return cause.message() == MERGE_JSON_ERROR_REASON &&
            cause.detail()[MESSAGE].toString() == "Cannot merge JSON values of types 'map<json>' and 'boolean'" &&
            j1 == j1Clone && j2 == j2Clone;
}

function testMappingJsonWithIntersectionMergeSuccess() returns boolean {
    json j1 = { one: "hello", two: (), three: 1, four: { a: (), b: "test", c: "value" } };
    json j2 = { four: { a: "strings", b: () }, one: (), two: "world", five: 5  };

    json j2Clone = j2.clone();
    json|error mj = j1.mergeJson(j2);

    if (mj is error) {
        return false;
    } else {
        map<json> expMap = { a: "strings", b: "test", c: "value" };
        map<json> mj4 = <map<json>> mj.four;
        return mj === j1 && mj.one == "hello" && mj.two == "world" && mj.three == 1 &&
            mj4 == expMap && mj.five == 5 && j2 == j2Clone;
    }
}

function testMergeJsonSuccessForValuesWithNonIntersectingCyclicRefererences() returns boolean {
    map<json> j1 = { x: { a: 1 } };
    j1["z"] = j1;
    map<json> j2 = { x: { b: 2 } };
    j2["p"] = j2;
    var result = j1.mergeJson(j2);
    return j1.x == <json> { a: 1, b: 2 } && j1.z === j1 && j2.p === j2;
}

function testMergeJsonFailureForValuesWithIntersectingCyclicRefererences() returns boolean {
    map<json> j1 = { x: { a: 1 } };
    j1["z"] = j1;
    map<json> j2 = { x: { b: 2 } };
    j2["z"] = j2;

    var result = j1.mergeJson(j2);
    if (result is json || result.detail()["message"].toString() != "JSON Merge failed for key 'z'") {
        return false;
    } else {
        error? cause = <error?>result.detail()["cause"];
        if (cause is () || cause.detail()["message"].toString() != "Cannot merge JSON values with cyclic references") {
            return false;
        }
    }
    return j1.x == <json> { a: 1 } && j2.x == <json> { b: 2 } && j1.z == j1 && j2.z == j2;
}

public type AnotherDetail record {
    string message;
    error cause?;
};

public const REASON_1 = "Reason1";
public type FirstError distinct error<AnotherDetail>;

public type Student object {

    string name;
    string school;

    public function init(string name, string school) {
        self.name = name;
        self.school = school;
    }

    public function getDetails() returns string {
        return self.name + " from " + self.school;
    }
};

public type Teacher object {

    string name;
    string school;

    public function init(string name, string school) {
        self.name = name;
        self.school = school;
    }

    public function getDetails() returns string {
        return self.name + " from " + self.school;
    }

    public function toString() returns string {
        return self.getDetails();
    }
};

function testToString() returns string[] {
    int varInt = 6;
    float varFloat = 6.0;
    string varStr = "toString";
    () varNil = ();
    Address addr = {country : "Sri Lanka", city: "Colombo", street: "Palm Grove"};
    Person p = {name : "Gima", address: addr, age: 12};
    boolean varBool = true;
    decimal varDecimal = 345.2425341;
    map<any|error> varMap = {};
    json varJson = {a: "STRING", b: 12, c: 12.4, d: true, e: {x:"x", y: ()}};
    any[] varArr = ["str", 23, 23.4, true];
    FirstError varErr = FirstError(REASON_1, message = "Test passing error union to a function");
    Student varObj = new("Alaa", "MMV");
    Teacher varObj2 = new("Rola", "MMV");
    any[] varObjArr = [varObj, varObj2];
    xml varXml = xml `<CATALOG><CD><TITLE>Empire Burlesque</TITLE><ARTIST>Bob Dylan</ARTIST></CD><CD><TITLE>Hide your heart</TITLE><ARTIST>Bonnie Tyler</ARTIST></CD><CD><TITLE>Greatest Hits</TITLE><ARTIST>Dolly Parton</ARTIST></CD></CATALOG>`;

    varMap["varInt"] = varInt;
    varMap["varFloat"] = varFloat;
    varMap["varStr"] = varStr;
    varMap["varNil"] = varNil;
    varMap["varBool"] = varBool;
    varMap["varDecimal"] = varDecimal;
    varMap["varjson"] = varJson;
    varMap["varXml"] = varXml;
    varMap["varArr"] = varArr;
    varMap["varErr"] = varErr;
    varMap["varObj"] = varObj;
    varMap["varObj2"] = varObj2;
    varMap["varObjArr"] = varObjArr;
    varMap["varRecord"] = p;

    return [varInt.toString(), varFloat.toString(), varStr.toString(), varNil.toString(), varBool.toString(),
            varDecimal.toString(), varJson.toString(), varXml.toString(), varArr.toString(), varErr.toString(),
            varObj.toString(), varObj2.toString(), varObjArr.toString(), p.toString(), varMap.toString()];
}

function testToStringMethodForTable() {
    table<Employee> employeeTable = table key(id) [
            { id: 1, age: 30,  salary: 300.5, name: "Mary", married: true },
            { id: 2, age: 20,  salary: 300.5, name: "John", married: true }
        ];

    assertEquality("id=1 age=30 salary=300.5 name=Mary married=true\nid=2 age=20 salary=300.5 name=John married=true", employeeTable.toString());
}

public function xmlSequenceFragmentToString() returns string {
   xml x = xml `<abc><def>DEF</def><ghi>1</ghi></abc>`;

   return (x/*).toString();
}

type AssertionError distinct error;

const ASSERTION_ERROR_REASON = "AssertionError";

function assertEquality(any|error expected, any|error actual) {
    if expected is anydata && actual is anydata && expected == actual {
        return;
    }

    if expected === actual {
        return;
    }

    panic AssertionError(ASSERTION_ERROR_REASON,
            message = "expected '" + expected.toString() + "', found '" + actual.toString () + "'");
}

type Person2 record {
    string name;
    int age;
};

function testCloneWithTypeJsonRec1() {
    Person2  p = {name: "N", age: 3};
    json|error ss = p.cloneWithType(json);
    assert(ss is json, true);

    json j = <json> ss;
    assert(j.toJsonString(), "{\"name\":\"N\", \"age\":3}");
}

type typeDesc typedesc<Person2>;
function testCloneWithTypeJsonRec2() {
   json pj = { name : "tom", age: 2};
   Person2|error pe = pj.cloneWithType(typeDesc);
   assert(pe is Person2, true);

   Person2 p = <Person2> pe;
   assert(p.name, "tom");
   assert(p.age, 2);

   Person2 s = { name : "bob", age: 4};
   json|error ss = s.cloneWithType(json);
   assert(ss is json, true);

   json j = <json> ss;
   assert(j.toJsonString(), "{\"name\":\"bob\", \"age\":4}");
}

type BRec record {
    int i;
};

type CRec record {
    int i?;
};

public function testCloneWithTypeOptionalFieldToMandotoryField() {
    CRec c = {  };
    var b = c.cloneWithType(BRec);
    assert(b is error, true);

    error bbe = <error> b;
    assert(bbe.message(), "{ballerina/lang.typedesc}ConversionError");
    assert(bbe.detail()["message"].toString(), "'CRec' value cannot be converted to 'BRec'");
}

type Foo record {
    string s;
};

type Bar record {|
    float f?;
    string s;
|};

type Baz record {|
    int i?;
    string s;
|};

type BarOrBaz typedesc<Bar|Baz>;
function testCloneWithTypeAmbiguousTargetType() {
    Foo f = { s: "test string" };
    Bar|Baz|error bb = f.cloneWithType(BarOrBaz);
    assert(bb is error, true);

    error bbe = <error> bb;
    assert(bbe.message(), "{ballerina/lang.typedesc}ConversionError");
    assert(bbe.detail()["message"].toString(), "'Foo' value cannot be converted to 'Bar|Baz': ambiguous target type");
}

type StringOrNull string?;
function testCloneWithTypeForNilPositive() {
    anydata a = ();
    string|error? c1 = a.cloneWithType(StringOrNull);
    json|error c2 = a.cloneWithType(json);
    assert(c1 is (), true);
    assert(c2 is (), true);
}

type FooOrBar typedesc<Foo|Bar>;
type StringOrInt string|int;
function testCloneWithTypeForNilNegative() {
    anydata a = ();
    string|int|error c1 = a.cloneWithType(StringOrInt);
    Foo|Bar|error c2 = a.cloneWithType(FooOrBar);
    assert(c1 is error, true);
    assert(c2 is error, true);

    error c1e = <error> c1;
    assert(c1e.detail()["message"].toString(), "cannot convert '()' to type 'string|int'");
}

function testCloneWithTypeNumeric1() {
    int a = 1234;
    float|error b = a.cloneWithType(float);
    assert(b is float, true);
    assert(<float> b, 1234.0);
}

function testCloneWithTypeNumeric2() {
    anydata a = 1234.6;
    int|error b = a.cloneWithType(int);
    assert(b is int, true);
    assert(<int> b, 1235);
}

type X record {
    int a;
    string b;
    float c;
};

type Y record {|
    float a;
    string b;
    decimal...;
|};

function testCloneWithTypeNumeric3() {
    X x = { a: 21, b: "Alice", c : 1000.5 };
    Y|error ye = x.cloneWithType(Y);
    assert(ye is Y, true);

    Y y = <Y> ye;
    assert(y.a, 21.0);
    assert(y.b, "Alice");
    assert(y["c"], <decimal> 1000.5);
}

function testCloneWithTypeNumeric4() {
    json j = { a: 21.3, b: "Alice", c : 1000 };
    X|error xe = j.cloneWithType(X);
    assert(xe is X, true);

    X x = <X> xe;
    assert(x.a, 21);
    assert(x.b, "Alice");
    assert(x.c, 1000.0);
}

type FloatArray float[];
type FloatOrBooleanArray (float|boolean)[];
function testCloneWithTypeNumeric5() {
    int[] i = [1, 2];
    float[]|error j = i.cloneWithType(FloatArray);
    (float|boolean)[]|error j2 = i.cloneWithType(FloatOrBooleanArray);
    assert(j is float[], true);

    float[] jf = <float[]> j;
    assert(jf.length(), i.length());
    assert(jf[0], 1.0);
    assert(jf[1], 2.0);
    assert(jf, <(float|boolean)[]> j2);
}

type IntMap map<int>;
type IntOrStringMap map<string|int>;
function testCloneWithTypeNumeric6() {
    map<float> m = { a: 1.2, b: 2.7 };
    map<int>|error m2 = m.cloneWithType(IntMap);
    map<string|int>|error m3 = m.cloneWithType(IntOrStringMap);
    assert(m2 is map<int>, true);

    map<int> m2m = <map<int>> m2;
    assert(m2m.length(), m.length());
    assert(m2m["a"], 1);
    assert(m2m["b"], 3);
    assert(m2m, <map<string|int>> m3);
}

type DecimalArray decimal[];
function testCloneWithTypeNumeric7() {
    int[] a1 = [1, 2, 3];
    decimal[]|error a2 = a1.cloneWithType(DecimalArray);
    assert(a2 is decimal[], true);

    decimal[] a2d = <decimal[]> a2;
    assert(a2d.length(), a1.length());
    assert(a2d[0], <decimal> 1);
    assert(a2d[1], <decimal> 2);
    assert(a2d[2], <decimal> 3);
}

type StringArray string[];
function testCloneWithTypeStringArray() {
   string anArray = "[\"hello\", \"world\"]";
   json j = <json> anArray.fromJsonString();
<<<<<<< HEAD
 ///   string[]|error cloned = j.cloneWithType(StringArray);
//    assert(cloned is string[], true);

 //   string[]  clonedArr= <string[]> a2;
 //   assert(clonedArr.length(), anArray.length());
 //   assert(clonedArr[0], "Hello");
 //   assert(clonedArr[1], "World");
=======
    string[]|error cloned = j.cloneWithType(StringArray);
    assert(cloned is string[], true);

    string[]  clonedArr= <string[]> a2;
    assert(clonedArr.length(), anArray.length());
    assert(clonedArr[0], "Hello");
    assert(clonedArr[1], "World");
>>>>>>> ca8f707e
}

function assert(anydata actual, anydata expected) {
    if (expected != actual) {
        typedesc<anydata> expT = typeof expected;
        typedesc<anydata> actT = typeof actual;
        string reason = "expected [" + expected.toString() + "] of type [" + expT.toString()
                            + "], but found [" + actual.toString() + "] of type [" + actT.toString() + "]";
        error e = error(reason);
        panic e;
    }
}<|MERGE_RESOLUTION|>--- conflicted
+++ resolved
@@ -530,23 +530,13 @@
 function testCloneWithTypeStringArray() {
    string anArray = "[\"hello\", \"world\"]";
    json j = <json> anArray.fromJsonString();
-<<<<<<< HEAD
- ///   string[]|error cloned = j.cloneWithType(StringArray);
-//    assert(cloned is string[], true);
-
- //   string[]  clonedArr= <string[]> a2;
- //   assert(clonedArr.length(), anArray.length());
- //   assert(clonedArr[0], "Hello");
- //   assert(clonedArr[1], "World");
-=======
-    string[]|error cloned = j.cloneWithType(StringArray);
-    assert(cloned is string[], true);
-
-    string[]  clonedArr= <string[]> a2;
-    assert(clonedArr.length(), anArray.length());
-    assert(clonedArr[0], "Hello");
-    assert(clonedArr[1], "World");
->>>>>>> ca8f707e
+// string[]|error cloned = j.cloneWithType(StringArray);
+// assert(cloned is string[], true);
+
+// string[]  clonedArr= <string[]> a2;
+// assert(clonedArr.length(), anArray.length());
+// assert(clonedArr[0], "Hello");
+// assert(clonedArr[1], "World");
 }
 
 function assert(anydata actual, anydata expected) {
