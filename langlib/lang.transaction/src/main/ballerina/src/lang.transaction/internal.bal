--- conflicted
+++ resolved
@@ -570,91 +570,66 @@
 # + transactionId - Globally unique transaction ID.
 # + transactionBlockId - ID of the transaction block. Each transaction block in a process has a unique ID.
 # + return - true or false representing whether the commit is successful or not.
-<<<<<<< HEAD
-public function commitResourceManagers(string transactionId, string transactionBlockId) returns boolean = @java:Method {
+function commitResourceManagers(string transactionId, string transactionBlockId) returns boolean = @java:Method {
     class: "org.ballerinalang.langlib.transaction.CommitResourceManagers",
     name: "commitResourceManagers"
 } external;
-=======
-function commitResourceManagers(string transactionId, string transactionBlockId) returns boolean = external;
->>>>>>> 769cce82
 
 # Prepare local resource managers.
 #
 # + transactionId - Globally unique transaction ID.
 # + transactionBlockId - ID of the transaction block. Each transaction block in a process has a unique ID.
 # + return - true or false representing whether the resource manager preparation is successful or not.
-<<<<<<< HEAD
-public function prepareResourceManagers(string transactionId, string transactionBlockId) returns boolean = @java:Method {
+function prepareResourceManagers(string transactionId, string transactionBlockId) returns boolean = @java:Method {
     class: "org.ballerinalang.langlib.transaction.PrepareResourceManagers",
     name: "prepareResourceManagers"
 } external;
-=======
-function prepareResourceManagers(string transactionId, string transactionBlockId) returns boolean = external;
->>>>>>> 769cce82
 
 # Abort local resource managers.
 #
 # + transactionId - Globally unique transaction ID.
 # + transactionBlockId - ID of the transaction block. Each transaction block in a process has a unique ID.
 # + return - true or false representing whether the resource manager abortion is successful or not.
-<<<<<<< HEAD
-public function abortResourceManagers(string transactionId, string transactionBlockId) returns boolean = @java:Method {
+function abortResourceManagers(string transactionId, string transactionBlockId) returns boolean = @java:Method {
     class: "org.ballerinalang.langlib.transaction.AbortResourceManagers",
     name: "abortResourceManagers"
 } external;
-=======
-function abortResourceManagers(string transactionId, string transactionBlockId) returns boolean = external;
->>>>>>> 769cce82
 
 # Set the transactionContext.
 #
 # + transactionContext - Transaction context.
 # + prevAttempt - Information related to previous attempt.
-<<<<<<< HEAD
-public function setTransactionContext(TransactionContext transactionContext, Info? prevAttempt = ()) = @java:Method {
+function setTransactionContext(TransactionContext transactionContext, Info? prevAttempt = ()) = @java:Method {
     class: "org.ballerinalang.langlib.transaction.SetTransactionContext",
     name: "setTransactionContext"
 } external;
-=======
-function setTransactionContext(TransactionContext transactionContext, Info? prevAttempt = ()) = external;
->>>>>>> 769cce82
 
 # Rollback the transaction.
 #
 # + transactionBlockId - ID of the transaction block.
 # + err - The cause of the rollback.
-<<<<<<< HEAD
-public function rollbackTransaction(string transactionBlockId, error? err = ()) = @java:Method {
+function rollbackTransaction(string transactionBlockId, error? err = ()) = @java:Method {
     class: "org.ballerinalang.langlib.transaction.RollbackTransaction",
     name: "rollbackTransaction"
 } external;
-=======
-function rollbackTransaction(string transactionBlockId, error? err = ()) = external;
->>>>>>> 769cce82
 
 # Get and Cleanup the failure.
 #
 # + return - is failed.
-<<<<<<< HEAD
-public function getAndClearFailure() returns boolean = @java:Method {
+function getAndClearFailure() returns boolean = @java:Method {
     class: "org.ballerinalang.langlib.transaction.GetAndClearFailure",
     name: "getAndClearFailure"
 } external;
-=======
-function getAndClearFailure() returns boolean = external;
->>>>>>> 769cce82
 
 # Cleanup the transaction context.
 #
 # + transactionBlockId - ID of the transaction block.
-<<<<<<< HEAD
-public function cleanupTransactionContext(string transactionBlockId) = @java:Method {
+function cleanupTransactionContext(string transactionBlockId) = @java:Method {
     class: "org.ballerinalang.langlib.transaction.CleanUpTransactionContext",
     name: "cleanupTransactionContext"
 } external;
 
-public function isTransactional() returns boolean = @java:Method {
+function isTransactional() returns boolean = @java:Method {
     class: "org.ballerinalang.langlib.transaction.IsTransactional",
     name: "isTransactional"
 } external;
@@ -679,7 +654,7 @@
     name: "timeNow"
 } external;
 
-function getRollbackOnlyError() returns error? = @java:Method {
+function getRollbackOnlyError() returns Error? = @java:Method {
     class: "org.ballerinalang.langlib.transaction.GetRollbackOnlyError",
     name: "getRollbackOnlyError"
 } external;
@@ -687,21 +662,4 @@
 function setContextAsNonTransactional() = @java:Method {
     class: "org.ballerinalang.langlib.transaction.SetContextAsNonTransactional",
     name: "setContextAsNonTransactional"
-} external;
-=======
-function cleanupTransactionContext(string transactionBlockId) = external;
-
-function isTransactional() returns boolean = external;
-
-function getAvailablePort() returns int = external;
-
-function getHostAddress() returns string = external;
-
-function uuid() returns string = external;
-
-function timeNow() returns int = external;
-
-function getRollbackOnlyError() returns Error? = external;
-
-function setContextAsNonTransactional() = external;
->>>>>>> 769cce82
+} external;