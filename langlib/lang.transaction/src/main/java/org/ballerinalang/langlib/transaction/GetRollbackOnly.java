--- conflicted
+++ resolved
@@ -28,13 +28,8 @@
  */
 public class GetRollbackOnly {
 
-<<<<<<< HEAD
     public static boolean getRollbackOnly() {
-        TransactionLocalContext transactionLocalContext = Scheduler.getStrand().transactionLocalContext;
-=======
-    public static boolean getRollbackOnly(Strand strand) {
-        TransactionLocalContext transactionLocalContext = strand.currentTrxContext;
->>>>>>> cbb05f7e
+        TransactionLocalContext transactionLocalContext = Scheduler.getStrand().currentTrxContext;
         return transactionLocalContext.getRollbackOnly() != null;
     }
 }