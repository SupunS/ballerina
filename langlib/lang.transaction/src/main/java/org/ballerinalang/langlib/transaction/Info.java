--- conflicted
+++ resolved
@@ -33,16 +33,10 @@
  */
 public class Info {
 
-<<<<<<< HEAD
     public static MapValue<BString, Object> info() {
         Strand strand = Scheduler.getStrand();
         if (IsTransactional.isTransactional()) {
-            TransactionLocalContext context = strand.transactionLocalContext;
-=======
-    public static MapValue<BString, Object> info(Strand strand) {
-        if (IsTransactional.isTransactional(strand)) {
             TransactionLocalContext context = strand.currentTrxContext;
->>>>>>> cbb05f7e
             return (MapValue<BString, Object>) context.getInfoRecord();
         }
         throw BallerinaErrors.createError(StringUtils
