/*
 * Copyright (c) 2019, WSO2 Inc. (http://www.wso2.org) All Rights Reserved.
 *
 * WSO2 Inc. licenses this file to you under the Apache License,
 * Version 2.0 (the "License"); you may not use this file except
 * in compliance with the License.
 * You may obtain a copy of the License at
 *
 *     http://www.apache.org/licenses/LICENSE-2.0
 *
 * Unless required by applicable law or agreed to in writing,
 * software distributed under the License is distributed on an
 * "AS IS" BASIS, WITHOUT WARRANTIES OR CONDITIONS OF ANY
 * KIND, either express or implied. See the License for the
 * specific language governing permissions and limitations
 * under the License.
 */

package org.ballerinalang.langlib.string;

import org.ballerinalang.jvm.StringUtils;
import org.ballerinalang.jvm.scheduling.Strand;
import org.ballerinalang.jvm.values.ArrayValue;
import org.ballerinalang.jvm.values.api.BString;

import java.util.StringJoiner;

import static org.ballerinalang.util.BLangCompilerConstants.STRING_VERSION;

/**
 * Extern function lang.string:join(string, string...).
 *
 * @since 1.0
 */
<<<<<<< HEAD
//@BallerinaFunction(
//        orgName = "ballerina", packageName = "lang.string", functionName = "join",
//        args = {@Argument(name = "separator", type = TypeKind.STRING), @Argument(name = "strs", type = TypeKind.ARRAY)},
//        returnType = {@ReturnType(type = TypeKind.STRING)},
//        isPublic = true
//)
=======
@BallerinaFunction(
        orgName = "ballerina", packageName = "lang.string", version = STRING_VERSION, functionName = "join",
        args = {@Argument(name = "separator", type = TypeKind.STRING), @Argument(name = "strs", type = TypeKind.ARRAY)},
        returnType = {@ReturnType(type = TypeKind.STRING)},
        isPublic = true
)
>>>>>>> adf55467
public class Join {

    public static BString join(Strand strand, BString separator, ArrayValue strs) {
        StringJoiner stringJoiner = new StringJoiner(separator.getValue());
        int size = strs.size();
        for (int i = 0; i < size; i++) {
            stringJoiner.add(strs.getBString(i).getValue());
        }
        return StringUtils.fromString(stringJoiner.toString());
    }
}<|MERGE_RESOLUTION|>--- conflicted
+++ resolved
@@ -25,28 +25,17 @@
 
 import java.util.StringJoiner;
 
-import static org.ballerinalang.util.BLangCompilerConstants.STRING_VERSION;
-
 /**
  * Extern function lang.string:join(string, string...).
  *
  * @since 1.0
  */
-<<<<<<< HEAD
 //@BallerinaFunction(
 //        orgName = "ballerina", packageName = "lang.string", functionName = "join",
 //        args = {@Argument(name = "separator", type = TypeKind.STRING), @Argument(name = "strs", type = TypeKind.ARRAY)},
 //        returnType = {@ReturnType(type = TypeKind.STRING)},
 //        isPublic = true
 //)
-=======
-@BallerinaFunction(
-        orgName = "ballerina", packageName = "lang.string", version = STRING_VERSION, functionName = "join",
-        args = {@Argument(name = "separator", type = TypeKind.STRING), @Argument(name = "strs", type = TypeKind.ARRAY)},
-        returnType = {@ReturnType(type = TypeKind.STRING)},
-        isPublic = true
-)
->>>>>>> adf55467
 public class Join {
 
     public static BString join(Strand strand, BString separator, ArrayValue strs) {
