/*
 * Copyright (c) 2020, WSO2 Inc. (http://www.wso2.org) All Rights Reserved.
 *
 * WSO2 Inc. licenses this file to you under the Apache License,
 * Version 2.0 (the "License"); you may not use this file except
 * in compliance with the License.
 * You may obtain a copy of the License at
 *
 *     http://www.apache.org/licenses/LICENSE-2.0
 *
 * Unless required by applicable law or agreed to in writing,
 * software distributed under the License is distributed on an
 * "AS IS" BASIS, WITHOUT WARRANTIES OR CONDITIONS OF ANY
 * KIND, either express or implied. See the License for the
 * specific language governing permissions and limitations
 * under the License.
 */

package org.ballerinalang.langlib.string;

import org.ballerinalang.jvm.BallerinaErrors;
import org.ballerinalang.jvm.StringUtils;
import org.ballerinalang.jvm.scheduling.Strand;

import static org.ballerinalang.util.BLangCompilerConstants.STRING_VERSION;

/**
 * Extern function lang.string:startsWith(string, string).
 *
 * @since 1.0
 */
<<<<<<< HEAD
//@BallerinaFunction(
//        orgName = "ballerina", packageName = "lang.string", functionName = "fromCodePointInt",
//        args = {@Argument(name = "codePoint", type = TypeKind.INT)},
//        returnType = {@ReturnType(type = TypeKind.UNION)},
//        isPublic = true
//)
=======
@BallerinaFunction(
        orgName = "ballerina", packageName = "lang.string", version = STRING_VERSION, functionName = "fromCodePointInt",
        args = {@Argument(name = "codePoint", type = TypeKind.INT)},
        returnType = {@ReturnType(type = TypeKind.UNION)},
        isPublic = true
)
>>>>>>> adf55467
public class FromCodePointInt {

    public static Object fromCodePointInt(Strand strand, long codePoint) {
        try {
            StringBuilder builder = new StringBuilder();
            builder.appendCodePoint(((Long) codePoint).intValue());
            return StringUtils.fromString(builder.toString());
        } catch (IllegalArgumentException e) {
            return BallerinaErrors.createError("Invalid codepoint: " + codePoint);
        }
    }
}<|MERGE_RESOLUTION|>--- conflicted
+++ resolved
@@ -22,28 +22,17 @@
 import org.ballerinalang.jvm.StringUtils;
 import org.ballerinalang.jvm.scheduling.Strand;
 
-import static org.ballerinalang.util.BLangCompilerConstants.STRING_VERSION;
-
 /**
  * Extern function lang.string:startsWith(string, string).
  *
  * @since 1.0
  */
-<<<<<<< HEAD
 //@BallerinaFunction(
 //        orgName = "ballerina", packageName = "lang.string", functionName = "fromCodePointInt",
 //        args = {@Argument(name = "codePoint", type = TypeKind.INT)},
 //        returnType = {@ReturnType(type = TypeKind.UNION)},
 //        isPublic = true
 //)
-=======
-@BallerinaFunction(
-        orgName = "ballerina", packageName = "lang.string", version = STRING_VERSION, functionName = "fromCodePointInt",
-        args = {@Argument(name = "codePoint", type = TypeKind.INT)},
-        returnType = {@ReturnType(type = TypeKind.UNION)},
-        isPublic = true
-)
->>>>>>> adf55467
 public class FromCodePointInt {
 
     public static Object fromCodePointInt(Strand strand, long codePoint) {
