/*
 * Copyright (c) 2019, WSO2 Inc. (http://www.wso2.org) All Rights Reserved.
 *
 * WSO2 Inc. licenses this file to you under the Apache License,
 * Version 2.0 (the "License"); you may not use this file except
 * in compliance with the License.
 * You may obtain a copy of the License at
 *
 *     http://www.apache.org/licenses/LICENSE-2.0
 *
 * Unless required by applicable law or agreed to in writing,
 * software distributed under the License is distributed on an
 * "AS IS" BASIS, WITHOUT WARRANTIES OR CONDITIONS OF ANY
 * KIND, either express or implied. See the License for the
 * specific language governing permissions and limitations
 * under the License.
 */

package org.ballerinalang.langlib.string;

import org.ballerinalang.jvm.BallerinaErrors;
import org.ballerinalang.jvm.StringUtils;
import org.ballerinalang.jvm.scheduling.Strand;
import org.ballerinalang.jvm.values.ArrayValue;

import java.nio.charset.StandardCharsets;

import static org.ballerinalang.util.BLangCompilerConstants.STRING_VERSION;

/**
 * Extern function lang.string:fromBytes(byte[]).
 *
 * @since 1.0
 */
<<<<<<< HEAD
//@BallerinaFunction(
//        orgName = "ballerina", packageName = "lang.string", functionName = "fromBytes",
//        args = {@Argument(name = "bytes", type = TypeKind.ARRAY)},
//        returnType = {@ReturnType(type = TypeKind.UNION)},
//        isPublic = true
//)
=======
@BallerinaFunction(
        orgName = "ballerina", packageName = "lang.string", version = STRING_VERSION, functionName = "fromBytes",
        args = {@Argument(name = "bytes", type = TypeKind.ARRAY)},
        returnType = {@ReturnType(type = TypeKind.UNION)},
        isPublic = true
)
>>>>>>> adf55467
public class FromBytes {

    public static Object fromBytes(Strand strand, ArrayValue bytes) {
        try {
            return StringUtils.fromString(new String(bytes.getBytes(), StandardCharsets.UTF_8));
        } catch (Exception e) {
            return BallerinaErrors.createError("FailedToDecodeBytes", e.getMessage());
        }
    }
}<|MERGE_RESOLUTION|>--- conflicted
+++ resolved
@@ -25,28 +25,17 @@
 
 import java.nio.charset.StandardCharsets;
 
-import static org.ballerinalang.util.BLangCompilerConstants.STRING_VERSION;
-
 /**
  * Extern function lang.string:fromBytes(byte[]).
  *
  * @since 1.0
  */
-<<<<<<< HEAD
 //@BallerinaFunction(
 //        orgName = "ballerina", packageName = "lang.string", functionName = "fromBytes",
 //        args = {@Argument(name = "bytes", type = TypeKind.ARRAY)},
 //        returnType = {@ReturnType(type = TypeKind.UNION)},
 //        isPublic = true
 //)
-=======
-@BallerinaFunction(
-        orgName = "ballerina", packageName = "lang.string", version = STRING_VERSION, functionName = "fromBytes",
-        args = {@Argument(name = "bytes", type = TypeKind.ARRAY)},
-        returnType = {@ReturnType(type = TypeKind.UNION)},
-        isPublic = true
-)
->>>>>>> adf55467
 public class FromBytes {
 
     public static Object fromBytes(Strand strand, ArrayValue bytes) {
