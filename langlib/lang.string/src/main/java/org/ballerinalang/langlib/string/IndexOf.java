--- conflicted
+++ resolved
@@ -23,26 +23,17 @@
 import org.ballerinalang.jvm.util.exceptions.BLangExceptionHelper;
 import org.ballerinalang.jvm.util.exceptions.RuntimeErrors;
 import org.ballerinalang.jvm.values.api.BString;
-<<<<<<< HEAD
 import org.ballerinalang.langlib.string.utils.StringUtils;
-=======
-import org.ballerinalang.model.types.TypeKind;
-import org.ballerinalang.natives.annotations.Argument;
-import org.ballerinalang.natives.annotations.BallerinaFunction;
-import org.ballerinalang.natives.annotations.ReturnType;
->>>>>>> adf55467
 
 import static org.ballerinalang.jvm.util.BLangConstants.STRING_LANG_LIB;
 import static org.ballerinalang.jvm.util.exceptions.BallerinaErrorReasons.INDEX_OUT_OF_RANGE_ERROR_IDENTIFIER;
 import static org.ballerinalang.jvm.util.exceptions.BallerinaErrorReasons.getModulePrefixedReason;
-import static org.ballerinalang.util.BLangCompilerConstants.STRING_VERSION;
 
 /**
  * Extern function ballerina.model.strings:indexOf.
  *
  * @since 0.8.0
  */
-<<<<<<< HEAD
 //@BallerinaFunction(
 //        orgName = "ballerina", packageName = "lang.string",
 //        functionName = "indexOf",
@@ -51,16 +42,6 @@
 //        returnType = {@ReturnType(type = TypeKind.UNION)},
 //        isPublic = true
 //)
-=======
-@BallerinaFunction(
-        orgName = "ballerina", packageName = "lang.string", version = STRING_VERSION,
-        functionName = "indexOf",
-        args = {@Argument(name = "s", type = TypeKind.STRING),
-                @Argument(name = "substring", type = TypeKind.STRING)},
-        returnType = {@ReturnType(type = TypeKind.UNION)},
-        isPublic = true
-)
->>>>>>> adf55467
 public class IndexOf {
 
     public static Object indexOf(Strand strand, BString bStr, BString subString, long startIndx) {
