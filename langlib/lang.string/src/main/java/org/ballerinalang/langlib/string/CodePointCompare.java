/*
 * Copyright (c) 2019, WSO2 Inc. (http://www.wso2.org) All Rights Reserved.
 *
 * WSO2 Inc. licenses this file to you under the Apache License,
 * Version 2.0 (the "License"); you may not use this file except
 * in compliance with the License.
 * You may obtain a copy of the License at
 *
 *     http://www.apache.org/licenses/LICENSE-2.0
 *
 * Unless required by applicable law or agreed to in writing,
 * software distributed under the License is distributed on an
 * "AS IS" BASIS, WITHOUT WARRANTIES OR CONDITIONS OF ANY
 * KIND, either express or implied. See the License for the
 * specific language governing permissions and limitations
 * under the License.
 */

package org.ballerinalang.langlib.string;

import org.ballerinalang.jvm.scheduling.Strand;
<<<<<<< HEAD
=======
import org.ballerinalang.jvm.values.api.BString;
import org.ballerinalang.model.types.TypeKind;
import org.ballerinalang.natives.annotations.Argument;
import org.ballerinalang.natives.annotations.BallerinaFunction;
import org.ballerinalang.natives.annotations.ReturnType;
>>>>>>> adf55467

import java.util.PrimitiveIterator;

import static org.ballerinalang.util.BLangCompilerConstants.STRING_VERSION;

/**
 * Extern function lang.string:codePointCompare(string, string).
 *
 * @since 1.0
 */
<<<<<<< HEAD
//@BallerinaFunction(
//        orgName = "ballerina", packageName = "lang.string", functionName = "codePointCompare",
//        args = {@Argument(name = "str1", type = TypeKind.STRING), @Argument(name = "str2", type = TypeKind.STRING)},
//        returnType = {@ReturnType(type = TypeKind.INT)},
//        isPublic = true
//)
=======
@BallerinaFunction(
        orgName = "ballerina", packageName = "lang.string", version = STRING_VERSION, functionName = "codePointCompare",
        args = {@Argument(name = "str1", type = TypeKind.STRING), @Argument(name = "str2", type = TypeKind.STRING)},
        returnType = {@ReturnType(type = TypeKind.INT)},
        isPublic = true
)
>>>>>>> adf55467
public class CodePointCompare {

    public static long codePointCompare(Strand strand, BString str1, BString str2) {
        // Compare each code point of str1 with str2's codepoint at corresponding position.
        // If all all previous codepoints being equal and str1 is exhausted and str2 has more
        // codepoints remain in it then str2 is consider lager.

        PrimitiveIterator.OfInt iterator1 = str1.getValue().codePoints().iterator();
        PrimitiveIterator.OfInt iterator2 = str2.getValue().codePoints().iterator();
        while (iterator1.hasNext()) {
            if (!iterator2.hasNext()) {
                return 1;
            }
            Integer codePoint1 = iterator1.next();
            Integer codePoint2 = iterator2.next();

            int cmp = codePoint1.compareTo(codePoint2);
            if (cmp != 0) {
                return cmp;
            }
        }
        if (iterator2.hasNext()) {
            return -1;
        }
        return 0;
    }
}<|MERGE_RESOLUTION|>--- conflicted
+++ resolved
@@ -19,39 +19,21 @@
 package org.ballerinalang.langlib.string;
 
 import org.ballerinalang.jvm.scheduling.Strand;
-<<<<<<< HEAD
-=======
 import org.ballerinalang.jvm.values.api.BString;
-import org.ballerinalang.model.types.TypeKind;
-import org.ballerinalang.natives.annotations.Argument;
-import org.ballerinalang.natives.annotations.BallerinaFunction;
-import org.ballerinalang.natives.annotations.ReturnType;
->>>>>>> adf55467
 
 import java.util.PrimitiveIterator;
-
-import static org.ballerinalang.util.BLangCompilerConstants.STRING_VERSION;
 
 /**
  * Extern function lang.string:codePointCompare(string, string).
  *
  * @since 1.0
  */
-<<<<<<< HEAD
 //@BallerinaFunction(
 //        orgName = "ballerina", packageName = "lang.string", functionName = "codePointCompare",
 //        args = {@Argument(name = "str1", type = TypeKind.STRING), @Argument(name = "str2", type = TypeKind.STRING)},
 //        returnType = {@ReturnType(type = TypeKind.INT)},
 //        isPublic = true
 //)
-=======
-@BallerinaFunction(
-        orgName = "ballerina", packageName = "lang.string", version = STRING_VERSION, functionName = "codePointCompare",
-        args = {@Argument(name = "str1", type = TypeKind.STRING), @Argument(name = "str2", type = TypeKind.STRING)},
-        returnType = {@ReturnType(type = TypeKind.INT)},
-        isPublic = true
-)
->>>>>>> adf55467
 public class CodePointCompare {
 
     public static long codePointCompare(Strand strand, BString str1, BString str2) {
