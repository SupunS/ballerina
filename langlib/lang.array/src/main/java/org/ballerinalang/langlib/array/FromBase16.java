/*
 * Copyright (c) 2019, WSO2 Inc. (http://www.wso2.org) All Rights Reserved.
 *
 * WSO2 Inc. licenses this file to you under the Apache License,
 * Version 2.0 (the "License"); you may not use this file except
 * in compliance with the License.
 * You may obtain a copy of the License at
 *
 *     http://www.apache.org/licenses/LICENSE-2.0
 *
 * Unless required by applicable law or agreed to in writing,
 * software distributed under the License is distributed on an
 * "AS IS" BASIS, WITHOUT WARRANTIES OR CONDITIONS OF ANY
 * KIND, either express or implied. See the License for the
 * specific language governing permissions and limitations
 * under the License.
 */

package org.ballerinalang.langlib.array;

import org.ballerinalang.jvm.BallerinaErrors;
import org.ballerinalang.jvm.values.ArrayValueImpl;
<<<<<<< HEAD
=======
import org.ballerinalang.jvm.values.api.BString;
import org.ballerinalang.model.types.TypeKind;
import org.ballerinalang.natives.annotations.Argument;
import org.ballerinalang.natives.annotations.BallerinaFunction;
import org.ballerinalang.natives.annotations.ReturnType;
>>>>>>> adf55467

import java.util.ArrayList;
import java.util.List;

import static org.ballerinalang.util.BLangCompilerConstants.ARRAY_VERSION;

/**
 * Native implementation of lang.array:fromBase16(string).
 *
 * @since 1.0
 */
<<<<<<< HEAD
//@BallerinaFunction(
//        orgName = "ballerina", packageName = "lang.array", functionName = "fromBase16",
//        args = {@Argument(name = "str", type = TypeKind.STRING)},
//        returnType = {@ReturnType(type = TypeKind.UNION)},
//        isPublic = true
//)
public class FromBase16 {

    public static Object fromBase16(String str) {
=======
@BallerinaFunction(
        orgName = "ballerina", packageName = "lang.array", version = ARRAY_VERSION, functionName = "fromBase16",
        args = {@Argument(name = "str", type = TypeKind.STRING)},
        returnType = {@ReturnType(type = TypeKind.UNION)},
        isPublic = true
)
public class FromBase16 {

    public static Object fromBase16(Strand strand, BString str) {
>>>>>>> adf55467
        if (str.length() % 2 != 0) {
            return BallerinaErrors
                    .createError("Invalid base16 string",
                                 "Expected an even length string, but the length of the string was: " + str.length());
        }

        char[] chars = str.getValue().toCharArray();
        byte[] bytes = new byte[chars.length / 2];
        List<Character> invalidChars = new ArrayList<>();

        for (int i = 0, j = 0; i < chars.length; i += 2, j++) {
            int upperHalf = Character.digit(chars[i], 16);
            int lowerHalf = Character.digit(chars[i + 1], 16);

            if (upperHalf < 0) {
                invalidChars.add(chars[i]);
            }

            if (lowerHalf < 0) {
                invalidChars.add(chars[i]);
            }

            bytes[j] = (byte) (upperHalf << 4 | lowerHalf);
        }

        if (!invalidChars.isEmpty()) {
            return BallerinaErrors.createError("Invalid base16 string",
                                               "Invalid character(s): " + invalidChars.toString());
        }

        return new ArrayValueImpl(bytes);
    }
}<|MERGE_RESOLUTION|>--- conflicted
+++ resolved
@@ -20,26 +20,16 @@
 
 import org.ballerinalang.jvm.BallerinaErrors;
 import org.ballerinalang.jvm.values.ArrayValueImpl;
-<<<<<<< HEAD
-=======
 import org.ballerinalang.jvm.values.api.BString;
-import org.ballerinalang.model.types.TypeKind;
-import org.ballerinalang.natives.annotations.Argument;
-import org.ballerinalang.natives.annotations.BallerinaFunction;
-import org.ballerinalang.natives.annotations.ReturnType;
->>>>>>> adf55467
 
 import java.util.ArrayList;
 import java.util.List;
-
-import static org.ballerinalang.util.BLangCompilerConstants.ARRAY_VERSION;
 
 /**
  * Native implementation of lang.array:fromBase16(string).
  *
  * @since 1.0
  */
-<<<<<<< HEAD
 //@BallerinaFunction(
 //        orgName = "ballerina", packageName = "lang.array", functionName = "fromBase16",
 //        args = {@Argument(name = "str", type = TypeKind.STRING)},
@@ -48,18 +38,7 @@
 //)
 public class FromBase16 {
 
-    public static Object fromBase16(String str) {
-=======
-@BallerinaFunction(
-        orgName = "ballerina", packageName = "lang.array", version = ARRAY_VERSION, functionName = "fromBase16",
-        args = {@Argument(name = "str", type = TypeKind.STRING)},
-        returnType = {@ReturnType(type = TypeKind.UNION)},
-        isPublic = true
-)
-public class FromBase16 {
-
-    public static Object fromBase16(Strand strand, BString str) {
->>>>>>> adf55467
+    public static Object fromBase16(BString str) {
         if (str.length() % 2 != 0) {
             return BallerinaErrors
                     .createError("Invalid base16 string",
