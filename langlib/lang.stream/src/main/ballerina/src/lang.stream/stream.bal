--- conflicted
+++ resolved
@@ -39,11 +39,7 @@
 # + strm - The stream
 # + return - If the stream has elements, return the element wrapped in a record with single field called `value`,
 #            otherwise returns ()
-<<<<<<< HEAD
-public function next(stream<PureType1> strm) returns record {|PureType1 value;|}? = external;
-=======
 public function next(stream<PureType1> strm) returns record {| PureType1 value; |}? = external;
->>>>>>> 8364d05d
 
 # Applies a function to each member of a stream and returns a new stream of the results.
 #
