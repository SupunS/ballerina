--- conflicted
+++ resolved
@@ -21,14 +21,11 @@
 import org.ballerinalang.jvm.scheduling.Strand;
 import org.ballerinalang.jvm.values.CloneUtils;
 
-import static org.ballerinalang.util.BLangCompilerConstants.VALUE_VERSION;
-
 /**
  * Performs a deep copy, recursively copying all structural values and their members.
  *
  * @since 1.0
  */
-<<<<<<< HEAD
 //@BallerinaFunction(
 //        orgName = "ballerina",
 //        packageName = "lang.value",
@@ -36,15 +33,6 @@
 //        args = {@Argument(name = "value", type = TypeKind.ANYDATA)},
 //        returnType = {@ReturnType(type = TypeKind.ANYDATA)}
 //)
-=======
-@BallerinaFunction(
-        orgName = "ballerina",
-        packageName = "lang.value", version = VALUE_VERSION,
-        functionName = "clone",
-        args = {@Argument(name = "value", type = TypeKind.ANYDATA)},
-        returnType = {@ReturnType(type = TypeKind.ANYDATA)}
-)
->>>>>>> adf55467
 public class Clone {
 
     public static Object clone(Strand strand, Object value) {
