--- conflicted
+++ resolved
@@ -22,26 +22,16 @@
 import org.ballerinalang.jvm.JSONParser;
 import org.ballerinalang.jvm.scheduling.Strand;
 import org.ballerinalang.jvm.util.exceptions.BallerinaException;
-<<<<<<< HEAD
-=======
 import org.ballerinalang.jvm.values.api.BString;
-import org.ballerinalang.model.types.TypeKind;
-import org.ballerinalang.natives.annotations.Argument;
-import org.ballerinalang.natives.annotations.BallerinaFunction;
-import org.ballerinalang.natives.annotations.ReturnType;
->>>>>>> adf55467
 
 import java.io.Reader;
 import java.io.StringReader;
-
-import static org.ballerinalang.util.BLangCompilerConstants.VALUE_VERSION;
 
 /**
  * Parse a string in JSON format and return the the value that it represents.
  *
  * @since 1.0
  */
-<<<<<<< HEAD
 //@BallerinaFunction(
 //        orgName = "ballerina", packageName = "lang.value",
 //        functionName = "fromJsonString",
@@ -49,15 +39,6 @@
 //        returnType = {@ReturnType(type = TypeKind.JSON), @ReturnType(type = TypeKind.ERROR)},
 //        isPublic = true
 //)
-=======
-@BallerinaFunction(
-        orgName = "ballerina", packageName = "lang.value", version = VALUE_VERSION,
-        functionName = "fromJsonString",
-        args = {@Argument(name = "str", type = TypeKind.STRING)},
-        returnType = {@ReturnType(type = TypeKind.JSON), @ReturnType(type = TypeKind.ERROR)},
-        isPublic = true
-)
->>>>>>> adf55467
 public class FromJsonString {
 
     public static Object fromJsonString(Strand strand, BString value) {
