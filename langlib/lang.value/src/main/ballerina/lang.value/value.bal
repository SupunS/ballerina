// Copyright (c) 2019 WSO2 Inc. (http://www.wso2.org) All Rights Reserved.
//
// WSO2 Inc. licenses this file to you under the Apache License,
// Version 2.0 (the "License"); you may not use this file except
// in compliance with the License.
// You may obtain a copy of the License at
//
// http://www.apache.org/licenses/LICENSE-2.0
//
// Unless required by applicable law or agreed to in writing,
// software distributed under the License is distributed on an
// "AS IS" BASIS, WITHOUT WARRANTIES OR CONDITIONS OF ANY
// KIND, either express or implied.  See the License for the
// specific language governing permissions and limitations
// under the License.

<<<<<<< HEAD
# Returns a simple, human-readable representation of `value` as a string.
# - if `value` is a string, then returns `value`
# - if `value` is `()`, then returns an empty string
# - if `value` is boolean, then the string `true` or `false`
# - if `value` is an int, then return `value` represented as a decimal string
# - if `value` is a float or decimal, then return `value` represented as a decimal string,
#   with a decimal point only if necessary, but without any suffix indicating the type of `value`
#   return `NaN`, `Infinity` for positive infinity, and `-Infinity` for negative infinity
# - if `value` is a list, then returns the results toString on each member of the list
#   separated by a space character
# - if `value` is a map, then returns key=value for each member separated by a space character
# - if `value` is xml, then returns `value` in XML format (as if it occurred within an XML element)
# - if `value` is table, TBD
# - if `value` is an error, then a string consisting of the following in order
#     1. the string `error`
#     2. a space character
#     3. the reason string
#     4. if the detail record is non-empty
#         1. a space character
#         2. the result of calling toString on the detail record
# - if `value` is an object, then
#     - if `value` provides a `toString` method with a string return type and no required methods,
#       then the result of calling that method on `value`
#     - otherwise, `object` followed by some implementation-dependent string
# - if `value` is any other behavioral type, then the identifier for the behavioral type
#   (`function`, `future`, `service`, `typedesc` or `handle`)
#   followed by some implementation-dependent string
#
# Note that `toString` may produce the same string for two Ballerina values
# that are not equal (in the sense of the `==` operator).
public function toString (any|error value) returns string = external;
=======
public function toString (any|error value) returns string {
    return "I am toString";
}


@typeParam
type Foo anydata;

public function clone(Foo f) returns Foo {
    return f;
}
>>>>>>> 7bd2345e
<|MERGE_RESOLUTION|>--- conflicted
+++ resolved
@@ -14,7 +14,6 @@
 // specific language governing permissions and limitations
 // under the License.
 
-<<<<<<< HEAD
 # Returns a simple, human-readable representation of `value` as a string.
 # - if `value` is a string, then returns `value`
 # - if `value` is `()`, then returns an empty string
@@ -46,10 +45,6 @@
 # Note that `toString` may produce the same string for two Ballerina values
 # that are not equal (in the sense of the `==` operator).
 public function toString (any|error value) returns string = external;
-=======
-public function toString (any|error value) returns string {
-    return "I am toString";
-}
 
 
 @typeParam
@@ -57,5 +52,4 @@
 
 public function clone(Foo f) returns Foo {
     return f;
-}
->>>>>>> 7bd2345e
+}