--- conflicted
+++ resolved
@@ -46,11 +46,7 @@
     public static XMLValue createElement(Strand strand, String name, XMLValue children) {
         XMLQName xmlqName = new XMLQName(name);
         String temp = null;
-<<<<<<< HEAD
-        XMLValue xmlElement = XMLFactory.createXMLElement(xmlqName, xmlqName, temp);
-=======
         XMLValue xmlElement = XMLFactory.createXMLElement(xmlqName, temp);
->>>>>>> 2bc85f24
         xmlElement.setChildren(getChildren(children));
         return xmlElement;
     }
