--- conflicted
+++ resolved
@@ -20,23 +20,17 @@
 import org.ballerinalang.jvm.XMLFactory;
 import org.ballerinalang.jvm.scheduling.Strand;
 import org.ballerinalang.jvm.values.ErrorValue;
-<<<<<<< HEAD
-=======
 import org.ballerinalang.jvm.values.api.BString;
 import org.ballerinalang.model.types.TypeKind;
 import org.ballerinalang.natives.annotations.Argument;
 import org.ballerinalang.natives.annotations.BallerinaFunction;
 import org.ballerinalang.natives.annotations.ReturnType;
->>>>>>> adf55467
-
-import static org.ballerinalang.util.BLangCompilerConstants.XML_VERSION;
 
 /**
  * Converts a XML to the corresponding JSON representation.
  *
  * @since 0.90
  */
-<<<<<<< HEAD
 //@BallerinaFunction(
 //        orgName = "ballerina", packageName = "lang.xml",
 //        functionName = "fromString",
@@ -44,15 +38,6 @@
 //        returnType = {@ReturnType(type = TypeKind.XML)},
 //        isPublic = true
 //)
-=======
-@BallerinaFunction(
-        orgName = "ballerina", packageName = "lang.xml", version = XML_VERSION,
-        functionName = "fromString",
-        args = {@Argument(name = "string", type = TypeKind.STRING)},
-        returnType = {@ReturnType(type = TypeKind.XML)},
-        isPublic = true
-)
->>>>>>> adf55467
 public class FromString {
 
     public static Object fromString(Strand strand, BString string) {
