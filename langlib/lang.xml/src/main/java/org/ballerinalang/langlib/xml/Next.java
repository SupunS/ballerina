/*
 * Copyright (c) 2019, WSO2 Inc. (http://www.wso2.org) All Rights Reserved.
 *
 * WSO2 Inc. licenses this file to you under the Apache License,
 * Version 2.0 (the "License"); you may not use this file except
 * in compliance with the License.
 * You may obtain a copy of the License at
 *
 *     http://www.apache.org/licenses/LICENSE-2.0
 *
 * Unless required by applicable law or agreed to in writing,
 * software distributed under the License is distributed on an
 * "AS IS" BASIS, WITHOUT WARRANTIES OR CONDITIONS OF ANY
 * KIND, either express or implied. See the License for the
 * specific language governing permissions and limitations
 * under the License.
 */

package org.ballerinalang.langlib.xml;

import org.ballerinalang.jvm.BallerinaValues;
import org.ballerinalang.jvm.StringUtils;
import org.ballerinalang.jvm.scheduling.Strand;
import org.ballerinalang.jvm.types.BTypes;
import org.ballerinalang.jvm.values.IteratorValue;
import org.ballerinalang.jvm.values.MapValueImpl;
import org.ballerinalang.jvm.values.ObjectValue;
import org.ballerinalang.jvm.values.XMLValue;

import static org.ballerinalang.util.BLangCompilerConstants.XML_VERSION;

/**
 * Native implementation of lang.xml.XMLIterator:next().
 *
 * @since 1.0
 */
<<<<<<< HEAD
//@BallerinaFunction(
//        orgName = "ballerina", packageName = "lang.xml", functionName = "next",
//        receiver = @Receiver(type = TypeKind.OBJECT, structType = "XMLIterator", structPackage = "ballerina/lang.xml"),
//        returnType = {@ReturnType(type = TypeKind.RECORD)},
//        isPublic = true
//)
=======
@BallerinaFunction(
        orgName = "ballerina", packageName = "lang.xml", version = XML_VERSION, functionName = "next",
        receiver = @Receiver(type = TypeKind.OBJECT, structType = "XMLIterator", structPackage = "ballerina/lang.xml"),
        returnType = {@ReturnType(type = TypeKind.RECORD)},
        isPublic = true
)
>>>>>>> adf55467
public class Next {
    //TODO: refactor hard coded values
    public static Object next(Strand strand, ObjectValue m) {
        IteratorValue xmlIterator = (IteratorValue) m.getNativeData("&iterator&");

        if (xmlIterator == null) {
            xmlIterator = ((XMLValue) m.get(StringUtils.fromString("m"))).getIterator();
            m.addNativeData("&iterator&", xmlIterator);
        }

        if (xmlIterator.hasNext()) {
            Object xmlValue = xmlIterator.next();
            return BallerinaValues.createRecord(new MapValueImpl<>(BTypes.xmlItrNextReturnType), xmlValue);
        }

        return null;
    }
}<|MERGE_RESOLUTION|>--- conflicted
+++ resolved
@@ -27,28 +27,17 @@
 import org.ballerinalang.jvm.values.ObjectValue;
 import org.ballerinalang.jvm.values.XMLValue;
 
-import static org.ballerinalang.util.BLangCompilerConstants.XML_VERSION;
-
 /**
  * Native implementation of lang.xml.XMLIterator:next().
  *
  * @since 1.0
  */
-<<<<<<< HEAD
 //@BallerinaFunction(
 //        orgName = "ballerina", packageName = "lang.xml", functionName = "next",
 //        receiver = @Receiver(type = TypeKind.OBJECT, structType = "XMLIterator", structPackage = "ballerina/lang.xml"),
 //        returnType = {@ReturnType(type = TypeKind.RECORD)},
 //        isPublic = true
 //)
-=======
-@BallerinaFunction(
-        orgName = "ballerina", packageName = "lang.xml", version = XML_VERSION, functionName = "next",
-        receiver = @Receiver(type = TypeKind.OBJECT, structType = "XMLIterator", structPackage = "ballerina/lang.xml"),
-        returnType = {@ReturnType(type = TypeKind.RECORD)},
-        isPublic = true
-)
->>>>>>> adf55467
 public class Next {
     //TODO: refactor hard coded values
     public static Object next(Strand strand, ObjectValue m) {
