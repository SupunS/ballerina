/*
 *   Copyright (c) 2019, WSO2 Inc. (http://www.wso2.org) All Rights Reserved.
 *
 *  WSO2 Inc. licenses this file to you under the Apache License,
 *  Version 2.0 (the "License"); you may not use this file except
 *  in compliance with the License.
 *  You may obtain a copy of the License at
 *
 *    http://www.apache.org/licenses/LICENSE-2.0
 *
 * Unless required by applicable law or agreed to in writing,
 * software distributed under the License is distributed on an
 * "AS IS" BASIS, WITHOUT WARRANTIES OR CONDITIONS OF ANY
 * KIND, either express or implied.  See the License for the
 * specific language governing permissions and limitations
 * under the License.
 */
package org.ballerinalang.langlib.xml;

import org.ballerinalang.jvm.scheduling.Strand;
import org.ballerinalang.jvm.util.exceptions.BLangExceptionHelper;
import org.ballerinalang.jvm.util.exceptions.RuntimeErrors;
import org.ballerinalang.jvm.values.MapValue;
import org.ballerinalang.jvm.values.XMLValue;
<<<<<<< HEAD
=======
import org.ballerinalang.jvm.values.api.BString;
import org.ballerinalang.model.types.TypeKind;
import org.ballerinalang.natives.annotations.Argument;
import org.ballerinalang.natives.annotations.BallerinaFunction;
import org.ballerinalang.natives.annotations.ReturnType;
>>>>>>> adf55467

import static org.ballerinalang.util.BLangCompilerConstants.XML_VERSION;

/**
 * Returns the attribute map of xml element.
 *
 * @since 1.0
 */
<<<<<<< HEAD
//@BallerinaFunction(
//        orgName = "ballerina", packageName = "lang.xml",
//        functionName = "getAttributes",
//        args = {@Argument(name = "xmlValue", type = TypeKind.XML)},
//        returnType = {@ReturnType(type = TypeKind.MAP)},
//        isPublic = true
//)
=======
@BallerinaFunction(
        orgName = "ballerina", packageName = "lang.xml", version = XML_VERSION,
        functionName = "getAttributes",
        args = {@Argument(name = "xmlValue", type = TypeKind.XML)},
        returnType = {@ReturnType(type = TypeKind.MAP)},
        isPublic = true
)
>>>>>>> adf55467
public class GetAttributes {

    @SuppressWarnings("unchecked")
    public static MapValue<BString, BString> getAttributes(Strand strand, XMLValue xmlVal) {
        if (!IsElement.isElement(strand, xmlVal)) {
            throw BLangExceptionHelper.getRuntimeException(RuntimeErrors.XML_FUNC_TYPE_ERROR,
                    "getAttributes", "element");
        }

        return (MapValue<BString, BString>) xmlVal.getAttributesMap();
    }
}<|MERGE_RESOLUTION|>--- conflicted
+++ resolved
@@ -22,23 +22,13 @@
 import org.ballerinalang.jvm.util.exceptions.RuntimeErrors;
 import org.ballerinalang.jvm.values.MapValue;
 import org.ballerinalang.jvm.values.XMLValue;
-<<<<<<< HEAD
-=======
 import org.ballerinalang.jvm.values.api.BString;
-import org.ballerinalang.model.types.TypeKind;
-import org.ballerinalang.natives.annotations.Argument;
-import org.ballerinalang.natives.annotations.BallerinaFunction;
-import org.ballerinalang.natives.annotations.ReturnType;
->>>>>>> adf55467
-
-import static org.ballerinalang.util.BLangCompilerConstants.XML_VERSION;
 
 /**
  * Returns the attribute map of xml element.
  *
  * @since 1.0
  */
-<<<<<<< HEAD
 //@BallerinaFunction(
 //        orgName = "ballerina", packageName = "lang.xml",
 //        functionName = "getAttributes",
@@ -46,15 +36,6 @@
 //        returnType = {@ReturnType(type = TypeKind.MAP)},
 //        isPublic = true
 //)
-=======
-@BallerinaFunction(
-        orgName = "ballerina", packageName = "lang.xml", version = XML_VERSION,
-        functionName = "getAttributes",
-        args = {@Argument(name = "xmlValue", type = TypeKind.XML)},
-        returnType = {@ReturnType(type = TypeKind.MAP)},
-        isPublic = true
-)
->>>>>>> adf55467
 public class GetAttributes {
 
     @SuppressWarnings("unchecked")
