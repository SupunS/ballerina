/*
 * Copyright (c) 2018, WSO2 Inc. (http://www.wso2.org) All Rights Reserved.
 *
 * WSO2 Inc. licenses this file to you under the Apache License,
 * Version 2.0 (the "License"); you may not use this file except
 * in compliance with the License.
 * You may obtain a copy of the License at
 *
 *     http://www.apache.org/licenses/LICENSE-2.0
 *
 * Unless required by applicable law or agreed to in writing,
 * software distributed under the License is distributed on an
 * "AS IS" BASIS, WITHOUT WARRANTIES OR CONDITIONS OF ANY
 * KIND, either express or implied. See the License for the
 * specific language governing permissions and limitations
 * under the License.
 *
 */

package org.ballerinalang.observe.nativeimpl;

<<<<<<< HEAD
import org.ballerinalang.jvm.BallerinaErrors;
import org.ballerinalang.jvm.scheduling.Scheduler;
=======
import org.ballerinalang.jvm.api.BErrorCreator;
import org.ballerinalang.jvm.api.BStringUtils;
import org.ballerinalang.jvm.scheduling.Strand;
import org.ballerinalang.model.types.TypeKind;
import org.ballerinalang.natives.annotations.Argument;
import org.ballerinalang.natives.annotations.BallerinaFunction;
import org.ballerinalang.natives.annotations.ReturnType;
>>>>>>> 232f870e

/**
 * This function which implements the finishSpan method for observe.
 */

public class FinishSpan {
    private static final OpenTracerBallerinaWrapper otWrapperInstance = OpenTracerBallerinaWrapper.getInstance();

<<<<<<< HEAD
    public static Object finishSpan(long spanId) {
        boolean isFinished = OpenTracerBallerinaWrapper.getInstance().finishSpan(Scheduler.getStrand(), spanId);
=======
    public static Object finishSpan(Strand strand, long spanId) {
        boolean isFinished = otWrapperInstance.finishSpan(strand, spanId);
>>>>>>> 232f870e

        if (isFinished) {
            return null;
        }

        return BErrorCreator.createError(BStringUtils.fromString(("Can not finish span with id " + spanId + ". Span " +
                "already finished")));
    }
}<|MERGE_RESOLUTION|>--- conflicted
+++ resolved
@@ -19,18 +19,8 @@
 
 package org.ballerinalang.observe.nativeimpl;
 
-<<<<<<< HEAD
 import org.ballerinalang.jvm.BallerinaErrors;
 import org.ballerinalang.jvm.scheduling.Scheduler;
-=======
-import org.ballerinalang.jvm.api.BErrorCreator;
-import org.ballerinalang.jvm.api.BStringUtils;
-import org.ballerinalang.jvm.scheduling.Strand;
-import org.ballerinalang.model.types.TypeKind;
-import org.ballerinalang.natives.annotations.Argument;
-import org.ballerinalang.natives.annotations.BallerinaFunction;
-import org.ballerinalang.natives.annotations.ReturnType;
->>>>>>> 232f870e
 
 /**
  * This function which implements the finishSpan method for observe.
@@ -39,13 +29,8 @@
 public class FinishSpan {
     private static final OpenTracerBallerinaWrapper otWrapperInstance = OpenTracerBallerinaWrapper.getInstance();
 
-<<<<<<< HEAD
     public static Object finishSpan(long spanId) {
         boolean isFinished = OpenTracerBallerinaWrapper.getInstance().finishSpan(Scheduler.getStrand(), spanId);
-=======
-    public static Object finishSpan(Strand strand, long spanId) {
-        boolean isFinished = otWrapperInstance.finishSpan(strand, spanId);
->>>>>>> 232f870e
 
         if (isFinished) {
             return null;
