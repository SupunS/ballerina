--- conflicted
+++ resolved
@@ -19,11 +19,7 @@
 
 import java.nio.file.Files;
 import java.nio.file.Path;
-<<<<<<< HEAD
-import java.util.Comparator;
 import java.util.Locale;
-=======
->>>>>>> 03311cbd
 import java.util.regex.Pattern;
 
 import static io.ballerina.projects.utils.ProjectConstants.BLANG_COMPILED_PKG_BINARY_EXT;
@@ -86,7 +82,6 @@
         return null;
     }
 
-<<<<<<< HEAD
     /**
      * Checks if the path is a Ballerina project.
      *
@@ -119,7 +114,6 @@
      * Guess package name with valid pattern.
      *
      * @param packageName package name
-    This conversation was marked as resolved by suganyasuven
      * @return package name
      */
     public static String guessPkgName (String packageName) {
@@ -129,29 +123,11 @@
         return packageName;
     }
 
-    /**
-     * Creates the target directory structure in a given path.
-     *
-     * @param sourceRoot source root of the project
-     * @return target path
-     * @throws IOException if target creation fails
-     */
-    static Path createTargetDirectoryStructure(Path sourceRoot) throws IOException {
-        Path targetDir;
-        targetDir = sourceRoot.resolve(ProjectConstants.TARGET_DIR_NAME);
-        if (targetDir.toFile().exists()) {
-            Files.walk(targetDir)
-                    .sorted(Comparator.reverseOrder())
-                    .map(Path::toFile)
-                    .forEach(File::delete);
-=======
     public static String getBaloName(String org, String pkgName, String version, String platform) {
         // <orgname>-<packagename>-<platform>-<version>.balo
         if (platform == null || "".equals(platform)) {
             platform = "any";
->>>>>>> 03311cbd
         }
         return org + "-" + pkgName + "-" + platform + "-" + version + BLANG_COMPILED_PKG_BINARY_EXT;
     }
-
-}
+}