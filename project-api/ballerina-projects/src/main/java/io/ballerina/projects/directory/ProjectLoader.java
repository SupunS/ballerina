--- conflicted
+++ resolved
@@ -17,19 +17,9 @@
  */
 package io.ballerina.projects.directory;
 
-<<<<<<< HEAD
-import io.ballerina.projects.DocumentConfig;
-import io.ballerina.projects.DocumentId;
-import io.ballerina.projects.ModuleConfig;
-import io.ballerina.projects.ModuleId;
-import io.ballerina.projects.PackageConfig;
-import io.ballerina.projects.PackageId;
-import io.ballerina.projects.model.BallerinaToml;
-=======
 import io.ballerina.projects.Project;
 import org.wso2.ballerinalang.compiler.util.ProjectDirConstants;
 import org.wso2.ballerinalang.util.RepoUtils;
->>>>>>> ab9ece7d
 
 import java.nio.file.Path;
 
@@ -40,18 +30,6 @@
  */
 public class ProjectLoader {
 
-<<<<<<< HEAD
-    public static PackageConfig createPackageConfig(PackageData packageData) {
-        final Path packagePage = packageData.packagePath();
-        final PackageId packageId = PackageId.create(packagePage.toString());
-        ModuleConfig defaultModuleConfig = createModuleData(packageData.defaultModule(), packageId);
-        List<ModuleConfig> otherModuleConfigs = packageData.otherModules()
-                .stream()
-                .map(moduleData -> createModuleData(moduleData, packageId))
-                .collect(Collectors.toList());
-        final BallerinaToml ballerinaToml = packageData.ballerinaToml();
-        return PackageConfig.from(packageId, packagePage, defaultModuleConfig, otherModuleConfigs, ballerinaToml);
-=======
     public static Project loadProject(Path projectPath) throws Exception {
         if (RepoUtils.isBallerinaProject(projectPath)) {
             return BuildProject.loadProject(projectPath);
@@ -59,18 +37,20 @@
             return BuildProject.loadProject(projectPath.getParent());
         } else if (isFileInOtherModules(projectPath)) {
             return BuildProject.loadProject(projectPath.getParent().getParent().getParent());
-        } else if(RepoUtils.isBallerinaStandaloneFile(projectPath)) {
+        } else if (RepoUtils.isBallerinaStandaloneFile(projectPath)) {
             return SingleFileProject.loadProject(projectPath);
         } else {
             throw new Exception("invalid project path: " + projectPath);
         }
->>>>>>> ab9ece7d
     }
 
     private static boolean isFileInDefaultModule(Path filePath) {
         return RepoUtils.isBallerinaProject(filePath.getParent());
     }
     private static boolean isFileInOtherModules(Path filePath) {
-        return ProjectDirConstants.MODULES_ROOT.equals(filePath.getParent().getParent().getFileName().toString());
+        if (filePath.getParent().getParent().getFileName() != null) {
+            return ProjectDirConstants.MODULES_ROOT.equals(filePath.getParent().getParent().getFileName().toString());
+        }
+        return false;
     }
 }